/*
 * arch/arm64/mm/hugetlbpage.c
 *
 * Copyright (C) 2013 Linaro Ltd.
 *
 * Based on arch/x86/mm/hugetlbpage.c.
 *
 * This program is free software; you can redistribute it and/or modify
 * it under the terms of the GNU General Public License version 2 as
 * published by the Free Software Foundation.
 *
 * This program is distributed in the hope that it will be useful,
 * but WITHOUT ANY WARRANTY; without even the implied warranty of
 * MERCHANTABILITY or FITNESS FOR A PARTICULAR PURPOSE.  See the
 * GNU General Public License for more details.
 *
 * You should have received a copy of the GNU General Public License
 * along with this program; if not, write to the Free Software
 * Foundation, Inc., 59 Temple Place, Suite 330, Boston, MA 02111-1307 USA
 */

#include <linux/init.h>
#include <linux/fs.h>
#include <linux/mm.h>
#include <linux/hugetlb.h>
#include <linux/pagemap.h>
#include <linux/err.h>
#include <linux/sysctl.h>
#include <asm/mman.h>
#include <asm/tlb.h>
#include <asm/tlbflush.h>
#include <asm/pgalloc.h>

#ifndef CONFIG_ARCH_WANT_HUGE_PMD_SHARE
int huge_pmd_unshare(struct mm_struct *mm, unsigned long *addr, pte_t *ptep)
{
	return 0;
}
#endif

struct page *follow_huge_addr(struct mm_struct *mm, unsigned long address,
			      int write)
{
	return ERR_PTR(-EINVAL);
}

int pmd_huge(pmd_t pmd)
{
	return !(pmd_val(pmd) & PMD_TABLE_BIT);
}

int pud_huge(pud_t pud)
{
#ifndef __PAGETABLE_PMD_FOLDED
	return !(pud_val(pud) & PUD_TABLE_BIT);
#else
	return 0;
#endif
<<<<<<< HEAD
=======
}

int pmd_huge_support(void)
{
	return 1;
>>>>>>> 40dde7e2
}

static __init int setup_hugepagesz(char *opt)
{
	unsigned long ps = memparse(opt, &opt);
	if (ps == PMD_SIZE) {
		hugetlb_add_hstate(PMD_SHIFT - PAGE_SHIFT);
	} else if (ps == PUD_SIZE) {
		hugetlb_add_hstate(PUD_SHIFT - PAGE_SHIFT);
	} else {
		pr_err("hugepagesz: Unsupported page size %lu M\n", ps >> 20);
		return 0;
	}
	return 1;
}
__setup("hugepagesz=", setup_hugepagesz);<|MERGE_RESOLUTION|>--- conflicted
+++ resolved
@@ -56,14 +56,11 @@
 #else
 	return 0;
 #endif
-<<<<<<< HEAD
-=======
 }
 
 int pmd_huge_support(void)
 {
 	return 1;
->>>>>>> 40dde7e2
 }
 
 static __init int setup_hugepagesz(char *opt)
