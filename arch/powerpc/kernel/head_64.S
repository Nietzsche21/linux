--- conflicted
+++ resolved
@@ -95,12 +95,6 @@
 	/* after they enter the spin loop immediately below.	  */
 	.globl	__secondary_hold_acknowledge
 __secondary_hold_acknowledge:
-	.llong	0x0
-
-	/* This flag is set by purgatory if we should be a kdump kernel. */
-	/* Do not move this variable as purgatory knows about it. */
-	.globl	__kdump_flag
-__kdump_flag:
 	.llong	0x0
 
 #ifdef CONFIG_PPC_ISERIES
@@ -1405,13 +1399,8 @@
 	lis	r25,PAGE_OFFSET@highest	/* compute virtual base of kernel */
 	sldi	r25,r25,32
 #ifdef CONFIG_CRASH_DUMP
-<<<<<<< HEAD
-	ld	r7,__kdump_flag-_stext(r26)
-	cmpldi	cr0,r7,1	/* kdump kernel ? - stay where we are */
-=======
 	lwz	r7,__run_at_load-_stext(r26)
 	cmplwi	cr0,r7,1	/* kdump kernel ? - stay where we are */
->>>>>>> c07f62e5
 	bne	1f
 	add	r25,r25,r26
 #endif
@@ -1435,19 +1424,11 @@
 #ifdef CONFIG_CRASH_DUMP
 /*
  * Check if the kernel has to be running as relocatable kernel based on the
-<<<<<<< HEAD
- * variable __kdump_flag, if it is set the kernel is treated as relocatable
- * kernel, otherwise it will be moved to PHYSICAL_START
- */
-	ld	r7,__kdump_flag-_stext(r26)
-	cmpldi	cr0,r7,1
-=======
  * variable __run_at_load, if it is set the kernel is treated as relocatable
  * kernel, otherwise it will be moved to PHYSICAL_START
  */
 	lwz	r7,__run_at_load-_stext(r26)
 	cmplwi	cr0,r7,1
->>>>>>> c07f62e5
 	bne	3f
 
 	li	r5,__end_interrupts - _stext	/* just copy interrupts */
