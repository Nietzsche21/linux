/*
 *    PARISC Architecture-dependent parts of process handling
 *    based on the work for i386
 *
 *    Copyright (C) 1999-2003 Matthew Wilcox <willy at parisc-linux.org>
 *    Copyright (C) 2000 Martin K Petersen <mkp at mkp.net>
 *    Copyright (C) 2000 John Marvin <jsm at parisc-linux.org>
 *    Copyright (C) 2000 David Huggins-Daines <dhd with pobox.org>
 *    Copyright (C) 2000-2003 Paul Bame <bame at parisc-linux.org>
 *    Copyright (C) 2000 Philipp Rumpf <prumpf with tux.org>
 *    Copyright (C) 2000 David Kennedy <dkennedy with linuxcare.com>
 *    Copyright (C) 2000 Richard Hirst <rhirst with parisc-linux.org>
 *    Copyright (C) 2000 Grant Grundler <grundler with parisc-linux.org>
 *    Copyright (C) 2001 Alan Modra <amodra at parisc-linux.org>
 *    Copyright (C) 2001-2002 Ryan Bradetich <rbrad at parisc-linux.org>
 *    Copyright (C) 2001-2014 Helge Deller <deller@gmx.de>
 *    Copyright (C) 2002 Randolph Chung <tausq with parisc-linux.org>
 *
 *
 *    This program is free software; you can redistribute it and/or modify
 *    it under the terms of the GNU General Public License as published by
 *    the Free Software Foundation; either version 2 of the License, or
 *    (at your option) any later version.
 *
 *    This program is distributed in the hope that it will be useful,
 *    but WITHOUT ANY WARRANTY; without even the implied warranty of
 *    MERCHANTABILITY or FITNESS FOR A PARTICULAR PURPOSE.  See the
 *    GNU General Public License for more details.
 *
 *    You should have received a copy of the GNU General Public License
 *    along with this program; if not, write to the Free Software
 *    Foundation, Inc., 59 Temple Place, Suite 330, Boston, MA  02111-1307  USA
 */

#include <stdarg.h>

#include <linux/elf.h>
#include <linux/errno.h>
#include <linux/kernel.h>
#include <linux/mm.h>
#include <linux/fs.h>
#include <linux/module.h>
#include <linux/personality.h>
#include <linux/ptrace.h>
#include <linux/sched.h>
#include <linux/sched/debug.h>
#include <linux/sched/task.h>
#include <linux/sched/task_stack.h>
#include <linux/slab.h>
#include <linux/stddef.h>
#include <linux/unistd.h>
#include <linux/kallsyms.h>
#include <linux/uaccess.h>
#include <linux/rcupdate.h>
#include <linux/random.h>

#include <asm/io.h>
#include <asm/asm-offsets.h>
#include <asm/assembly.h>
#include <asm/pdc.h>
#include <asm/pdc_chassis.h>
#include <asm/pgalloc.h>
#include <asm/unwind.h>
#include <asm/sections.h>

#define COMMAND_GLOBAL  F_EXTEND(0xfffe0030)
#define CMD_RESET       5       /* reset any module */

/*
** The Wright Brothers and Gecko systems have a H/W problem
** (Lasi...'nuf said) may cause a broadcast reset to lockup
** the system. An HVERSION dependent PDC call was developed
** to perform a "safe", platform specific broadcast reset instead
** of kludging up all the code.
**
** Older machines which do not implement PDC_BROADCAST_RESET will
** return (with an error) and the regular broadcast reset can be
** issued. Obviously, if the PDC does implement PDC_BROADCAST_RESET
** the PDC call will not return (the system will be reset).
*/
void machine_restart(char *cmd)
{
#ifdef FASTBOOT_SELFTEST_SUPPORT
	/*
	 ** If user has modified the Firmware Selftest Bitmap,
	 ** run the tests specified in the bitmap after the
	 ** system is rebooted w/PDC_DO_RESET.
	 **
	 ** ftc_bitmap = 0x1AUL "Skip destructive memory tests"
	 **
	 ** Using "directed resets" at each processor with the MEM_TOC
	 ** vector cleared will also avoid running destructive
	 ** memory self tests. (Not implemented yet)
	 */
	if (ftc_bitmap) {
		pdc_do_firm_test_reset(ftc_bitmap);
	}
#endif
	/* set up a new led state on systems shipped with a LED State panel */
	pdc_chassis_send_status(PDC_CHASSIS_DIRECT_SHUTDOWN);
	
	/* "Normal" system reset */
	pdc_do_reset();

	/* Nope...box should reset with just CMD_RESET now */
	gsc_writel(CMD_RESET, COMMAND_GLOBAL);

	/* Wait for RESET to lay us to rest. */
	while (1) ;

}

void machine_halt(void)
{
	/*
	** The LED/ChassisCodes are updated by the led_halt()
	** function, called by the reboot notifier chain.
	*/
}

void (*chassis_power_off)(void);

/*
 * This routine is called from sys_reboot to actually turn off the
 * machine 
 */
void machine_power_off(void)
{
	/* If there is a registered power off handler, call it. */
	if (chassis_power_off)
		chassis_power_off();

	/* Put the soft power button back under hardware control.
	 * If the user had already pressed the power button, the
	 * following call will immediately power off. */
	pdc_soft_power_button(0);
	
	pdc_chassis_send_status(PDC_CHASSIS_DIRECT_SHUTDOWN);
		
	/* It seems we have no way to power the system off via
	 * software. The user has to press the button himself. */

	printk(KERN_EMERG "System shut down completed.\n"
	       "Please power this system off now.");

<<<<<<< HEAD
=======
	/* prevent soft lockup/stalled CPU messages for endless loop. */
	rcu_sysrq_start();
>>>>>>> ea6b1720
	for (;;);
}

void (*pm_power_off)(void) = machine_power_off;
EXPORT_SYMBOL(pm_power_off);

void flush_thread(void)
{
	/* Only needs to handle fpu stuff or perf monitors.
	** REVISIT: several arches implement a "lazy fpu state".
	*/
}

void release_thread(struct task_struct *dead_task)
{
}

/*
 * Fill in the FPU structure for a core dump.
 */

int dump_fpu (struct pt_regs * regs, elf_fpregset_t *r)
{
	if (regs == NULL)
		return 0;

	memcpy(r, regs->fr, sizeof *r);
	return 1;
}

int dump_task_fpu (struct task_struct *tsk, elf_fpregset_t *r)
{
	memcpy(r, tsk->thread.regs.fr, sizeof(*r));
	return 1;
}

/*
 * Copy architecture-specific thread state
 */
int
copy_thread(unsigned long clone_flags, unsigned long usp,
	    unsigned long kthread_arg, struct task_struct *p)
{
	struct pt_regs *cregs = &(p->thread.regs);
	void *stack = task_stack_page(p);
	
	/* We have to use void * instead of a function pointer, because
	 * function pointers aren't a pointer to the function on 64-bit.
	 * Make them const so the compiler knows they live in .text */
	extern void * const ret_from_kernel_thread;
	extern void * const child_return;

	if (unlikely(p->flags & PF_KTHREAD)) {
		/* kernel thread */
		memset(cregs, 0, sizeof(struct pt_regs));
		if (!usp) /* idle thread */
			return 0;
		/* Must exit via ret_from_kernel_thread in order
		 * to call schedule_tail()
		 */
		cregs->ksp = (unsigned long)stack + THREAD_SZ_ALGN + FRAME_SIZE;
		cregs->kpc = (unsigned long) &ret_from_kernel_thread;
		/*
		 * Copy function and argument to be called from
		 * ret_from_kernel_thread.
		 */
#ifdef CONFIG_64BIT
		cregs->gr[27] = ((unsigned long *)usp)[3];
		cregs->gr[26] = ((unsigned long *)usp)[2];
#else
		cregs->gr[26] = usp;
#endif
		cregs->gr[25] = kthread_arg;
	} else {
		/* user thread */
		/* usp must be word aligned.  This also prevents users from
		 * passing in the value 1 (which is the signal for a special
		 * return for a kernel thread) */
		if (usp) {
			usp = ALIGN(usp, 4);
			if (likely(usp))
				cregs->gr[30] = usp;
		}
		cregs->ksp = (unsigned long)stack + THREAD_SZ_ALGN + FRAME_SIZE;
		cregs->kpc = (unsigned long) &child_return;

		/* Setup thread TLS area from the 4th parameter in clone */
		if (clone_flags & CLONE_SETTLS)
			cregs->cr27 = cregs->gr[23];
	}

	return 0;
}

unsigned long thread_saved_pc(struct task_struct *t)
{
	return t->thread.regs.kpc;
}

unsigned long
get_wchan(struct task_struct *p)
{
	struct unwind_frame_info info;
	unsigned long ip;
	int count = 0;

	if (!p || p == current || p->state == TASK_RUNNING)
		return 0;

	/*
	 * These bracket the sleeping functions..
	 */

	unwind_frame_init_from_blocked_task(&info, p);
	do {
		if (unwind_once(&info) < 0)
			return 0;
		ip = info.ip;
		if (!in_sched_functions(ip))
			return ip;
	} while (count++ < 16);
	return 0;
}

#ifdef CONFIG_64BIT
void *dereference_function_descriptor(void *ptr)
{
	Elf64_Fdesc *desc = ptr;
	void *p;

	if (!probe_kernel_address(&desc->addr, p))
		ptr = p;
	return ptr;
}
#endif

static inline unsigned long brk_rnd(void)
{
	return (get_random_int() & BRK_RND_MASK) << PAGE_SHIFT;
}

unsigned long arch_randomize_brk(struct mm_struct *mm)
{
	unsigned long ret = PAGE_ALIGN(mm->brk + brk_rnd());

	if (ret < mm->brk)
		return mm->brk;
	return ret;
}<|MERGE_RESOLUTION|>--- conflicted
+++ resolved
@@ -143,11 +143,8 @@
 	printk(KERN_EMERG "System shut down completed.\n"
 	       "Please power this system off now.");
 
-<<<<<<< HEAD
-=======
 	/* prevent soft lockup/stalled CPU messages for endless loop. */
 	rcu_sysrq_start();
->>>>>>> ea6b1720
 	for (;;);
 }
 
