config MICROBLAZE
	def_bool y
	select ARCH_MIGHT_HAVE_PC_PARPORT
	select ARCH_WANT_IPC_PARSE_VERSION
	select ARCH_WANT_OPTIONAL_GPIOLIB
	select BUILDTIME_EXTABLE_SORT
	select CLKSRC_OF
	select CLONE_BACKWARDS3
	select COMMON_CLK
	select GENERIC_ATOMIC64
	select GENERIC_CLOCKEVENTS
	select GENERIC_CPU_DEVICES
	select GENERIC_IDLE_POLL_SETUP
	select GENERIC_IRQ_PROBE
	select GENERIC_IRQ_SHOW
	select GENERIC_PCI_IOMAP
	select GENERIC_SCHED_CLOCK
	select HAVE_ARCH_KGDB
	select HAVE_DEBUG_KMEMLEAK
	select HAVE_DMA_API_DEBUG
	select HAVE_DMA_ATTRS
	select HAVE_DYNAMIC_FTRACE
	select HAVE_FTRACE_MCOUNT_RECORD
	select HAVE_FUNCTION_GRAPH_TRACER
	select HAVE_FUNCTION_TRACE_MCOUNT_TEST
	select HAVE_FUNCTION_TRACER
	select HAVE_MEMBLOCK
	select HAVE_MEMBLOCK_NODE_MAP
	select HAVE_OPROFILE
	select IRQ_DOMAIN
	select MODULES_USE_ELF_RELA
<<<<<<< HEAD
	select CLONE_BACKWARDS3
	select CLKSRC_OF
	select COMMON_CLK
	select BUILDTIME_EXTABLE_SORT
	select GENERIC_SCHED_CLOCK
=======
	select OF
	select OF_EARLY_FLATTREE
	select TRACING_SUPPORT
	select VIRT_TO_BUS
>>>>>>> 1860e379

config SWAP
	def_bool n

config RWSEM_GENERIC_SPINLOCK
	def_bool y

config ZONE_DMA
	def_bool y

config RWSEM_XCHGADD_ALGORITHM
	bool

config ARCH_HAS_ILOG2_U32
	def_bool n

config ARCH_HAS_ILOG2_U64
	def_bool n

config GENERIC_HWEIGHT
	def_bool y

config GENERIC_CALIBRATE_DELAY
	def_bool y

config GENERIC_CSUM
	def_bool y

config STACKTRACE_SUPPORT
	def_bool y

config LOCKDEP_SUPPORT
	def_bool y

config HAVE_LATENCYTOP_SUPPORT
	def_bool y

source "init/Kconfig"

source "kernel/Kconfig.freezer"

source "arch/microblaze/Kconfig.platform"

menu "Processor type and features"

source "kernel/Kconfig.preempt"

source "kernel/Kconfig.hz"

config MMU
	bool "MMU support"
	default n

comment "Boot options"

config CMDLINE_BOOL
	bool "Default bootloader kernel arguments"

config CMDLINE
	string "Default kernel command string"
	depends on CMDLINE_BOOL
	default "console=ttyUL0,115200"
	help
	  On some architectures there is currently no way for the boot loader
	  to pass arguments to the kernel. For these architectures, you should
	  supply some command-line options at build time by entering them
	  here.

config CMDLINE_FORCE
	bool "Force default kernel command string"
	depends on CMDLINE_BOOL
	default n
	help
	  Set this to have arguments from the default kernel command string
	  override those passed by the boot loader.

config SECCOMP
	bool "Enable seccomp to safely compute untrusted bytecode"
	depends on PROC_FS
	default y
	help
	  This kernel feature is useful for number crunching applications
	  that may need to compute untrusted bytecode during their
	  execution. By using pipes or other transports made available to
	  the process as file descriptors supporting the read/write
	  syscalls, it's possible to isolate those applications in
	  their own address space using seccomp. Once seccomp is
	  enabled via /proc/<pid>/seccomp, it cannot be disabled
	  and the task is only allowed to execute a few safe syscalls
	  defined by each seccomp mode.

	  If unsure, say Y. Only embedded should say N here.

endmenu

menu "Advanced setup"

config ADVANCED_OPTIONS
	bool "Prompt for advanced kernel configuration options"
	help
	  This option will enable prompting for a variety of advanced kernel
	  configuration options.  These options can cause the kernel to not
	  work if they are set incorrectly, but can be used to optimize certain
	  aspects of kernel memory management.

	  Unless you know what you are doing, say N here.

comment "Default settings for advanced configuration options are used"
	depends on !ADVANCED_OPTIONS

config XILINX_UNCACHED_SHADOW
	bool "Are you using uncached shadow for RAM ?"
	depends on ADVANCED_OPTIONS && !MMU
	default n
	help
	  This is needed to be able to allocate uncachable memory regions.
	  The feature requires the design to define the RAM memory controller
	  window to be twice as large as the actual physical memory.

config HIGHMEM
	bool "High memory support"
	depends on MMU
	help
	  The address space of Microblaze processors is only 4 Gigabytes large
	  and it has to accommodate user address space, kernel address
	  space as well as some memory mapped IO. That means that, if you
	  have a large amount of physical memory and/or IO, not all of the
	  memory can be "permanently mapped" by the kernel. The physical
	  memory that is not permanently mapped is called "high memory".

	  If unsure, say n.

config LOWMEM_SIZE_BOOL
	bool "Set maximum low memory"
	depends on ADVANCED_OPTIONS && MMU
	help
	  This option allows you to set the maximum amount of memory which
	  will be used as "low memory", that is, memory which the kernel can
	  access directly, without having to set up a kernel virtual mapping.
	  This can be useful in optimizing the layout of kernel virtual
	  memory.

	  Say N here unless you know what you are doing.

config LOWMEM_SIZE
	hex "Maximum low memory size (in bytes)" if LOWMEM_SIZE_BOOL
	default "0x30000000"

config MANUAL_RESET_VECTOR
	hex "Microblaze reset vector address setup"
	default "0x0"
	help
	  Set this option to have the kernel override the CPU Reset vector.
	  If zero, no change will be made to the MicroBlaze reset vector at
	  address 0x0.
	  If non-zero, a jump instruction to this address, will be written
	  to the reset vector at address 0x0.
	  If you are unsure, set it to default value 0x0.

config KERNEL_START_BOOL
	bool "Set custom kernel base address"
	depends on ADVANCED_OPTIONS
	help
	  This option allows you to set the kernel virtual address at which
	  the kernel will map low memory (the kernel image will be linked at
	  this address).  This can be useful in optimizing the virtual memory
	  layout of the system.

	  Say N here unless you know what you are doing.

config KERNEL_START
	hex "Virtual address of kernel base" if KERNEL_START_BOOL
	default "0xc0000000" if MMU
	default KERNEL_BASE_ADDR if !MMU

config TASK_SIZE_BOOL
	bool "Set custom user task size"
	depends on ADVANCED_OPTIONS && MMU
	help
	  This option allows you to set the amount of virtual address space
	  allocated to user tasks.  This can be useful in optimizing the
	  virtual memory layout of the system.

	  Say N here unless you know what you are doing.

config TASK_SIZE
	hex "Size of user task space" if TASK_SIZE_BOOL
	default "0x80000000"

choice
	prompt "Page size"
	default MICROBLAZE_4K_PAGES
	depends on ADVANCED_OPTIONS && !MMU
	help
	  Select the kernel logical page size. Increasing the page size
	  will reduce software overhead at each page boundary, allow
	  hardware prefetch mechanisms to be more effective, and allow
	  larger dma transfers increasing IO efficiency and reducing
	  overhead. However the utilization of memory will increase.
	  For example, each cached file will using a multiple of the
	  page size to hold its contents and the difference between the
	  end of file and the end of page is wasted.

	  If unsure, choose 4K_PAGES.

config MICROBLAZE_4K_PAGES
	bool "4k page size"

config MICROBLAZE_16K_PAGES
	bool "16k page size"

config MICROBLAZE_64K_PAGES
	bool "64k page size"

endchoice

endmenu

source "mm/Kconfig"

menu "Executable file formats"

source "fs/Kconfig.binfmt"

endmenu

menu "Bus Options"

config PCI
	bool "PCI support"

config PCI_DOMAINS
	def_bool PCI

config PCI_SYSCALL
	def_bool PCI

config PCI_XILINX
	bool "Xilinx PCI host bridge support"
	depends on PCI

config XILINX_AXIPCIE
	bool "Xilinx AXI PCIe host bridge support"
	depends on PCI
	select ARCH_SUPPORTS_MSI

source "drivers/pci/Kconfig"

endmenu

source "net/Kconfig"

source "drivers/Kconfig"

source "fs/Kconfig"

source "arch/microblaze/Kconfig.debug"

source "security/Kconfig"

source "crypto/Kconfig"

source "lib/Kconfig"<|MERGE_RESOLUTION|>--- conflicted
+++ resolved
@@ -29,18 +29,10 @@
 	select HAVE_OPROFILE
 	select IRQ_DOMAIN
 	select MODULES_USE_ELF_RELA
-<<<<<<< HEAD
-	select CLONE_BACKWARDS3
-	select CLKSRC_OF
-	select COMMON_CLK
-	select BUILDTIME_EXTABLE_SORT
-	select GENERIC_SCHED_CLOCK
-=======
 	select OF
 	select OF_EARLY_FLATTREE
 	select TRACING_SUPPORT
 	select VIRT_TO_BUS
->>>>>>> 1860e379
 
 config SWAP
 	def_bool n
