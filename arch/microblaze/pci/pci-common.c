--- conflicted
+++ resolved
@@ -187,12 +187,10 @@
 	return device_create_file(&pdev->dev, &dev_attr_devspec);
 }
 
-#ifndef CONFIG_XILINX_AXIPCIE
 void pcibios_set_master(struct pci_dev *dev)
 {
 	/* No special bus mastering setup handling */
 }
-#endif
 
 /*
  * Reads the interrupt pin to determine if interrupt is use by card.
@@ -659,14 +657,6 @@
 void pci_process_bridge_OF_ranges(struct pci_controller *hose,
 				  struct device_node *dev, int primary)
 {
-<<<<<<< HEAD
-	const u32 *ranges;
-	int rlen;
-	/* The address cells of PCIe parent node */
-	int pna = of_n_addr_cells(dev);
-	int np = pna + 5;
-=======
->>>>>>> 5e01dc7b
 	int memno = 0, isa_hole = -1;
 	unsigned long long isa_mb = 0;
 	struct resource *res;
@@ -683,14 +673,6 @@
 	pr_debug("Parsing ranges property...\n");
 	for_each_of_pci_range(&parser, &range) {
 		/* Read next ranges element */
-<<<<<<< HEAD
-		pci_space = be32_to_cpup(ranges);
-		pci_addr = of_read_number(ranges + 1, 2);
-		cpu_addr = of_translate_address(dev, ranges + 3);
-		size = of_read_number(ranges + pna + 3, 2);
-
-=======
->>>>>>> 5e01dc7b
 		pr_debug("pci_space: 0x%08x pci_addr:0x%016llx ",
 				range.pci_space, range.pci_addr);
 		pr_debug("cpu_addr:0x%016llx size:0x%016llx\n",
@@ -704,22 +686,6 @@
 		if (range.cpu_addr == OF_BAD_ADDR || range.size == 0)
 			continue;
 
-<<<<<<< HEAD
-		/* Now consume following elements while they are contiguous */
-		for (; rlen >= np * sizeof(u32);
-		     ranges += np, rlen -= np * 4) {
-			if (be32_to_cpup(ranges) != pci_space)
-				break;
-			pci_next = of_read_number(ranges + 1, 2);
-			cpu_next = of_translate_address(dev, ranges + 3);
-			if (pci_next != pci_addr + size ||
-			    cpu_next != cpu_addr + size)
-				break;
-			size += of_read_number(ranges + pna + 3, 2);
-		}
-
-=======
->>>>>>> 5e01dc7b
 		/* Act based on address space type */
 		res = NULL;
 		switch (range.flags & IORESOURCE_TYPE_BITS) {
@@ -982,12 +948,7 @@
 
 	list_for_each_entry(dev, &bus->devices, bus_list) {
 		/* Setup OF node pointer in archdata */
-#ifdef CONFIG_XILINX_AXIPCIE
-		/* Get the root complex node */
-		dev->dev.of_node = pcibios_get_phb_of_node(dev->bus);
-#else
 		dev->dev.of_node = pci_device_to_OF_node(dev);
-#endif
 
 		/* Fixup NUMA node as it may not be setup yet by the generic
 		 * code and is needed by the DMA init
@@ -1059,7 +1020,7 @@
  * Reparent resource children of pr that conflict with res
  * under res, and make res replace those children.
  */
-static int reparent_resources(struct resource *parent,
+static int __init reparent_resources(struct resource *parent,
 				     struct resource *res)
 {
 	struct resource *p, **pp;
@@ -1376,6 +1337,7 @@
 	list_for_each_entry(child_bus, &bus->children, node)
 		pcibios_claim_one_bus(child_bus);
 }
+EXPORT_SYMBOL_GPL(pcibios_claim_one_bus);
 
 
 /* pcibios_finish_adding_to_bus
