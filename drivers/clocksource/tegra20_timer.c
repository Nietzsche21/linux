/*
 * Copyright (C) 2010 Google, Inc.
 *
 * Author:
 *	Colin Cross <ccross@google.com>
 *
 * This software is licensed under the terms of the GNU General Public
 * License version 2, as published by the Free Software Foundation, and
 * may be copied, distributed, and modified under those terms.
 *
 * This program is distributed in the hope that it will be useful,
 * but WITHOUT ANY WARRANTY; without even the implied warranty of
 * MERCHANTABILITY or FITNESS FOR A PARTICULAR PURPOSE.  See the
 * GNU General Public License for more details.
 *
 */

#include <linux/init.h>
#include <linux/err.h>
#include <linux/time.h>
#include <linux/interrupt.h>
#include <linux/irq.h>
#include <linux/clockchips.h>
#include <linux/clocksource.h>
#include <linux/clk.h>
#include <linux/io.h>
#include <linux/of_address.h>
#include <linux/of_irq.h>

#include <asm/mach/time.h>
#include <asm/smp_twd.h>
#include <asm/sched_clock.h>

#define RTC_SECONDS            0x08
#define RTC_SHADOW_SECONDS     0x0c
#define RTC_MILLISECONDS       0x10

#define TIMERUS_CNTR_1US 0x10
#define TIMERUS_USEC_CFG 0x14
#define TIMERUS_CNTR_FREEZE 0x4c

#define TIMER1_BASE 0x0
#define TIMER2_BASE 0x8
#define TIMER3_BASE 0x50
#define TIMER4_BASE 0x58

#define TIMER_PTV 0x0
#define TIMER_PCR 0x4

static void __iomem *timer_reg_base;
static void __iomem *rtc_base;

static struct timespec persistent_ts;
static u64 persistent_ms, last_persistent_ms;

#define timer_writel(value, reg) \
	__raw_writel(value, timer_reg_base + (reg))
#define timer_readl(reg) \
	__raw_readl(timer_reg_base + (reg))

static int tegra_timer_set_next_event(unsigned long cycles,
					 struct clock_event_device *evt)
{
	u32 reg;

	reg = 0x80000000 | ((cycles > 1) ? (cycles-1) : 0);
	timer_writel(reg, TIMER3_BASE + TIMER_PTV);

	return 0;
}

static void tegra_timer_set_mode(enum clock_event_mode mode,
				    struct clock_event_device *evt)
{
	u32 reg;

	timer_writel(0, TIMER3_BASE + TIMER_PTV);

	switch (mode) {
	case CLOCK_EVT_MODE_PERIODIC:
		reg = 0xC0000000 | ((1000000/HZ)-1);
		timer_writel(reg, TIMER3_BASE + TIMER_PTV);
		break;
	case CLOCK_EVT_MODE_ONESHOT:
		break;
	case CLOCK_EVT_MODE_UNUSED:
	case CLOCK_EVT_MODE_SHUTDOWN:
	case CLOCK_EVT_MODE_RESUME:
		break;
	}
}

static struct clock_event_device tegra_clockevent = {
	.name		= "timer0",
	.rating		= 300,
	.features	= CLOCK_EVT_FEAT_ONESHOT | CLOCK_EVT_FEAT_PERIODIC,
	.set_next_event	= tegra_timer_set_next_event,
	.set_mode	= tegra_timer_set_mode,
};

static u32 notrace tegra_read_sched_clock(void)
{
	return timer_readl(TIMERUS_CNTR_1US);
}

/*
 * tegra_rtc_read - Reads the Tegra RTC registers
 * Care must be taken that this funciton is not called while the
 * tegra_rtc driver could be executing to avoid race conditions
 * on the RTC shadow register
 */
static u64 tegra_rtc_read_ms(void)
{
	u32 ms = readl(rtc_base + RTC_MILLISECONDS);
	u32 s = readl(rtc_base + RTC_SHADOW_SECONDS);
	return (u64)s * MSEC_PER_SEC + ms;
}

/*
 * tegra_read_persistent_clock -  Return time from a persistent clock.
 *
 * Reads the time from a source which isn't disabled during PM, the
 * 32k sync timer.  Convert the cycles elapsed since last read into
 * nsecs and adds to a monotonically increasing timespec.
 * Care must be taken that this funciton is not called while the
 * tegra_rtc driver could be executing to avoid race conditions
 * on the RTC shadow register
 */
static void tegra_read_persistent_clock(struct timespec *ts)
{
	u64 delta;
	struct timespec *tsp = &persistent_ts;

	last_persistent_ms = persistent_ms;
	persistent_ms = tegra_rtc_read_ms();
	delta = persistent_ms - last_persistent_ms;

	timespec_add_ns(tsp, delta * NSEC_PER_MSEC);
	*ts = *tsp;
}

static irqreturn_t tegra_timer_interrupt(int irq, void *dev_id)
{
	struct clock_event_device *evt = (struct clock_event_device *)dev_id;
	timer_writel(1<<30, TIMER3_BASE + TIMER_PCR);
	evt->event_handler(evt);
	return IRQ_HANDLED;
}

static struct irqaction tegra_timer_irq = {
	.name		= "timer0",
	.flags		= IRQF_DISABLED | IRQF_TIMER | IRQF_TRIGGER_HIGH,
	.handler	= tegra_timer_interrupt,
	.dev_id		= &tegra_clockevent,
};

static void __init tegra20_init_timer(struct device_node *np)
{
	struct clk *clk;
	unsigned long rate;
	int ret;

	timer_reg_base = of_iomap(np, 0);
	if (!timer_reg_base) {
		pr_err("Can't map timer registers\n");
		BUG();
	}

	tegra_timer_irq.irq = irq_of_parse_and_map(np, 2);
	if (tegra_timer_irq.irq <= 0) {
		pr_err("Failed to map timer IRQ\n");
		BUG();
	}

	clk = of_clk_get(np, 0);
	if (IS_ERR(clk)) {
		pr_warn("Unable to get timer clock. Assuming 12Mhz input clock.\n");
		rate = 12000000;
	} else {
		clk_prepare_enable(clk);
		rate = clk_get_rate(clk);
	}

	of_node_put(np);

	switch (rate) {
	case 12000000:
		timer_writel(0x000b, TIMERUS_USEC_CFG);
		break;
	case 13000000:
		timer_writel(0x000c, TIMERUS_USEC_CFG);
		break;
	case 19200000:
		timer_writel(0x045f, TIMERUS_USEC_CFG);
		break;
	case 26000000:
		timer_writel(0x0019, TIMERUS_USEC_CFG);
		break;
	default:
		WARN(1, "Unknown clock rate");
	}

	setup_sched_clock(tegra_read_sched_clock, 32, 1000000);

	if (clocksource_mmio_init(timer_reg_base + TIMERUS_CNTR_1US,
		"timer_us", 1000000, 300, 32, clocksource_mmio_readl_up)) {
		pr_err("Failed to register clocksource\n");
		BUG();
	}

	ret = setup_irq(tegra_timer_irq.irq, &tegra_timer_irq);
	if (ret) {
		pr_err("Failed to register timer IRQ: %d\n", ret);
		BUG();
	}

	tegra_clockevent.cpumask = cpu_all_mask;
	tegra_clockevent.irq = tegra_timer_irq.irq;
	clockevents_config_and_register(&tegra_clockevent, 1000000,
					0x1, 0x1fffffff);
}
CLOCKSOURCE_OF_DECLARE(tegra20_timer, "nvidia,tegra20-timer", tegra20_init_timer);

static void __init tegra20_init_rtc(struct device_node *np)
{
	struct clk *clk;

	rtc_base = of_iomap(np, 0);
	if (!rtc_base) {
		pr_err("Can't map RTC registers");
		BUG();
	}

	/*
	 * rtc registers are used by read_persistent_clock, keep the rtc clock
	 * enabled
	 */
<<<<<<< HEAD
	clk = clk_get_sys("rtc-tegra", NULL);
=======
	clk = of_clk_get(np, 0);
>>>>>>> 8bb495e3
	if (IS_ERR(clk))
		pr_warn("Unable to get rtc-tegra clock\n");
	else
		clk_prepare_enable(clk);

	of_node_put(np);

	register_persistent_clock(NULL, tegra_read_persistent_clock);
}
CLOCKSOURCE_OF_DECLARE(tegra20_rtc, "nvidia,tegra20-rtc", tegra20_init_rtc);

#ifdef CONFIG_PM
static u32 usec_config;

void tegra_timer_suspend(void)
{
	usec_config = timer_readl(TIMERUS_USEC_CFG);
}

void tegra_timer_resume(void)
{
	timer_writel(usec_config, TIMERUS_USEC_CFG);
}
#endif<|MERGE_RESOLUTION|>--- conflicted
+++ resolved
@@ -235,11 +235,7 @@
 	 * rtc registers are used by read_persistent_clock, keep the rtc clock
 	 * enabled
 	 */
-<<<<<<< HEAD
-	clk = clk_get_sys("rtc-tegra", NULL);
-=======
 	clk = of_clk_get(np, 0);
->>>>>>> 8bb495e3
 	if (IS_ERR(clk))
 		pr_warn("Unable to get rtc-tegra clock\n");
 	else
