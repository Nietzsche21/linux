/*
 * clk-s2mps11.c - Clock driver for S2MPS11.
 *
 * Copyright (C) 2013,2014 Samsung Electornics
 *
 * This program is free software; you can redistribute  it and/or modify it
 * under  the terms of  the GNU General  Public License as published by the
 * Free Software Foundation;  either version 2 of the  License, or (at your
 * option) any later version.
 *
 * This program is distributed in the hope that it will be useful,
 * but WITHOUT ANY WARRANTY; without even the implied warranty of
 * MERCHANTABILITY or FITNESS FOR A PARTICULAR PURPOSE.  See the
 * GNU General Public License for more details.
 *
 */

#include <linux/module.h>
#include <linux/err.h>
#include <linux/of.h>
#include <linux/clkdev.h>
#include <linux/regmap.h>
#include <linux/clk-provider.h>
#include <linux/platform_device.h>
#include <linux/mfd/samsung/s2mps11.h>
#include <linux/mfd/samsung/s2mps13.h>
#include <linux/mfd/samsung/s2mps14.h>
#include <linux/mfd/samsung/s5m8767.h>
#include <linux/mfd/samsung/core.h>

enum {
	S2MPS11_CLK_AP = 0,
	S2MPS11_CLK_CP,
	S2MPS11_CLK_BT,
	S2MPS11_CLKS_NUM,
};

struct s2mps11_clk {
	struct sec_pmic_dev *iodev;
	struct device_node *clk_np;
	struct clk_hw hw;
	struct clk *clk;
	struct clk_lookup *lookup;
	u32 mask;
	unsigned int reg;
};

static struct s2mps11_clk *to_s2mps11_clk(struct clk_hw *hw)
{
	return container_of(hw, struct s2mps11_clk, hw);
}

static int s2mps11_clk_prepare(struct clk_hw *hw)
{
	struct s2mps11_clk *s2mps11 = to_s2mps11_clk(hw);

	return regmap_update_bits(s2mps11->iodev->regmap_pmic,
				 s2mps11->reg,
				 s2mps11->mask, s2mps11->mask);
}

static void s2mps11_clk_unprepare(struct clk_hw *hw)
{
	struct s2mps11_clk *s2mps11 = to_s2mps11_clk(hw);

	regmap_update_bits(s2mps11->iodev->regmap_pmic, s2mps11->reg,
			   s2mps11->mask, ~s2mps11->mask);
}

static int s2mps11_clk_is_prepared(struct clk_hw *hw)
{
	int ret;
	u32 val;
	struct s2mps11_clk *s2mps11 = to_s2mps11_clk(hw);

	ret = regmap_read(s2mps11->iodev->regmap_pmic,
				s2mps11->reg, &val);
	if (ret < 0)
		return -EINVAL;

	return val & s2mps11->mask;
}

static unsigned long s2mps11_clk_recalc_rate(struct clk_hw *hw,
					     unsigned long parent_rate)
{
	return 32768;
}

static struct clk_ops s2mps11_clk_ops = {
	.prepare	= s2mps11_clk_prepare,
	.unprepare	= s2mps11_clk_unprepare,
	.is_prepared	= s2mps11_clk_is_prepared,
	.recalc_rate	= s2mps11_clk_recalc_rate,
};

/* This s2mps11_clks_init tructure is common to s2mps11, s2mps13 and s2mps14 */
static struct clk_init_data s2mps11_clks_init[S2MPS11_CLKS_NUM] = {
	[S2MPS11_CLK_AP] = {
		.name = "s2mps11_ap",
		.ops = &s2mps11_clk_ops,
	},
	[S2MPS11_CLK_CP] = {
		.name = "s2mps11_cp",
		.ops = &s2mps11_clk_ops,
	},
	[S2MPS11_CLK_BT] = {
		.name = "s2mps11_bt",
		.ops = &s2mps11_clk_ops,
<<<<<<< HEAD
		.flags = CLK_IS_ROOT,
=======
>>>>>>> 4d3ac666
	},
};

static struct device_node *s2mps11_clk_parse_dt(struct platform_device *pdev,
		struct clk_init_data *clks_init)
{
	struct sec_pmic_dev *iodev = dev_get_drvdata(pdev->dev.parent);
	struct device_node *clk_np;
	int i;

	if (!iodev->dev->of_node)
		return ERR_PTR(-EINVAL);

	clk_np = of_get_child_by_name(iodev->dev->of_node, "clocks");
	if (!clk_np) {
		dev_err(&pdev->dev, "could not find clock sub-node\n");
		return ERR_PTR(-EINVAL);
	}

	for (i = 0; i < S2MPS11_CLKS_NUM; i++)
		of_property_read_string_index(clk_np, "clock-output-names", i,
				&clks_init[i].name);

	return clk_np;
}

static int s2mps11_clk_probe(struct platform_device *pdev)
{
	struct sec_pmic_dev *iodev = dev_get_drvdata(pdev->dev.parent);
	struct s2mps11_clk *s2mps11_clks;
	struct clk_onecell_data *clk_data;
	unsigned int s2mps11_reg;
	int i, ret = 0;
	enum sec_device_type hwid = platform_get_device_id(pdev)->driver_data;

	s2mps11_clks = devm_kcalloc(&pdev->dev, S2MPS11_CLKS_NUM,
				sizeof(*s2mps11_clks), GFP_KERNEL);
	if (!s2mps11_clks)
		return -ENOMEM;

	clk_data = devm_kzalloc(&pdev->dev, sizeof(*clk_data), GFP_KERNEL);
	if (!clk_data)
		return -ENOMEM;

	clk_data->clks = devm_kcalloc(&pdev->dev, S2MPS11_CLKS_NUM,
				sizeof(struct clk *), GFP_KERNEL);
	if (!clk_data->clks)
		return -ENOMEM;

	switch (hwid) {
	case S2MPS11X:
		s2mps11_reg = S2MPS11_REG_RTC_CTRL;
		break;
	case S2MPS13X:
		s2mps11_reg = S2MPS13_REG_RTCCTRL;
		break;
	case S2MPS14X:
		s2mps11_reg = S2MPS14_REG_RTCCTRL;
		break;
	case S5M8767X:
		s2mps11_reg = S5M8767_REG_CTRL1;
		break;
	default:
		dev_err(&pdev->dev, "Invalid device type\n");
		return -EINVAL;
	}

	/* Store clocks of_node in first element of s2mps11_clks array */
	s2mps11_clks->clk_np = s2mps11_clk_parse_dt(pdev, s2mps11_clks_init);
	if (IS_ERR(s2mps11_clks->clk_np))
		return PTR_ERR(s2mps11_clks->clk_np);

	for (i = 0; i < S2MPS11_CLKS_NUM; i++) {
		if (i == S2MPS11_CLK_CP && hwid == S2MPS14X)
			continue; /* Skip clocks not present in some devices */
		s2mps11_clks[i].iodev = iodev;
		s2mps11_clks[i].hw.init = &s2mps11_clks_init[i];
		s2mps11_clks[i].mask = 1 << i;
		s2mps11_clks[i].reg = s2mps11_reg;

		s2mps11_clks[i].clk = devm_clk_register(&pdev->dev,
							&s2mps11_clks[i].hw);
		if (IS_ERR(s2mps11_clks[i].clk)) {
			dev_err(&pdev->dev, "Fail to register : %s\n",
						s2mps11_clks_init[i].name);
			ret = PTR_ERR(s2mps11_clks[i].clk);
			goto err_reg;
		}

		s2mps11_clks[i].lookup = clkdev_create(s2mps11_clks[i].clk,
					s2mps11_clks_init[i].name, NULL);
		if (!s2mps11_clks[i].lookup) {
			ret = -ENOMEM;
			goto err_reg;
		}
		clk_data->clks[i] = s2mps11_clks[i].clk;
	}

	clk_data->clk_num = S2MPS11_CLKS_NUM;
	of_clk_add_provider(s2mps11_clks->clk_np, of_clk_src_onecell_get,
			clk_data);

	platform_set_drvdata(pdev, s2mps11_clks);

	return ret;

err_reg:
	while (--i >= 0)
		clkdev_drop(s2mps11_clks[i].lookup);

	return ret;
}

static int s2mps11_clk_remove(struct platform_device *pdev)
{
	struct s2mps11_clk *s2mps11_clks = platform_get_drvdata(pdev);
	int i;

	of_clk_del_provider(s2mps11_clks[0].clk_np);
	/* Drop the reference obtained in s2mps11_clk_parse_dt */
	of_node_put(s2mps11_clks[0].clk_np);

	for (i = 0; i < S2MPS11_CLKS_NUM; i++) {
		/* Skip clocks not present on S2MPS14 */
		if (!s2mps11_clks[i].lookup)
			continue;
		clkdev_drop(s2mps11_clks[i].lookup);
	}

	return 0;
}

static const struct platform_device_id s2mps11_clk_id[] = {
	{ "s2mps11-clk", S2MPS11X},
	{ "s2mps13-clk", S2MPS13X},
	{ "s2mps14-clk", S2MPS14X},
	{ "s5m8767-clk", S5M8767X},
	{ },
};
MODULE_DEVICE_TABLE(platform, s2mps11_clk_id);

static struct platform_driver s2mps11_clk_driver = {
	.driver = {
		.name  = "s2mps11-clk",
	},
	.probe = s2mps11_clk_probe,
	.remove = s2mps11_clk_remove,
	.id_table = s2mps11_clk_id,
};

static int __init s2mps11_clk_init(void)
{
	return platform_driver_register(&s2mps11_clk_driver);
}
subsys_initcall(s2mps11_clk_init);

static void __exit s2mps11_clk_cleanup(void)
{
	platform_driver_unregister(&s2mps11_clk_driver);
}
module_exit(s2mps11_clk_cleanup);

MODULE_DESCRIPTION("S2MPS11 Clock Driver");
MODULE_AUTHOR("Yadwinder Singh Brar <yadi.brar@samsung.com>");
MODULE_LICENSE("GPL");<|MERGE_RESOLUTION|>--- conflicted
+++ resolved
@@ -107,10 +107,6 @@
 	[S2MPS11_CLK_BT] = {
 		.name = "s2mps11_bt",
 		.ops = &s2mps11_clk_ops,
-<<<<<<< HEAD
-		.flags = CLK_IS_ROOT,
-=======
->>>>>>> 4d3ac666
 	},
 };
 
