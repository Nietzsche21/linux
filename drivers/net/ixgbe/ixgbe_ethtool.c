/*******************************************************************************

  Intel 10 Gigabit PCI Express Linux driver
  Copyright(c) 1999 - 2009 Intel Corporation.

  This program is free software; you can redistribute it and/or modify it
  under the terms and conditions of the GNU General Public License,
  version 2, as published by the Free Software Foundation.

  This program is distributed in the hope it will be useful, but WITHOUT
  ANY WARRANTY; without even the implied warranty of MERCHANTABILITY or
  FITNESS FOR A PARTICULAR PURPOSE.  See the GNU General Public License for
  more details.

  You should have received a copy of the GNU General Public License along with
  this program; if not, write to the Free Software Foundation, Inc.,
  51 Franklin St - Fifth Floor, Boston, MA 02110-1301 USA.

  The full GNU General Public License is included in this distribution in
  the file called "COPYING".

  Contact Information:
  e1000-devel Mailing List <e1000-devel@lists.sourceforge.net>
  Intel Corporation, 5200 N.E. Elam Young Parkway, Hillsboro, OR 97124-6497

*******************************************************************************/

/* ethtool support for ixgbe */

#include <linux/types.h>
#include <linux/module.h>
#include <linux/pci.h>
#include <linux/netdevice.h>
#include <linux/ethtool.h>
#include <linux/vmalloc.h>
#include <linux/uaccess.h>

#include "ixgbe.h"


#define IXGBE_ALL_RAR_ENTRIES 16

struct ixgbe_stats {
	char stat_string[ETH_GSTRING_LEN];
	int sizeof_stat;
	int stat_offset;
};

#define IXGBE_STAT(m) sizeof(((struct ixgbe_adapter *)0)->m), \
                             offsetof(struct ixgbe_adapter, m)
static struct ixgbe_stats ixgbe_gstrings_stats[] = {
	{"rx_packets", IXGBE_STAT(net_stats.rx_packets)},
	{"tx_packets", IXGBE_STAT(net_stats.tx_packets)},
	{"rx_bytes", IXGBE_STAT(net_stats.rx_bytes)},
	{"tx_bytes", IXGBE_STAT(net_stats.tx_bytes)},
	{"lsc_int", IXGBE_STAT(lsc_int)},
	{"tx_busy", IXGBE_STAT(tx_busy)},
	{"non_eop_descs", IXGBE_STAT(non_eop_descs)},
	{"rx_errors", IXGBE_STAT(net_stats.rx_errors)},
	{"tx_errors", IXGBE_STAT(net_stats.tx_errors)},
	{"rx_dropped", IXGBE_STAT(net_stats.rx_dropped)},
	{"tx_dropped", IXGBE_STAT(net_stats.tx_dropped)},
	{"multicast", IXGBE_STAT(net_stats.multicast)},
	{"broadcast", IXGBE_STAT(stats.bprc)},
	{"rx_no_buffer_count", IXGBE_STAT(stats.rnbc[0]) },
	{"collisions", IXGBE_STAT(net_stats.collisions)},
	{"rx_over_errors", IXGBE_STAT(net_stats.rx_over_errors)},
	{"rx_crc_errors", IXGBE_STAT(net_stats.rx_crc_errors)},
	{"rx_frame_errors", IXGBE_STAT(net_stats.rx_frame_errors)},
	{"rx_fifo_errors", IXGBE_STAT(net_stats.rx_fifo_errors)},
	{"rx_missed_errors", IXGBE_STAT(net_stats.rx_missed_errors)},
	{"tx_aborted_errors", IXGBE_STAT(net_stats.tx_aborted_errors)},
	{"tx_carrier_errors", IXGBE_STAT(net_stats.tx_carrier_errors)},
	{"tx_fifo_errors", IXGBE_STAT(net_stats.tx_fifo_errors)},
	{"tx_heartbeat_errors", IXGBE_STAT(net_stats.tx_heartbeat_errors)},
	{"tx_timeout_count", IXGBE_STAT(tx_timeout_count)},
	{"tx_restart_queue", IXGBE_STAT(restart_queue)},
	{"rx_long_length_errors", IXGBE_STAT(stats.roc)},
	{"rx_short_length_errors", IXGBE_STAT(stats.ruc)},
	{"tx_tcp4_seg_ctxt", IXGBE_STAT(hw_tso_ctxt)},
	{"tx_tcp6_seg_ctxt", IXGBE_STAT(hw_tso6_ctxt)},
	{"tx_flow_control_xon", IXGBE_STAT(stats.lxontxc)},
	{"rx_flow_control_xon", IXGBE_STAT(stats.lxonrxc)},
	{"tx_flow_control_xoff", IXGBE_STAT(stats.lxofftxc)},
	{"rx_flow_control_xoff", IXGBE_STAT(stats.lxoffrxc)},
	{"rx_csum_offload_good", IXGBE_STAT(hw_csum_rx_good)},
	{"rx_csum_offload_errors", IXGBE_STAT(hw_csum_rx_error)},
	{"tx_csum_offload_ctxt", IXGBE_STAT(hw_csum_tx_good)},
	{"rx_header_split", IXGBE_STAT(rx_hdr_split)},
	{"alloc_rx_page_failed", IXGBE_STAT(alloc_rx_page_failed)},
	{"alloc_rx_buff_failed", IXGBE_STAT(alloc_rx_buff_failed)},
	{"rx_no_dma_resources", IXGBE_STAT(hw_rx_no_dma_resources)},
};

#define IXGBE_QUEUE_STATS_LEN \
	((((struct ixgbe_adapter *)netdev_priv(netdev))->num_tx_queues + \
	((struct ixgbe_adapter *)netdev_priv(netdev))->num_rx_queues) * \
	(sizeof(struct ixgbe_queue_stats) / sizeof(u64)))
#define IXGBE_GLOBAL_STATS_LEN ARRAY_SIZE(ixgbe_gstrings_stats)
#define IXGBE_PB_STATS_LEN ( \
                 (((struct ixgbe_adapter *)netdev_priv(netdev))->flags & \
                 IXGBE_FLAG_DCB_ENABLED) ? \
                 (sizeof(((struct ixgbe_adapter *)0)->stats.pxonrxc) + \
                  sizeof(((struct ixgbe_adapter *)0)->stats.pxontxc) + \
                  sizeof(((struct ixgbe_adapter *)0)->stats.pxoffrxc) + \
                  sizeof(((struct ixgbe_adapter *)0)->stats.pxofftxc)) \
                  / sizeof(u64) : 0)
#define IXGBE_STATS_LEN (IXGBE_GLOBAL_STATS_LEN + \
                         IXGBE_PB_STATS_LEN + \
                         IXGBE_QUEUE_STATS_LEN)

static int ixgbe_get_settings(struct net_device *netdev,
                              struct ethtool_cmd *ecmd)
{
	struct ixgbe_adapter *adapter = netdev_priv(netdev);
	struct ixgbe_hw *hw = &adapter->hw;
	u32 link_speed = 0;
	bool link_up;

	ecmd->supported = SUPPORTED_10000baseT_Full;
	ecmd->autoneg = AUTONEG_ENABLE;
	ecmd->transceiver = XCVR_EXTERNAL;
	if (hw->phy.media_type == ixgbe_media_type_copper) {
		ecmd->supported |= (SUPPORTED_1000baseT_Full |
		                    SUPPORTED_TP | SUPPORTED_Autoneg);

		ecmd->advertising = (ADVERTISED_TP | ADVERTISED_Autoneg);
		if (hw->phy.autoneg_advertised & IXGBE_LINK_SPEED_10GB_FULL)
			ecmd->advertising |= ADVERTISED_10000baseT_Full;
		if (hw->phy.autoneg_advertised & IXGBE_LINK_SPEED_1GB_FULL)
			ecmd->advertising |= ADVERTISED_1000baseT_Full;
		/*
		 * It's possible that phy.autoneg_advertised may not be
		 * set yet.  If so display what the default would be -
		 * both 1G and 10G supported.
		 */
		if (!(ecmd->advertising & (ADVERTISED_1000baseT_Full |
					   ADVERTISED_10000baseT_Full)))
			ecmd->advertising |= (ADVERTISED_10000baseT_Full |
					      ADVERTISED_1000baseT_Full);

		ecmd->port = PORT_TP;
	} else if (hw->phy.media_type == ixgbe_media_type_backplane) {
		/* Set as FIBRE until SERDES defined in kernel */
		switch (hw->device_id) {
		case IXGBE_DEV_ID_82598:
			ecmd->supported |= (SUPPORTED_1000baseT_Full |
				SUPPORTED_FIBRE);
			ecmd->advertising = (ADVERTISED_10000baseT_Full |
				ADVERTISED_1000baseT_Full |
				ADVERTISED_FIBRE);
			ecmd->port = PORT_FIBRE;
			break;
		case IXGBE_DEV_ID_82598_BX:
			ecmd->supported = (SUPPORTED_1000baseT_Full |
					   SUPPORTED_FIBRE);
			ecmd->advertising = (ADVERTISED_1000baseT_Full |
					     ADVERTISED_FIBRE);
			ecmd->port = PORT_FIBRE;
			ecmd->autoneg = AUTONEG_DISABLE;
			break;
		}
	} else {
		ecmd->supported |= SUPPORTED_FIBRE;
		ecmd->advertising = (ADVERTISED_10000baseT_Full |
		                     ADVERTISED_FIBRE);
		ecmd->port = PORT_FIBRE;
		ecmd->autoneg = AUTONEG_DISABLE;
	}

	hw->mac.ops.check_link(hw, &link_speed, &link_up, false);
	if (link_up) {
		ecmd->speed = (link_speed == IXGBE_LINK_SPEED_10GB_FULL) ?
		               SPEED_10000 : SPEED_1000;
		ecmd->duplex = DUPLEX_FULL;
	} else {
		ecmd->speed = -1;
		ecmd->duplex = -1;
	}

	return 0;
}

static int ixgbe_set_settings(struct net_device *netdev,
                              struct ethtool_cmd *ecmd)
{
	struct ixgbe_adapter *adapter = netdev_priv(netdev);
	struct ixgbe_hw *hw = &adapter->hw;
	u32 advertised, old;
	s32 err;

	switch (hw->phy.media_type) {
	case ixgbe_media_type_fiber:
		if ((ecmd->autoneg == AUTONEG_ENABLE) ||
		    (ecmd->speed + ecmd->duplex != SPEED_10000 + DUPLEX_FULL))
			return -EINVAL;
		/* in this case we currently only support 10Gb/FULL */
		break;
	case ixgbe_media_type_copper:
		/* 10000/copper and 1000/copper must autoneg
		 * this function does not support any duplex forcing, but can
		 * limit the advertising of the adapter to only 10000 or 1000 */
		if (ecmd->autoneg == AUTONEG_DISABLE)
			return -EINVAL;

		old = hw->phy.autoneg_advertised;
		advertised = 0;
		if (ecmd->advertising & ADVERTISED_10000baseT_Full)
			advertised |= IXGBE_LINK_SPEED_10GB_FULL;

		if (ecmd->advertising & ADVERTISED_1000baseT_Full)
			advertised |= IXGBE_LINK_SPEED_1GB_FULL;

		if (old == advertised)
			break;
		/* this sets the link speed and restarts auto-neg */
		err = hw->mac.ops.setup_link_speed(hw, advertised, true, true);
		if (err) {
			DPRINTK(PROBE, INFO,
			        "setup link failed with code %d\n", err);
			hw->mac.ops.setup_link_speed(hw, old, true, true);
		}
		break;
	default:
		break;
	}

	return 0;
}

static void ixgbe_get_pauseparam(struct net_device *netdev,
                                 struct ethtool_pauseparam *pause)
{
	struct ixgbe_adapter *adapter = netdev_priv(netdev);
	struct ixgbe_hw *hw = &adapter->hw;

	/*
	 * Flow Control Autoneg isn't on if
	 *  - we didn't ask for it OR
	 *  - it failed, we know this by tx & rx being off
	 */
	if (hw->fc.disable_fc_autoneg ||
	    (hw->fc.current_mode == ixgbe_fc_none))
		pause->autoneg = 0;
	else
		pause->autoneg = 1;

	if (hw->fc.current_mode == ixgbe_fc_rx_pause) {
		pause->rx_pause = 1;
	} else if (hw->fc.current_mode == ixgbe_fc_tx_pause) {
		pause->tx_pause = 1;
	} else if (hw->fc.current_mode == ixgbe_fc_full) {
		pause->rx_pause = 1;
		pause->tx_pause = 1;
	}
}

static int ixgbe_set_pauseparam(struct net_device *netdev,
                                struct ethtool_pauseparam *pause)
{
	struct ixgbe_adapter *adapter = netdev_priv(netdev);
	struct ixgbe_hw *hw = &adapter->hw;

	if (pause->autoneg != AUTONEG_ENABLE)
		hw->fc.disable_fc_autoneg = true;
	else
		hw->fc.disable_fc_autoneg = false;

	if (pause->rx_pause && pause->tx_pause)
		hw->fc.requested_mode = ixgbe_fc_full;
	else if (pause->rx_pause && !pause->tx_pause)
		hw->fc.requested_mode = ixgbe_fc_rx_pause;
	else if (!pause->rx_pause && pause->tx_pause)
		hw->fc.requested_mode = ixgbe_fc_tx_pause;
	else if (!pause->rx_pause && !pause->tx_pause)
		hw->fc.requested_mode = ixgbe_fc_none;
	else
		return -EINVAL;

	hw->mac.ops.setup_fc(hw, 0);

	return 0;
}

static u32 ixgbe_get_rx_csum(struct net_device *netdev)
{
	struct ixgbe_adapter *adapter = netdev_priv(netdev);
	return (adapter->flags & IXGBE_FLAG_RX_CSUM_ENABLED);
}

static int ixgbe_set_rx_csum(struct net_device *netdev, u32 data)
{
	struct ixgbe_adapter *adapter = netdev_priv(netdev);
	if (data)
		adapter->flags |= IXGBE_FLAG_RX_CSUM_ENABLED;
	else
		adapter->flags &= ~IXGBE_FLAG_RX_CSUM_ENABLED;

	if (netif_running(netdev))
		ixgbe_reinit_locked(adapter);
	else
		ixgbe_reset(adapter);

	return 0;
}

static u32 ixgbe_get_tx_csum(struct net_device *netdev)
{
	return (netdev->features & NETIF_F_IP_CSUM) != 0;
}

static int ixgbe_set_tx_csum(struct net_device *netdev, u32 data)
{
	if (data)
		netdev->features |= (NETIF_F_IP_CSUM | NETIF_F_IPV6_CSUM);
	else
		netdev->features &= ~(NETIF_F_IP_CSUM | NETIF_F_IPV6_CSUM);

	return 0;
}

static int ixgbe_set_tso(struct net_device *netdev, u32 data)
{
	if (data) {
		netdev->features |= NETIF_F_TSO;
		netdev->features |= NETIF_F_TSO6;
	} else {
		netif_tx_stop_all_queues(netdev);
		netdev->features &= ~NETIF_F_TSO;
		netdev->features &= ~NETIF_F_TSO6;
		netif_tx_start_all_queues(netdev);
	}
	return 0;
}

static u32 ixgbe_get_msglevel(struct net_device *netdev)
{
	struct ixgbe_adapter *adapter = netdev_priv(netdev);
	return adapter->msg_enable;
}

static void ixgbe_set_msglevel(struct net_device *netdev, u32 data)
{
	struct ixgbe_adapter *adapter = netdev_priv(netdev);
	adapter->msg_enable = data;
}

static int ixgbe_get_regs_len(struct net_device *netdev)
{
#define IXGBE_REGS_LEN  1128
	return IXGBE_REGS_LEN * sizeof(u32);
}

#define IXGBE_GET_STAT(_A_, _R_) _A_->stats._R_

static void ixgbe_get_regs(struct net_device *netdev,
                           struct ethtool_regs *regs, void *p)
{
	struct ixgbe_adapter *adapter = netdev_priv(netdev);
	struct ixgbe_hw *hw = &adapter->hw;
	u32 *regs_buff = p;
	u8 i;

	memset(p, 0, IXGBE_REGS_LEN * sizeof(u32));

	regs->version = (1 << 24) | hw->revision_id << 16 | hw->device_id;

	/* General Registers */
	regs_buff[0] = IXGBE_READ_REG(hw, IXGBE_CTRL);
	regs_buff[1] = IXGBE_READ_REG(hw, IXGBE_STATUS);
	regs_buff[2] = IXGBE_READ_REG(hw, IXGBE_CTRL_EXT);
	regs_buff[3] = IXGBE_READ_REG(hw, IXGBE_ESDP);
	regs_buff[4] = IXGBE_READ_REG(hw, IXGBE_EODSDP);
	regs_buff[5] = IXGBE_READ_REG(hw, IXGBE_LEDCTL);
	regs_buff[6] = IXGBE_READ_REG(hw, IXGBE_FRTIMER);
	regs_buff[7] = IXGBE_READ_REG(hw, IXGBE_TCPTIMER);

	/* NVM Register */
	regs_buff[8] = IXGBE_READ_REG(hw, IXGBE_EEC);
	regs_buff[9] = IXGBE_READ_REG(hw, IXGBE_EERD);
	regs_buff[10] = IXGBE_READ_REG(hw, IXGBE_FLA);
	regs_buff[11] = IXGBE_READ_REG(hw, IXGBE_EEMNGCTL);
	regs_buff[12] = IXGBE_READ_REG(hw, IXGBE_EEMNGDATA);
	regs_buff[13] = IXGBE_READ_REG(hw, IXGBE_FLMNGCTL);
	regs_buff[14] = IXGBE_READ_REG(hw, IXGBE_FLMNGDATA);
	regs_buff[15] = IXGBE_READ_REG(hw, IXGBE_FLMNGCNT);
	regs_buff[16] = IXGBE_READ_REG(hw, IXGBE_FLOP);
	regs_buff[17] = IXGBE_READ_REG(hw, IXGBE_GRC);

	/* Interrupt */
	/* don't read EICR because it can clear interrupt causes, instead
	 * read EICS which is a shadow but doesn't clear EICR */
	regs_buff[18] = IXGBE_READ_REG(hw, IXGBE_EICS);
	regs_buff[19] = IXGBE_READ_REG(hw, IXGBE_EICS);
	regs_buff[20] = IXGBE_READ_REG(hw, IXGBE_EIMS);
	regs_buff[21] = IXGBE_READ_REG(hw, IXGBE_EIMC);
	regs_buff[22] = IXGBE_READ_REG(hw, IXGBE_EIAC);
	regs_buff[23] = IXGBE_READ_REG(hw, IXGBE_EIAM);
	regs_buff[24] = IXGBE_READ_REG(hw, IXGBE_EITR(0));
	regs_buff[25] = IXGBE_READ_REG(hw, IXGBE_IVAR(0));
	regs_buff[26] = IXGBE_READ_REG(hw, IXGBE_MSIXT);
	regs_buff[27] = IXGBE_READ_REG(hw, IXGBE_MSIXPBA);
	regs_buff[28] = IXGBE_READ_REG(hw, IXGBE_PBACL(0));
	regs_buff[29] = IXGBE_READ_REG(hw, IXGBE_GPIE);

	/* Flow Control */
	regs_buff[30] = IXGBE_READ_REG(hw, IXGBE_PFCTOP);
	regs_buff[31] = IXGBE_READ_REG(hw, IXGBE_FCTTV(0));
	regs_buff[32] = IXGBE_READ_REG(hw, IXGBE_FCTTV(1));
	regs_buff[33] = IXGBE_READ_REG(hw, IXGBE_FCTTV(2));
	regs_buff[34] = IXGBE_READ_REG(hw, IXGBE_FCTTV(3));
	for (i = 0; i < 8; i++)
		regs_buff[35 + i] = IXGBE_READ_REG(hw, IXGBE_FCRTL(i));
	for (i = 0; i < 8; i++)
		regs_buff[43 + i] = IXGBE_READ_REG(hw, IXGBE_FCRTH(i));
	regs_buff[51] = IXGBE_READ_REG(hw, IXGBE_FCRTV);
	regs_buff[52] = IXGBE_READ_REG(hw, IXGBE_TFCS);

	/* Receive DMA */
	for (i = 0; i < 64; i++)
		regs_buff[53 + i] = IXGBE_READ_REG(hw, IXGBE_RDBAL(i));
	for (i = 0; i < 64; i++)
		regs_buff[117 + i] = IXGBE_READ_REG(hw, IXGBE_RDBAH(i));
	for (i = 0; i < 64; i++)
		regs_buff[181 + i] = IXGBE_READ_REG(hw, IXGBE_RDLEN(i));
	for (i = 0; i < 64; i++)
		regs_buff[245 + i] = IXGBE_READ_REG(hw, IXGBE_RDH(i));
	for (i = 0; i < 64; i++)
		regs_buff[309 + i] = IXGBE_READ_REG(hw, IXGBE_RDT(i));
	for (i = 0; i < 64; i++)
		regs_buff[373 + i] = IXGBE_READ_REG(hw, IXGBE_RXDCTL(i));
	for (i = 0; i < 16; i++)
		regs_buff[437 + i] = IXGBE_READ_REG(hw, IXGBE_SRRCTL(i));
	for (i = 0; i < 16; i++)
		regs_buff[453 + i] = IXGBE_READ_REG(hw, IXGBE_DCA_RXCTRL(i));
	regs_buff[469] = IXGBE_READ_REG(hw, IXGBE_RDRXCTL);
	for (i = 0; i < 8; i++)
		regs_buff[470 + i] = IXGBE_READ_REG(hw, IXGBE_RXPBSIZE(i));
	regs_buff[478] = IXGBE_READ_REG(hw, IXGBE_RXCTRL);
	regs_buff[479] = IXGBE_READ_REG(hw, IXGBE_DROPEN);

	/* Receive */
	regs_buff[480] = IXGBE_READ_REG(hw, IXGBE_RXCSUM);
	regs_buff[481] = IXGBE_READ_REG(hw, IXGBE_RFCTL);
	for (i = 0; i < 16; i++)
		regs_buff[482 + i] = IXGBE_READ_REG(hw, IXGBE_RAL(i));
	for (i = 0; i < 16; i++)
		regs_buff[498 + i] = IXGBE_READ_REG(hw, IXGBE_RAH(i));
	regs_buff[514] = IXGBE_READ_REG(hw, IXGBE_PSRTYPE(0));
	regs_buff[515] = IXGBE_READ_REG(hw, IXGBE_FCTRL);
	regs_buff[516] = IXGBE_READ_REG(hw, IXGBE_VLNCTRL);
	regs_buff[517] = IXGBE_READ_REG(hw, IXGBE_MCSTCTRL);
	regs_buff[518] = IXGBE_READ_REG(hw, IXGBE_MRQC);
	regs_buff[519] = IXGBE_READ_REG(hw, IXGBE_VMD_CTL);
	for (i = 0; i < 8; i++)
		regs_buff[520 + i] = IXGBE_READ_REG(hw, IXGBE_IMIR(i));
	for (i = 0; i < 8; i++)
		regs_buff[528 + i] = IXGBE_READ_REG(hw, IXGBE_IMIREXT(i));
	regs_buff[536] = IXGBE_READ_REG(hw, IXGBE_IMIRVP);

	/* Transmit */
	for (i = 0; i < 32; i++)
		regs_buff[537 + i] = IXGBE_READ_REG(hw, IXGBE_TDBAL(i));
	for (i = 0; i < 32; i++)
		regs_buff[569 + i] = IXGBE_READ_REG(hw, IXGBE_TDBAH(i));
	for (i = 0; i < 32; i++)
		regs_buff[601 + i] = IXGBE_READ_REG(hw, IXGBE_TDLEN(i));
	for (i = 0; i < 32; i++)
		regs_buff[633 + i] = IXGBE_READ_REG(hw, IXGBE_TDH(i));
	for (i = 0; i < 32; i++)
		regs_buff[665 + i] = IXGBE_READ_REG(hw, IXGBE_TDT(i));
	for (i = 0; i < 32; i++)
		regs_buff[697 + i] = IXGBE_READ_REG(hw, IXGBE_TXDCTL(i));
	for (i = 0; i < 32; i++)
		regs_buff[729 + i] = IXGBE_READ_REG(hw, IXGBE_TDWBAL(i));
	for (i = 0; i < 32; i++)
		regs_buff[761 + i] = IXGBE_READ_REG(hw, IXGBE_TDWBAH(i));
	regs_buff[793] = IXGBE_READ_REG(hw, IXGBE_DTXCTL);
	for (i = 0; i < 16; i++)
		regs_buff[794 + i] = IXGBE_READ_REG(hw, IXGBE_DCA_TXCTRL(i));
	regs_buff[810] = IXGBE_READ_REG(hw, IXGBE_TIPG);
	for (i = 0; i < 8; i++)
		regs_buff[811 + i] = IXGBE_READ_REG(hw, IXGBE_TXPBSIZE(i));
	regs_buff[819] = IXGBE_READ_REG(hw, IXGBE_MNGTXMAP);

	/* Wake Up */
	regs_buff[820] = IXGBE_READ_REG(hw, IXGBE_WUC);
	regs_buff[821] = IXGBE_READ_REG(hw, IXGBE_WUFC);
	regs_buff[822] = IXGBE_READ_REG(hw, IXGBE_WUS);
	regs_buff[823] = IXGBE_READ_REG(hw, IXGBE_IPAV);
	regs_buff[824] = IXGBE_READ_REG(hw, IXGBE_IP4AT);
	regs_buff[825] = IXGBE_READ_REG(hw, IXGBE_IP6AT);
	regs_buff[826] = IXGBE_READ_REG(hw, IXGBE_WUPL);
	regs_buff[827] = IXGBE_READ_REG(hw, IXGBE_WUPM);
	regs_buff[828] = IXGBE_READ_REG(hw, IXGBE_FHFT(0));

	regs_buff[829] = IXGBE_READ_REG(hw, IXGBE_RMCS);
	regs_buff[830] = IXGBE_READ_REG(hw, IXGBE_DPMCS);
	regs_buff[831] = IXGBE_READ_REG(hw, IXGBE_PDPMCS);
	regs_buff[832] = IXGBE_READ_REG(hw, IXGBE_RUPPBMR);
	for (i = 0; i < 8; i++)
		regs_buff[833 + i] = IXGBE_READ_REG(hw, IXGBE_RT2CR(i));
	for (i = 0; i < 8; i++)
		regs_buff[841 + i] = IXGBE_READ_REG(hw, IXGBE_RT2SR(i));
	for (i = 0; i < 8; i++)
		regs_buff[849 + i] = IXGBE_READ_REG(hw, IXGBE_TDTQ2TCCR(i));
	for (i = 0; i < 8; i++)
		regs_buff[857 + i] = IXGBE_READ_REG(hw, IXGBE_TDTQ2TCSR(i));
	for (i = 0; i < 8; i++)
		regs_buff[865 + i] = IXGBE_READ_REG(hw, IXGBE_TDPT2TCCR(i));
	for (i = 0; i < 8; i++)
		regs_buff[873 + i] = IXGBE_READ_REG(hw, IXGBE_TDPT2TCSR(i));

	/* Statistics */
	regs_buff[881] = IXGBE_GET_STAT(adapter, crcerrs);
	regs_buff[882] = IXGBE_GET_STAT(adapter, illerrc);
	regs_buff[883] = IXGBE_GET_STAT(adapter, errbc);
	regs_buff[884] = IXGBE_GET_STAT(adapter, mspdc);
	for (i = 0; i < 8; i++)
		regs_buff[885 + i] = IXGBE_GET_STAT(adapter, mpc[i]);
	regs_buff[893] = IXGBE_GET_STAT(adapter, mlfc);
	regs_buff[894] = IXGBE_GET_STAT(adapter, mrfc);
	regs_buff[895] = IXGBE_GET_STAT(adapter, rlec);
	regs_buff[896] = IXGBE_GET_STAT(adapter, lxontxc);
	regs_buff[897] = IXGBE_GET_STAT(adapter, lxonrxc);
	regs_buff[898] = IXGBE_GET_STAT(adapter, lxofftxc);
	regs_buff[899] = IXGBE_GET_STAT(adapter, lxoffrxc);
	for (i = 0; i < 8; i++)
		regs_buff[900 + i] = IXGBE_GET_STAT(adapter, pxontxc[i]);
	for (i = 0; i < 8; i++)
		regs_buff[908 + i] = IXGBE_GET_STAT(adapter, pxonrxc[i]);
	for (i = 0; i < 8; i++)
		regs_buff[916 + i] = IXGBE_GET_STAT(adapter, pxofftxc[i]);
	for (i = 0; i < 8; i++)
		regs_buff[924 + i] = IXGBE_GET_STAT(adapter, pxoffrxc[i]);
	regs_buff[932] = IXGBE_GET_STAT(adapter, prc64);
	regs_buff[933] = IXGBE_GET_STAT(adapter, prc127);
	regs_buff[934] = IXGBE_GET_STAT(adapter, prc255);
	regs_buff[935] = IXGBE_GET_STAT(adapter, prc511);
	regs_buff[936] = IXGBE_GET_STAT(adapter, prc1023);
	regs_buff[937] = IXGBE_GET_STAT(adapter, prc1522);
	regs_buff[938] = IXGBE_GET_STAT(adapter, gprc);
	regs_buff[939] = IXGBE_GET_STAT(adapter, bprc);
	regs_buff[940] = IXGBE_GET_STAT(adapter, mprc);
	regs_buff[941] = IXGBE_GET_STAT(adapter, gptc);
	regs_buff[942] = IXGBE_GET_STAT(adapter, gorc);
	regs_buff[944] = IXGBE_GET_STAT(adapter, gotc);
	for (i = 0; i < 8; i++)
		regs_buff[946 + i] = IXGBE_GET_STAT(adapter, rnbc[i]);
	regs_buff[954] = IXGBE_GET_STAT(adapter, ruc);
	regs_buff[955] = IXGBE_GET_STAT(adapter, rfc);
	regs_buff[956] = IXGBE_GET_STAT(adapter, roc);
	regs_buff[957] = IXGBE_GET_STAT(adapter, rjc);
	regs_buff[958] = IXGBE_GET_STAT(adapter, mngprc);
	regs_buff[959] = IXGBE_GET_STAT(adapter, mngpdc);
	regs_buff[960] = IXGBE_GET_STAT(adapter, mngptc);
	regs_buff[961] = IXGBE_GET_STAT(adapter, tor);
	regs_buff[963] = IXGBE_GET_STAT(adapter, tpr);
	regs_buff[964] = IXGBE_GET_STAT(adapter, tpt);
	regs_buff[965] = IXGBE_GET_STAT(adapter, ptc64);
	regs_buff[966] = IXGBE_GET_STAT(adapter, ptc127);
	regs_buff[967] = IXGBE_GET_STAT(adapter, ptc255);
	regs_buff[968] = IXGBE_GET_STAT(adapter, ptc511);
	regs_buff[969] = IXGBE_GET_STAT(adapter, ptc1023);
	regs_buff[970] = IXGBE_GET_STAT(adapter, ptc1522);
	regs_buff[971] = IXGBE_GET_STAT(adapter, mptc);
	regs_buff[972] = IXGBE_GET_STAT(adapter, bptc);
	regs_buff[973] = IXGBE_GET_STAT(adapter, xec);
	for (i = 0; i < 16; i++)
		regs_buff[974 + i] = IXGBE_GET_STAT(adapter, qprc[i]);
	for (i = 0; i < 16; i++)
		regs_buff[990 + i] = IXGBE_GET_STAT(adapter, qptc[i]);
	for (i = 0; i < 16; i++)
		regs_buff[1006 + i] = IXGBE_GET_STAT(adapter, qbrc[i]);
	for (i = 0; i < 16; i++)
		regs_buff[1022 + i] = IXGBE_GET_STAT(adapter, qbtc[i]);

	/* MAC */
	regs_buff[1038] = IXGBE_READ_REG(hw, IXGBE_PCS1GCFIG);
	regs_buff[1039] = IXGBE_READ_REG(hw, IXGBE_PCS1GLCTL);
	regs_buff[1040] = IXGBE_READ_REG(hw, IXGBE_PCS1GLSTA);
	regs_buff[1041] = IXGBE_READ_REG(hw, IXGBE_PCS1GDBG0);
	regs_buff[1042] = IXGBE_READ_REG(hw, IXGBE_PCS1GDBG1);
	regs_buff[1043] = IXGBE_READ_REG(hw, IXGBE_PCS1GANA);
	regs_buff[1044] = IXGBE_READ_REG(hw, IXGBE_PCS1GANLP);
	regs_buff[1045] = IXGBE_READ_REG(hw, IXGBE_PCS1GANNP);
	regs_buff[1046] = IXGBE_READ_REG(hw, IXGBE_PCS1GANLPNP);
	regs_buff[1047] = IXGBE_READ_REG(hw, IXGBE_HLREG0);
	regs_buff[1048] = IXGBE_READ_REG(hw, IXGBE_HLREG1);
	regs_buff[1049] = IXGBE_READ_REG(hw, IXGBE_PAP);
	regs_buff[1050] = IXGBE_READ_REG(hw, IXGBE_MACA);
	regs_buff[1051] = IXGBE_READ_REG(hw, IXGBE_APAE);
	regs_buff[1052] = IXGBE_READ_REG(hw, IXGBE_ARD);
	regs_buff[1053] = IXGBE_READ_REG(hw, IXGBE_AIS);
	regs_buff[1054] = IXGBE_READ_REG(hw, IXGBE_MSCA);
	regs_buff[1055] = IXGBE_READ_REG(hw, IXGBE_MSRWD);
	regs_buff[1056] = IXGBE_READ_REG(hw, IXGBE_MLADD);
	regs_buff[1057] = IXGBE_READ_REG(hw, IXGBE_MHADD);
	regs_buff[1058] = IXGBE_READ_REG(hw, IXGBE_TREG);
	regs_buff[1059] = IXGBE_READ_REG(hw, IXGBE_PCSS1);
	regs_buff[1060] = IXGBE_READ_REG(hw, IXGBE_PCSS2);
	regs_buff[1061] = IXGBE_READ_REG(hw, IXGBE_XPCSS);
	regs_buff[1062] = IXGBE_READ_REG(hw, IXGBE_SERDESC);
	regs_buff[1063] = IXGBE_READ_REG(hw, IXGBE_MACS);
	regs_buff[1064] = IXGBE_READ_REG(hw, IXGBE_AUTOC);
	regs_buff[1065] = IXGBE_READ_REG(hw, IXGBE_LINKS);
	regs_buff[1066] = IXGBE_READ_REG(hw, IXGBE_AUTOC2);
	regs_buff[1067] = IXGBE_READ_REG(hw, IXGBE_AUTOC3);
	regs_buff[1068] = IXGBE_READ_REG(hw, IXGBE_ANLP1);
	regs_buff[1069] = IXGBE_READ_REG(hw, IXGBE_ANLP2);
	regs_buff[1070] = IXGBE_READ_REG(hw, IXGBE_ATLASCTL);

	/* Diagnostic */
	regs_buff[1071] = IXGBE_READ_REG(hw, IXGBE_RDSTATCTL);
	for (i = 0; i < 8; i++)
		regs_buff[1072 + i] = IXGBE_READ_REG(hw, IXGBE_RDSTAT(i));
	regs_buff[1080] = IXGBE_READ_REG(hw, IXGBE_RDHMPN);
	for (i = 0; i < 4; i++)
		regs_buff[1081 + i] = IXGBE_READ_REG(hw, IXGBE_RIC_DW(i));
	regs_buff[1085] = IXGBE_READ_REG(hw, IXGBE_RDPROBE);
	regs_buff[1086] = IXGBE_READ_REG(hw, IXGBE_TDSTATCTL);
	for (i = 0; i < 8; i++)
		regs_buff[1087 + i] = IXGBE_READ_REG(hw, IXGBE_TDSTAT(i));
	regs_buff[1095] = IXGBE_READ_REG(hw, IXGBE_TDHMPN);
	for (i = 0; i < 4; i++)
		regs_buff[1096 + i] = IXGBE_READ_REG(hw, IXGBE_TIC_DW(i));
	regs_buff[1100] = IXGBE_READ_REG(hw, IXGBE_TDPROBE);
	regs_buff[1101] = IXGBE_READ_REG(hw, IXGBE_TXBUFCTRL);
	regs_buff[1102] = IXGBE_READ_REG(hw, IXGBE_TXBUFDATA0);
	regs_buff[1103] = IXGBE_READ_REG(hw, IXGBE_TXBUFDATA1);
	regs_buff[1104] = IXGBE_READ_REG(hw, IXGBE_TXBUFDATA2);
	regs_buff[1105] = IXGBE_READ_REG(hw, IXGBE_TXBUFDATA3);
	regs_buff[1106] = IXGBE_READ_REG(hw, IXGBE_RXBUFCTRL);
	regs_buff[1107] = IXGBE_READ_REG(hw, IXGBE_RXBUFDATA0);
	regs_buff[1108] = IXGBE_READ_REG(hw, IXGBE_RXBUFDATA1);
	regs_buff[1109] = IXGBE_READ_REG(hw, IXGBE_RXBUFDATA2);
	regs_buff[1110] = IXGBE_READ_REG(hw, IXGBE_RXBUFDATA3);
	for (i = 0; i < 8; i++)
		regs_buff[1111 + i] = IXGBE_READ_REG(hw, IXGBE_PCIE_DIAG(i));
	regs_buff[1119] = IXGBE_READ_REG(hw, IXGBE_RFVAL);
	regs_buff[1120] = IXGBE_READ_REG(hw, IXGBE_MDFTC1);
	regs_buff[1121] = IXGBE_READ_REG(hw, IXGBE_MDFTC2);
	regs_buff[1122] = IXGBE_READ_REG(hw, IXGBE_MDFTFIFO1);
	regs_buff[1123] = IXGBE_READ_REG(hw, IXGBE_MDFTFIFO2);
	regs_buff[1124] = IXGBE_READ_REG(hw, IXGBE_MDFTS);
	regs_buff[1125] = IXGBE_READ_REG(hw, IXGBE_PCIEECCCTL);
	regs_buff[1126] = IXGBE_READ_REG(hw, IXGBE_PBTXECC);
	regs_buff[1127] = IXGBE_READ_REG(hw, IXGBE_PBRXECC);
}

static int ixgbe_get_eeprom_len(struct net_device *netdev)
{
	struct ixgbe_adapter *adapter = netdev_priv(netdev);
	return adapter->hw.eeprom.word_size * 2;
}

static int ixgbe_get_eeprom(struct net_device *netdev,
                            struct ethtool_eeprom *eeprom, u8 *bytes)
{
	struct ixgbe_adapter *adapter = netdev_priv(netdev);
	struct ixgbe_hw *hw = &adapter->hw;
	u16 *eeprom_buff;
	int first_word, last_word, eeprom_len;
	int ret_val = 0;
	u16 i;

	if (eeprom->len == 0)
		return -EINVAL;

	eeprom->magic = hw->vendor_id | (hw->device_id << 16);

	first_word = eeprom->offset >> 1;
	last_word = (eeprom->offset + eeprom->len - 1) >> 1;
	eeprom_len = last_word - first_word + 1;

	eeprom_buff = kmalloc(sizeof(u16) * eeprom_len, GFP_KERNEL);
	if (!eeprom_buff)
		return -ENOMEM;

	for (i = 0; i < eeprom_len; i++) {
		if ((ret_val = hw->eeprom.ops.read(hw, first_word + i,
		    &eeprom_buff[i])))
			break;
	}

	/* Device's eeprom is always little-endian, word addressable */
	for (i = 0; i < eeprom_len; i++)
		le16_to_cpus(&eeprom_buff[i]);

	memcpy(bytes, (u8 *)eeprom_buff + (eeprom->offset & 1), eeprom->len);
	kfree(eeprom_buff);

	return ret_val;
}

static void ixgbe_get_drvinfo(struct net_device *netdev,
                              struct ethtool_drvinfo *drvinfo)
{
	struct ixgbe_adapter *adapter = netdev_priv(netdev);
	char firmware_version[32];

	strncpy(drvinfo->driver, ixgbe_driver_name, 32);
	strncpy(drvinfo->version, ixgbe_driver_version, 32);

	sprintf(firmware_version, "%d.%d-%d",
	        (adapter->eeprom_version & 0xF000) >> 12,
	        (adapter->eeprom_version & 0x0FF0) >> 4,
	        adapter->eeprom_version & 0x000F);

	strncpy(drvinfo->fw_version, firmware_version, 32);
	strncpy(drvinfo->bus_info, pci_name(adapter->pdev), 32);
	drvinfo->n_stats = IXGBE_STATS_LEN;
	drvinfo->regdump_len = ixgbe_get_regs_len(netdev);
}

static void ixgbe_get_ringparam(struct net_device *netdev,
                                struct ethtool_ringparam *ring)
{
	struct ixgbe_adapter *adapter = netdev_priv(netdev);
	struct ixgbe_ring *tx_ring = adapter->tx_ring;
	struct ixgbe_ring *rx_ring = adapter->rx_ring;

	ring->rx_max_pending = IXGBE_MAX_RXD;
	ring->tx_max_pending = IXGBE_MAX_TXD;
	ring->rx_mini_max_pending = 0;
	ring->rx_jumbo_max_pending = 0;
	ring->rx_pending = rx_ring->count;
	ring->tx_pending = tx_ring->count;
	ring->rx_mini_pending = 0;
	ring->rx_jumbo_pending = 0;
}

static int ixgbe_set_ringparam(struct net_device *netdev,
                               struct ethtool_ringparam *ring)
{
	struct ixgbe_adapter *adapter = netdev_priv(netdev);
	struct ixgbe_ring *temp_tx_ring, *temp_rx_ring;
	int i, err;
	u32 new_rx_count, new_tx_count;
	bool need_update = false;

	if ((ring->rx_mini_pending) || (ring->rx_jumbo_pending))
		return -EINVAL;

	new_rx_count = max(ring->rx_pending, (u32)IXGBE_MIN_RXD);
	new_rx_count = min(new_rx_count, (u32)IXGBE_MAX_RXD);
	new_rx_count = ALIGN(new_rx_count, IXGBE_REQ_RX_DESCRIPTOR_MULTIPLE);

	new_tx_count = max(ring->tx_pending, (u32)IXGBE_MIN_TXD);
	new_tx_count = min(new_tx_count, (u32)IXGBE_MAX_TXD);
	new_tx_count = ALIGN(new_tx_count, IXGBE_REQ_TX_DESCRIPTOR_MULTIPLE);

	if ((new_tx_count == adapter->tx_ring->count) &&
	    (new_rx_count == adapter->rx_ring->count)) {
		/* nothing to do */
		return 0;
	}

	while (test_and_set_bit(__IXGBE_RESETTING, &adapter->state))
		msleep(1);

	temp_tx_ring = kcalloc(adapter->num_tx_queues,
	                       sizeof(struct ixgbe_ring), GFP_KERNEL);
	if (!temp_tx_ring) {
		err = -ENOMEM;
		goto err_setup;
	}

	if (new_tx_count != adapter->tx_ring_count) {
		memcpy(temp_tx_ring, adapter->tx_ring,
		       adapter->num_tx_queues * sizeof(struct ixgbe_ring));
		for (i = 0; i < adapter->num_tx_queues; i++) {
			temp_tx_ring[i].count = new_tx_count;
			err = ixgbe_setup_tx_resources(adapter,
			                               &temp_tx_ring[i]);
			if (err) {
				while (i) {
					i--;
					ixgbe_free_tx_resources(adapter,
					                        &temp_tx_ring[i]);
				}
				goto err_setup;
			}
			temp_tx_ring[i].v_idx = adapter->tx_ring[i].v_idx;
		}
		need_update = true;
	}

	temp_rx_ring = kcalloc(adapter->num_rx_queues,
	                       sizeof(struct ixgbe_ring), GFP_KERNEL);
	if ((!temp_rx_ring) && (need_update)) {
		for (i = 0; i < adapter->num_tx_queues; i++)
			ixgbe_free_tx_resources(adapter, &temp_tx_ring[i]);
		kfree(temp_tx_ring);
		err = -ENOMEM;
		goto err_setup;
	}

	if (new_rx_count != adapter->rx_ring_count) {
		memcpy(temp_rx_ring, adapter->rx_ring,
		       adapter->num_rx_queues * sizeof(struct ixgbe_ring));
		for (i = 0; i < adapter->num_rx_queues; i++) {
			temp_rx_ring[i].count = new_rx_count;
			err = ixgbe_setup_rx_resources(adapter,
			                               &temp_rx_ring[i]);
			if (err) {
				while (i) {
					i--;
					ixgbe_free_rx_resources(adapter,
					                      &temp_rx_ring[i]);
				}
				goto err_setup;
			}
			temp_rx_ring[i].v_idx = adapter->rx_ring[i].v_idx;
		}
		need_update = true;
	}

	/* if rings need to be updated, here's the place to do it in one shot */
	if (need_update) {
		if (netif_running(netdev))
			ixgbe_down(adapter);

		/* tx */
		if (new_tx_count != adapter->tx_ring_count) {
			kfree(adapter->tx_ring);
			adapter->tx_ring = temp_tx_ring;
			temp_tx_ring = NULL;
			adapter->tx_ring_count = new_tx_count;
		}

		/* rx */
		if (new_rx_count != adapter->rx_ring_count) {
			kfree(adapter->rx_ring);
			adapter->rx_ring = temp_rx_ring;
			temp_rx_ring = NULL;
			adapter->rx_ring_count = new_rx_count;
		}
	}

	/* success! */
	err = 0;
	if (netif_running(netdev))
		ixgbe_up(adapter);

err_setup:
	clear_bit(__IXGBE_RESETTING, &adapter->state);
	return err;
}

static int ixgbe_get_sset_count(struct net_device *netdev, int sset)
{
	switch (sset) {
	case ETH_SS_STATS:
		return IXGBE_STATS_LEN;
	default:
		return -EOPNOTSUPP;
	}
}

static void ixgbe_get_ethtool_stats(struct net_device *netdev,
                                    struct ethtool_stats *stats, u64 *data)
{
	struct ixgbe_adapter *adapter = netdev_priv(netdev);
	u64 *queue_stat;
	int stat_count = sizeof(struct ixgbe_queue_stats) / sizeof(u64);
	int j, k;
	int i;

	ixgbe_update_stats(adapter);
	for (i = 0; i < IXGBE_GLOBAL_STATS_LEN; i++) {
		char *p = (char *)adapter + ixgbe_gstrings_stats[i].stat_offset;
		data[i] = (ixgbe_gstrings_stats[i].sizeof_stat ==
		           sizeof(u64)) ? *(u64 *)p : *(u32 *)p;
	}
	for (j = 0; j < adapter->num_tx_queues; j++) {
		queue_stat = (u64 *)&adapter->tx_ring[j].stats;
		for (k = 0; k < stat_count; k++)
			data[i + k] = queue_stat[k];
		i += k;
	}
	for (j = 0; j < adapter->num_rx_queues; j++) {
		queue_stat = (u64 *)&adapter->rx_ring[j].stats;
		for (k = 0; k < stat_count; k++)
			data[i + k] = queue_stat[k];
		i += k;
	}
	if (adapter->flags & IXGBE_FLAG_DCB_ENABLED) {
		for (j = 0; j < MAX_TX_PACKET_BUFFERS; j++) {
			data[i++] = adapter->stats.pxontxc[j];
			data[i++] = adapter->stats.pxofftxc[j];
		}
		for (j = 0; j < MAX_RX_PACKET_BUFFERS; j++) {
			data[i++] = adapter->stats.pxonrxc[j];
			data[i++] = adapter->stats.pxoffrxc[j];
		}
	}
}

static void ixgbe_get_strings(struct net_device *netdev, u32 stringset,
                              u8 *data)
{
	struct ixgbe_adapter *adapter = netdev_priv(netdev);
	char *p = (char *)data;
	int i;

	switch (stringset) {
	case ETH_SS_STATS:
		for (i = 0; i < IXGBE_GLOBAL_STATS_LEN; i++) {
			memcpy(p, ixgbe_gstrings_stats[i].stat_string,
			       ETH_GSTRING_LEN);
			p += ETH_GSTRING_LEN;
		}
		for (i = 0; i < adapter->num_tx_queues; i++) {
			sprintf(p, "tx_queue_%u_packets", i);
			p += ETH_GSTRING_LEN;
			sprintf(p, "tx_queue_%u_bytes", i);
			p += ETH_GSTRING_LEN;
		}
		for (i = 0; i < adapter->num_rx_queues; i++) {
			sprintf(p, "rx_queue_%u_packets", i);
			p += ETH_GSTRING_LEN;
			sprintf(p, "rx_queue_%u_bytes", i);
			p += ETH_GSTRING_LEN;
		}
		if (adapter->flags & IXGBE_FLAG_DCB_ENABLED) {
			for (i = 0; i < MAX_TX_PACKET_BUFFERS; i++) {
				sprintf(p, "tx_pb_%u_pxon", i);
				p += ETH_GSTRING_LEN;
				sprintf(p, "tx_pb_%u_pxoff", i);
				p += ETH_GSTRING_LEN;
			}
			for (i = 0; i < MAX_RX_PACKET_BUFFERS; i++) {
				sprintf(p, "rx_pb_%u_pxon", i);
				p += ETH_GSTRING_LEN;
				sprintf(p, "rx_pb_%u_pxoff", i);
				p += ETH_GSTRING_LEN;
			}
		}
		/* BUG_ON(p - data != IXGBE_STATS_LEN * ETH_GSTRING_LEN); */
		break;
	}
}


static int ixgbe_wol_exclusion(struct ixgbe_adapter *adapter,
                               struct ethtool_wolinfo *wol)
{
	struct ixgbe_hw *hw = &adapter->hw;
	int retval = 1;

	switch(hw->device_id) {
	case IXGBE_DEV_ID_82599_KX4:
		retval = 0;
		break;
	default:
		wol->supported = 0;
		retval = 0;
	}

	return retval;
}

static void ixgbe_get_wol(struct net_device *netdev,
                          struct ethtool_wolinfo *wol)
{
	struct ixgbe_adapter *adapter = netdev_priv(netdev);

	wol->supported = WAKE_UCAST | WAKE_MCAST |
	                 WAKE_BCAST | WAKE_MAGIC;
	wol->wolopts = 0;

<<<<<<< HEAD
	if (!device_can_wakeup(&adapter->pdev->dev))
=======
	if (ixgbe_wol_exclusion(adapter, wol) ||
	    !device_can_wakeup(&adapter->pdev->dev))
>>>>>>> 6574612f
		return;

	if (adapter->wol & IXGBE_WUFC_EX)
		wol->wolopts |= WAKE_UCAST;
	if (adapter->wol & IXGBE_WUFC_MC)
		wol->wolopts |= WAKE_MCAST;
	if (adapter->wol & IXGBE_WUFC_BC)
		wol->wolopts |= WAKE_BCAST;
	if (adapter->wol & IXGBE_WUFC_MAG)
		wol->wolopts |= WAKE_MAGIC;

	return;
}

static int ixgbe_set_wol(struct net_device *netdev, struct ethtool_wolinfo *wol)
{
	struct ixgbe_adapter *adapter = netdev_priv(netdev);

	if (wol->wolopts & (WAKE_PHY | WAKE_ARP | WAKE_MAGICSECURE))
		return -EOPNOTSUPP;

<<<<<<< HEAD
=======
	if (ixgbe_wol_exclusion(adapter, wol))
		return wol->wolopts ? -EOPNOTSUPP : 0;

>>>>>>> 6574612f
	adapter->wol = 0;

	if (wol->wolopts & WAKE_UCAST)
		adapter->wol |= IXGBE_WUFC_EX;
	if (wol->wolopts & WAKE_MCAST)
		adapter->wol |= IXGBE_WUFC_MC;
	if (wol->wolopts & WAKE_BCAST)
		adapter->wol |= IXGBE_WUFC_BC;
	if (wol->wolopts & WAKE_MAGIC)
		adapter->wol |= IXGBE_WUFC_MAG;

	device_set_wakeup_enable(&adapter->pdev->dev, adapter->wol);

	return 0;
}

static int ixgbe_nway_reset(struct net_device *netdev)
{
	struct ixgbe_adapter *adapter = netdev_priv(netdev);

	if (netif_running(netdev))
		ixgbe_reinit_locked(adapter);

	return 0;
}

static int ixgbe_phys_id(struct net_device *netdev, u32 data)
{
	struct ixgbe_adapter *adapter = netdev_priv(netdev);
	struct ixgbe_hw *hw = &adapter->hw;
	u32 led_reg = IXGBE_READ_REG(hw, IXGBE_LEDCTL);
	u32 i;

	if (!data || data > 300)
		data = 300;

	for (i = 0; i < (data * 1000); i += 400) {
		hw->mac.ops.led_on(hw, IXGBE_LED_ON);
		msleep_interruptible(200);
		hw->mac.ops.led_off(hw, IXGBE_LED_ON);
		msleep_interruptible(200);
	}

	/* Restore LED settings */
	IXGBE_WRITE_REG(&adapter->hw, IXGBE_LEDCTL, led_reg);

	return 0;
}

static int ixgbe_get_coalesce(struct net_device *netdev,
                              struct ethtool_coalesce *ec)
{
	struct ixgbe_adapter *adapter = netdev_priv(netdev);

	ec->tx_max_coalesced_frames_irq = adapter->tx_ring[0].work_limit;

	/* only valid if in constant ITR mode */
	switch (adapter->itr_setting) {
	case 0:
		/* throttling disabled */
		ec->rx_coalesce_usecs = 0;
		break;
	case 1:
		/* dynamic ITR mode */
		ec->rx_coalesce_usecs = 1;
		break;
	default:
		/* fixed interrupt rate mode */
		ec->rx_coalesce_usecs = 1000000/adapter->eitr_param;
		break;
	}
	return 0;
}

static int ixgbe_set_coalesce(struct net_device *netdev,
                              struct ethtool_coalesce *ec)
{
	struct ixgbe_adapter *adapter = netdev_priv(netdev);
	int i;

	if (ec->tx_max_coalesced_frames_irq)
		adapter->tx_ring[0].work_limit = ec->tx_max_coalesced_frames_irq;

	if (ec->rx_coalesce_usecs > 1) {
		/* check the limits */
		if ((1000000/ec->rx_coalesce_usecs > IXGBE_MAX_INT_RATE) ||
		    (1000000/ec->rx_coalesce_usecs < IXGBE_MIN_INT_RATE))
			return -EINVAL;

		/* store the value in ints/second */
		adapter->eitr_param = 1000000/ec->rx_coalesce_usecs;

		/* static value of interrupt rate */
		adapter->itr_setting = adapter->eitr_param;
		/* clear the lower bit as its used for dynamic state */
		adapter->itr_setting &= ~1;
	} else if (ec->rx_coalesce_usecs == 1) {
		/* 1 means dynamic mode */
		adapter->eitr_param = 20000;
		adapter->itr_setting = 1;
	} else {
		/*
		 * any other value means disable eitr, which is best
		 * served by setting the interrupt rate very high
		 */
		adapter->eitr_param = IXGBE_MAX_INT_RATE;
		adapter->itr_setting = 0;
	}

	for (i = 0; i < adapter->num_msix_vectors - NON_Q_VECTORS; i++) {
		struct ixgbe_q_vector *q_vector = &adapter->q_vector[i];
		if (q_vector->txr_count && !q_vector->rxr_count)
			/* tx vector gets half the rate */
			q_vector->eitr = (adapter->eitr_param >> 1);
		else
			/* rx only or mixed */
			q_vector->eitr = adapter->eitr_param;
		ixgbe_write_eitr(adapter, i,
		                 EITR_INTS_PER_SEC_TO_REG(q_vector->eitr));
	}

	return 0;
}


static const struct ethtool_ops ixgbe_ethtool_ops = {
	.get_settings           = ixgbe_get_settings,
	.set_settings           = ixgbe_set_settings,
	.get_drvinfo            = ixgbe_get_drvinfo,
	.get_regs_len           = ixgbe_get_regs_len,
	.get_regs               = ixgbe_get_regs,
	.get_wol                = ixgbe_get_wol,
	.set_wol                = ixgbe_set_wol,
	.nway_reset             = ixgbe_nway_reset,
	.get_link               = ethtool_op_get_link,
	.get_eeprom_len         = ixgbe_get_eeprom_len,
	.get_eeprom             = ixgbe_get_eeprom,
	.get_ringparam          = ixgbe_get_ringparam,
	.set_ringparam          = ixgbe_set_ringparam,
	.get_pauseparam         = ixgbe_get_pauseparam,
	.set_pauseparam         = ixgbe_set_pauseparam,
	.get_rx_csum            = ixgbe_get_rx_csum,
	.set_rx_csum            = ixgbe_set_rx_csum,
	.get_tx_csum            = ixgbe_get_tx_csum,
	.set_tx_csum            = ixgbe_set_tx_csum,
	.get_sg                 = ethtool_op_get_sg,
	.set_sg                 = ethtool_op_set_sg,
	.get_msglevel           = ixgbe_get_msglevel,
	.set_msglevel           = ixgbe_set_msglevel,
	.get_tso                = ethtool_op_get_tso,
	.set_tso                = ixgbe_set_tso,
	.get_strings            = ixgbe_get_strings,
	.phys_id                = ixgbe_phys_id,
	.get_sset_count         = ixgbe_get_sset_count,
	.get_ethtool_stats      = ixgbe_get_ethtool_stats,
	.get_coalesce           = ixgbe_get_coalesce,
	.set_coalesce           = ixgbe_set_coalesce,
	.get_flags              = ethtool_op_get_flags,
	.set_flags              = ethtool_op_set_flags,
};

void ixgbe_set_ethtool_ops(struct net_device *netdev)
{
	SET_ETHTOOL_OPS(netdev, &ixgbe_ethtool_ops);
}<|MERGE_RESOLUTION|>--- conflicted
+++ resolved
@@ -970,12 +970,8 @@
 	                 WAKE_BCAST | WAKE_MAGIC;
 	wol->wolopts = 0;
 
-<<<<<<< HEAD
-	if (!device_can_wakeup(&adapter->pdev->dev))
-=======
 	if (ixgbe_wol_exclusion(adapter, wol) ||
 	    !device_can_wakeup(&adapter->pdev->dev))
->>>>>>> 6574612f
 		return;
 
 	if (adapter->wol & IXGBE_WUFC_EX)
@@ -997,12 +993,9 @@
 	if (wol->wolopts & (WAKE_PHY | WAKE_ARP | WAKE_MAGICSECURE))
 		return -EOPNOTSUPP;
 
-<<<<<<< HEAD
-=======
 	if (ixgbe_wol_exclusion(adapter, wol))
 		return wol->wolopts ? -EOPNOTSUPP : 0;
 
->>>>>>> 6574612f
 	adapter->wol = 0;
 
 	if (wol->wolopts & WAKE_UCAST)
