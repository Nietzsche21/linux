/*
 * Copyright (c) 2012  Bjørn Mork <bjorn@mork.no>
 *
 * The probing code is heavily inspired by cdc_ether, which is:
 * Copyright (C) 2003-2005 by David Brownell
 * Copyright (C) 2006 by Ole Andre Vadla Ravnas (ActiveSync)
 *
 * This program is free software; you can redistribute it and/or
 * modify it under the terms of the GNU General Public License
 * version 2 as published by the Free Software Foundation.
 */

#include <linux/module.h>
#include <linux/netdevice.h>
#include <linux/ethtool.h>
#include <linux/etherdevice.h>
#include <linux/mii.h>
#include <linux/usb.h>
#include <linux/usb/cdc.h>
#include <linux/usb/usbnet.h>
#include <linux/usb/cdc-wdm.h>

/* This driver supports wwan (3G/LTE/?) devices using a vendor
 * specific management protocol called Qualcomm MSM Interface (QMI) -
 * in addition to the more common AT commands over serial interface
 * management
 *
 * QMI is wrapped in CDC, using CDC encapsulated commands on the
 * control ("master") interface of a two-interface CDC Union
 * resembling standard CDC ECM.  The devices do not use the control
 * interface for any other CDC messages.  Most likely because the
 * management protocol is used in place of the standard CDC
 * notifications NOTIFY_NETWORK_CONNECTION and NOTIFY_SPEED_CHANGE
 *
 * Alternatively, control and data functions can be combined in a
 * single USB interface.
 *
 * Handling a protocol like QMI is out of the scope for any driver.
 * It is exported as a character device using the cdc-wdm driver as
 * a subdriver, enabling userspace applications ("modem managers") to
 * handle it.
 *
 * These devices may alternatively/additionally be configured using AT
 * commands on a serial interface
 */

/* driver specific data */
struct qmi_wwan_state {
	struct usb_driver *subdriver;
	atomic_t pmcount;
	unsigned long unused;
	struct usb_interface *control;
	struct usb_interface *data;
};

/* default ethernet address used by the modem */
static const u8 default_modem_addr[ETH_ALEN] = {0x02, 0x50, 0xf3};

/* Make up an ethernet header if the packet doesn't have one.
 *
 * A firmware bug common among several devices cause them to send raw
 * IP packets under some circumstances.  There is no way for the
 * driver/host to know when this will happen.  And even when the bug
 * hits, some packets will still arrive with an intact header.
 *
 * The supported devices are only capably of sending IPv4, IPv6 and
 * ARP packets on a point-to-point link. Any packet with an ethernet
 * header will have either our address or a broadcast/multicast
 * address as destination.  ARP packets will always have a header.
 *
 * This means that this function will reliably add the appropriate
 * header iff necessary, provided our hardware address does not start
 * with 4 or 6.
 *
 * Another common firmware bug results in all packets being addressed
 * to 00:a0:c6:00:00:00 despite the host address being different.
 * This function will also fixup such packets.
 */
static int qmi_wwan_rx_fixup(struct usbnet *dev, struct sk_buff *skb)
{
	__be16 proto;

	/* This check is no longer done by usbnet */
	if (skb->len < dev->net->hard_header_len)
		return 0;

	switch (skb->data[0] & 0xf0) {
	case 0x40:
		proto = htons(ETH_P_IP);
		break;
	case 0x60:
		proto = htons(ETH_P_IPV6);
		break;
	case 0x00:
		if (is_multicast_ether_addr(skb->data))
			return 1;
		/* possibly bogus destination - rewrite just in case */
		skb_reset_mac_header(skb);
		goto fix_dest;
	default:
		/* pass along other packets without modifications */
		return 1;
	}
	if (skb_headroom(skb) < ETH_HLEN)
		return 0;
	skb_push(skb, ETH_HLEN);
	skb_reset_mac_header(skb);
	eth_hdr(skb)->h_proto = proto;
	memset(eth_hdr(skb)->h_source, 0, ETH_ALEN);
fix_dest:
	memcpy(eth_hdr(skb)->h_dest, dev->net->dev_addr, ETH_ALEN);
	return 1;
}

/* very simplistic detection of IPv4 or IPv6 headers */
static bool possibly_iphdr(const char *data)
{
	return (data[0] & 0xd0) == 0x40;
}

/* disallow addresses which may be confused with IP headers */
static int qmi_wwan_mac_addr(struct net_device *dev, void *p)
{
	int ret;
	struct sockaddr *addr = p;

	ret = eth_prepare_mac_addr_change(dev, p);
	if (ret < 0)
		return ret;
	if (possibly_iphdr(addr->sa_data))
		return -EADDRNOTAVAIL;
	eth_commit_mac_addr_change(dev, p);
	return 0;
}

static const struct net_device_ops qmi_wwan_netdev_ops = {
	.ndo_open		= usbnet_open,
	.ndo_stop		= usbnet_stop,
	.ndo_start_xmit		= usbnet_start_xmit,
	.ndo_tx_timeout		= usbnet_tx_timeout,
	.ndo_change_mtu		= usbnet_change_mtu,
	.ndo_set_mac_address	= qmi_wwan_mac_addr,
	.ndo_validate_addr	= eth_validate_addr,
};

/* using a counter to merge subdriver requests with our own into a
 * combined state
 */
static int qmi_wwan_manage_power(struct usbnet *dev, int on)
{
	struct qmi_wwan_state *info = (void *)&dev->data;
	int rv;

	dev_dbg(&dev->intf->dev, "%s() pmcount=%d, on=%d\n", __func__,
		atomic_read(&info->pmcount), on);

	if ((on && atomic_add_return(1, &info->pmcount) == 1) ||
	    (!on && atomic_dec_and_test(&info->pmcount))) {
		/* need autopm_get/put here to ensure the usbcore sees
		 * the new value
		 */
		rv = usb_autopm_get_interface(dev->intf);
		dev->intf->needs_remote_wakeup = on;
		if (!rv)
			usb_autopm_put_interface(dev->intf);
	}
	return 0;
}

static int qmi_wwan_cdc_wdm_manage_power(struct usb_interface *intf, int on)
{
	struct usbnet *dev = usb_get_intfdata(intf);

	/* can be called while disconnecting */
	if (!dev)
		return 0;
	return qmi_wwan_manage_power(dev, on);
}

/* collect all three endpoints and register subdriver */
static int qmi_wwan_register_subdriver(struct usbnet *dev)
{
	int rv;
	struct usb_driver *subdriver = NULL;
	struct qmi_wwan_state *info = (void *)&dev->data;

	/* collect bulk endpoints */
	rv = usbnet_get_endpoints(dev, info->data);
	if (rv < 0)
		goto err;

	/* update status endpoint if separate control interface */
	if (info->control != info->data)
		dev->status = &info->control->cur_altsetting->endpoint[0];

	/* require interrupt endpoint for subdriver */
	if (!dev->status) {
		rv = -EINVAL;
		goto err;
	}

	/* for subdriver power management */
	atomic_set(&info->pmcount, 0);

	/* register subdriver */
	subdriver = usb_cdc_wdm_register(info->control, &dev->status->desc,
					 4096, &qmi_wwan_cdc_wdm_manage_power);
	if (IS_ERR(subdriver)) {
		dev_err(&info->control->dev, "subdriver registration failed\n");
		rv = PTR_ERR(subdriver);
		goto err;
	}

	/* prevent usbnet from using status endpoint */
	dev->status = NULL;

	/* save subdriver struct for suspend/resume wrappers */
	info->subdriver = subdriver;

err:
	return rv;
}

static int qmi_wwan_bind(struct usbnet *dev, struct usb_interface *intf)
{
	int status = -1;
	u8 *buf = intf->cur_altsetting->extra;
	int len = intf->cur_altsetting->extralen;
	struct usb_interface_descriptor *desc = &intf->cur_altsetting->desc;
	struct usb_cdc_union_desc *cdc_union = NULL;
	struct usb_cdc_ether_desc *cdc_ether = NULL;
	u32 found = 0;
	struct usb_driver *driver = driver_of(intf);
	struct qmi_wwan_state *info = (void *)&dev->data;

	BUILD_BUG_ON((sizeof(((struct usbnet *)0)->data) <
		      sizeof(struct qmi_wwan_state)));

	/* set up initial state */
	info->control = intf;
	info->data = intf;

	/* and a number of CDC descriptors */
	while (len > 3) {
		struct usb_descriptor_header *h = (void *)buf;

		/* ignore any misplaced descriptors */
		if (h->bDescriptorType != USB_DT_CS_INTERFACE)
			goto next_desc;

		/* buf[2] is CDC descriptor subtype */
		switch (buf[2]) {
		case USB_CDC_HEADER_TYPE:
			if (found & 1 << USB_CDC_HEADER_TYPE) {
				dev_dbg(&intf->dev, "extra CDC header\n");
				goto err;
			}
			if (h->bLength != sizeof(struct usb_cdc_header_desc)) {
				dev_dbg(&intf->dev, "CDC header len %u\n",
					h->bLength);
				goto err;
			}
			break;
		case USB_CDC_UNION_TYPE:
			if (found & 1 << USB_CDC_UNION_TYPE) {
				dev_dbg(&intf->dev, "extra CDC union\n");
				goto err;
			}
			if (h->bLength != sizeof(struct usb_cdc_union_desc)) {
				dev_dbg(&intf->dev, "CDC union len %u\n",
					h->bLength);
				goto err;
			}
			cdc_union = (struct usb_cdc_union_desc *)buf;
			break;
		case USB_CDC_ETHERNET_TYPE:
			if (found & 1 << USB_CDC_ETHERNET_TYPE) {
				dev_dbg(&intf->dev, "extra CDC ether\n");
				goto err;
			}
			if (h->bLength != sizeof(struct usb_cdc_ether_desc)) {
				dev_dbg(&intf->dev, "CDC ether len %u\n",
					h->bLength);
				goto err;
			}
			cdc_ether = (struct usb_cdc_ether_desc *)buf;
			break;
		}

		/* Remember which CDC functional descriptors we've seen.  Works
		 * for all types we care about, of which USB_CDC_ETHERNET_TYPE
		 * (0x0f) is the highest numbered
		 */
		if (buf[2] < 32)
			found |= 1 << buf[2];

next_desc:
		len -= h->bLength;
		buf += h->bLength;
	}

	/* Use separate control and data interfaces if we found a CDC Union */
	if (cdc_union) {
		info->data = usb_ifnum_to_if(dev->udev,
					     cdc_union->bSlaveInterface0);
		if (desc->bInterfaceNumber != cdc_union->bMasterInterface0 ||
		    !info->data) {
			dev_err(&intf->dev,
				"bogus CDC Union: master=%u, slave=%u\n",
				cdc_union->bMasterInterface0,
				cdc_union->bSlaveInterface0);
			goto err;
		}
	}

	/* errors aren't fatal - we can live with the dynamic address */
	if (cdc_ether) {
		dev->hard_mtu = le16_to_cpu(cdc_ether->wMaxSegmentSize);
		usbnet_get_ethernet_addr(dev, cdc_ether->iMACAddress);
	}

	/* claim data interface and set it up */
	if (info->control != info->data) {
		status = usb_driver_claim_interface(driver, info->data, dev);
		if (status < 0)
			goto err;
	}

	status = qmi_wwan_register_subdriver(dev);
	if (status < 0 && info->control != info->data) {
		usb_set_intfdata(info->data, NULL);
		usb_driver_release_interface(driver, info->data);
	}

	/* Never use the same address on both ends of the link, even
	 * if the buggy firmware told us to.
	 */
	if (ether_addr_equal(dev->net->dev_addr, default_modem_addr))
		eth_hw_addr_random(dev->net);

	/* make MAC addr easily distinguishable from an IP header */
	if (possibly_iphdr(dev->net->dev_addr)) {
		dev->net->dev_addr[0] |= 0x02;	/* set local assignment bit */
		dev->net->dev_addr[0] &= 0xbf;	/* clear "IP" bit */
	}
	dev->net->netdev_ops = &qmi_wwan_netdev_ops;
err:
	return status;
}

static void qmi_wwan_unbind(struct usbnet *dev, struct usb_interface *intf)
{
	struct qmi_wwan_state *info = (void *)&dev->data;
	struct usb_driver *driver = driver_of(intf);
	struct usb_interface *other;

	if (info->subdriver && info->subdriver->disconnect)
		info->subdriver->disconnect(info->control);

	/* allow user to unbind using either control or data */
	if (intf == info->control)
		other = info->data;
	else
		other = info->control;

	/* only if not shared */
	if (other && intf != other) {
		usb_set_intfdata(other, NULL);
		usb_driver_release_interface(driver, other);
	}

	info->subdriver = NULL;
	info->data = NULL;
	info->control = NULL;
}

/* suspend/resume wrappers calling both usbnet and the cdc-wdm
 * subdriver if present.
 *
 * NOTE: cdc-wdm also supports pre/post_reset, but we cannot provide
 * wrappers for those without adding usbnet reset support first.
 */
static int qmi_wwan_suspend(struct usb_interface *intf, pm_message_t message)
{
	struct usbnet *dev = usb_get_intfdata(intf);
	struct qmi_wwan_state *info = (void *)&dev->data;
	int ret;

	/* Both usbnet_suspend() and subdriver->suspend() MUST return 0
	 * in system sleep context, otherwise, the resume callback has
	 * to recover device from previous suspend failure.
	 */
	ret = usbnet_suspend(intf, message);
	if (ret < 0)
		goto err;

	if (intf == info->control && info->subdriver &&
	    info->subdriver->suspend)
		ret = info->subdriver->suspend(intf, message);
	if (ret < 0)
		usbnet_resume(intf);
err:
	return ret;
}

static int qmi_wwan_resume(struct usb_interface *intf)
{
	struct usbnet *dev = usb_get_intfdata(intf);
	struct qmi_wwan_state *info = (void *)&dev->data;
	int ret = 0;
	bool callsub = (intf == info->control && info->subdriver &&
			info->subdriver->resume);

	if (callsub)
		ret = info->subdriver->resume(intf);
	if (ret < 0)
		goto err;
	ret = usbnet_resume(intf);
	if (ret < 0 && callsub)
		info->subdriver->suspend(intf, PMSG_SUSPEND);
err:
	return ret;
}

static const struct driver_info	qmi_wwan_info = {
	.description	= "WWAN/QMI device",
	.flags		= FLAG_WWAN,
	.bind		= qmi_wwan_bind,
	.unbind		= qmi_wwan_unbind,
	.manage_power	= qmi_wwan_manage_power,
	.rx_fixup       = qmi_wwan_rx_fixup,
};

#define HUAWEI_VENDOR_ID	0x12D1

/* map QMI/wwan function by a fixed interface number */
#define QMI_FIXED_INTF(vend, prod, num) \
	USB_DEVICE_INTERFACE_NUMBER(vend, prod, num), \
	.driver_info = (unsigned long)&qmi_wwan_info

/* Gobi 1000 QMI/wwan interface number is 3 according to qcserial */
#define QMI_GOBI1K_DEVICE(vend, prod) \
	QMI_FIXED_INTF(vend, prod, 3)

/* Gobi 2000/3000 QMI/wwan interface number is 0 according to qcserial */
#define QMI_GOBI_DEVICE(vend, prod) \
	QMI_FIXED_INTF(vend, prod, 0)

static const struct usb_device_id products[] = {
	/* 1. CDC ECM like devices match on the control interface */
	{	/* Huawei E392, E398 and possibly others sharing both device id and more... */
		USB_VENDOR_AND_INTERFACE_INFO(HUAWEI_VENDOR_ID, USB_CLASS_VENDOR_SPEC, 1, 9),
		.driver_info        = (unsigned long)&qmi_wwan_info,
	},
	{	/* Vodafone/Huawei K5005 (12d1:14c8) and similar modems */
		USB_VENDOR_AND_INTERFACE_INFO(HUAWEI_VENDOR_ID, USB_CLASS_VENDOR_SPEC, 1, 57),
		.driver_info        = (unsigned long)&qmi_wwan_info,
	},
	{	/* HUAWEI_INTERFACE_NDIS_CONTROL_QUALCOMM */
		USB_VENDOR_AND_INTERFACE_INFO(HUAWEI_VENDOR_ID, USB_CLASS_VENDOR_SPEC, 0x01, 0x69),
		.driver_info        = (unsigned long)&qmi_wwan_info,
	},

	/* 2. Combined interface devices matching on class+protocol */
	{	/* Huawei E367 and possibly others in "Windows mode" */
		USB_VENDOR_AND_INTERFACE_INFO(HUAWEI_VENDOR_ID, USB_CLASS_VENDOR_SPEC, 1, 7),
		.driver_info        = (unsigned long)&qmi_wwan_info,
	},
	{	/* Huawei E392, E398 and possibly others in "Windows mode" */
		USB_VENDOR_AND_INTERFACE_INFO(HUAWEI_VENDOR_ID, USB_CLASS_VENDOR_SPEC, 1, 17),
		.driver_info        = (unsigned long)&qmi_wwan_info,
	},
	{	/* HUAWEI_NDIS_SINGLE_INTERFACE_VDF */
		USB_VENDOR_AND_INTERFACE_INFO(HUAWEI_VENDOR_ID, USB_CLASS_VENDOR_SPEC, 0x01, 0x37),
		.driver_info        = (unsigned long)&qmi_wwan_info,
	},
	{	/* HUAWEI_INTERFACE_NDIS_HW_QUALCOMM */
		USB_VENDOR_AND_INTERFACE_INFO(HUAWEI_VENDOR_ID, USB_CLASS_VENDOR_SPEC, 0x01, 0x67),
		.driver_info        = (unsigned long)&qmi_wwan_info,
	},
	{	/* Pantech UML290, P4200 and more */
		USB_VENDOR_AND_INTERFACE_INFO(0x106c, USB_CLASS_VENDOR_SPEC, 0xf0, 0xff),
		.driver_info        = (unsigned long)&qmi_wwan_info,
	},
	{	/* Pantech UML290 - newer firmware */
		USB_VENDOR_AND_INTERFACE_INFO(0x106c, USB_CLASS_VENDOR_SPEC, 0xf1, 0xff),
		.driver_info        = (unsigned long)&qmi_wwan_info,
	},
	{	/* Novatel USB551L and MC551 */
		USB_DEVICE_AND_INTERFACE_INFO(0x1410, 0xb001,
		                              USB_CLASS_COMM,
		                              USB_CDC_SUBCLASS_ETHERNET,
		                              USB_CDC_PROTO_NONE),
		.driver_info        = (unsigned long)&qmi_wwan_info,
	},
	{	/* Novatel E362 */
		USB_DEVICE_AND_INTERFACE_INFO(0x1410, 0x9010,
		                              USB_CLASS_COMM,
		                              USB_CDC_SUBCLASS_ETHERNET,
		                              USB_CDC_PROTO_NONE),
		.driver_info        = (unsigned long)&qmi_wwan_info,
	},
	{	/* Novatel Expedite E371 */
		USB_DEVICE_AND_INTERFACE_INFO(0x1410, 0x9011,
		                              USB_CLASS_COMM,
		                              USB_CDC_SUBCLASS_ETHERNET,
		                              USB_CDC_PROTO_NONE),
		.driver_info        = (unsigned long)&qmi_wwan_info,
	},
	{	/* Dell Wireless 5800 (Novatel E362) */
		USB_DEVICE_AND_INTERFACE_INFO(0x413C, 0x8195,
					      USB_CLASS_COMM,
					      USB_CDC_SUBCLASS_ETHERNET,
					      USB_CDC_PROTO_NONE),
		.driver_info        = (unsigned long)&qmi_wwan_info,
	},
	{	/* Dell Wireless 5800 V2 (Novatel E362) */
		USB_DEVICE_AND_INTERFACE_INFO(0x413C, 0x8196,
					      USB_CLASS_COMM,
					      USB_CDC_SUBCLASS_ETHERNET,
					      USB_CDC_PROTO_NONE),
		.driver_info        = (unsigned long)&qmi_wwan_info,
	},
	{	/* Dell Wireless 5804 (Novatel E371) */
		USB_DEVICE_AND_INTERFACE_INFO(0x413C, 0x819b,
					      USB_CLASS_COMM,
					      USB_CDC_SUBCLASS_ETHERNET,
					      USB_CDC_PROTO_NONE),
		.driver_info        = (unsigned long)&qmi_wwan_info,
	},
	{	/* ADU960S */
		USB_DEVICE_AND_INTERFACE_INFO(0x16d5, 0x650a,
					      USB_CLASS_COMM,
					      USB_CDC_SUBCLASS_ETHERNET,
					      USB_CDC_PROTO_NONE),
		.driver_info        = (unsigned long)&qmi_wwan_info,
	},

	/* 3. Combined interface devices matching on interface number */
	{QMI_FIXED_INTF(0x0408, 0xea42, 4)},	/* Yota / Megafon M100-1 */
	{QMI_FIXED_INTF(0x05c6, 0x7000, 0)},
	{QMI_FIXED_INTF(0x05c6, 0x7001, 1)},
	{QMI_FIXED_INTF(0x05c6, 0x7002, 1)},
	{QMI_FIXED_INTF(0x05c6, 0x7101, 1)},
	{QMI_FIXED_INTF(0x05c6, 0x7101, 2)},
	{QMI_FIXED_INTF(0x05c6, 0x7101, 3)},
	{QMI_FIXED_INTF(0x05c6, 0x7102, 1)},
	{QMI_FIXED_INTF(0x05c6, 0x7102, 2)},
	{QMI_FIXED_INTF(0x05c6, 0x7102, 3)},
	{QMI_FIXED_INTF(0x05c6, 0x8000, 7)},
	{QMI_FIXED_INTF(0x05c6, 0x8001, 6)},
	{QMI_FIXED_INTF(0x05c6, 0x9000, 4)},
	{QMI_FIXED_INTF(0x05c6, 0x9003, 4)},
	{QMI_FIXED_INTF(0x05c6, 0x9005, 2)},
	{QMI_FIXED_INTF(0x05c6, 0x900a, 4)},
	{QMI_FIXED_INTF(0x05c6, 0x900b, 2)},
	{QMI_FIXED_INTF(0x05c6, 0x900c, 4)},
	{QMI_FIXED_INTF(0x05c6, 0x900c, 5)},
	{QMI_FIXED_INTF(0x05c6, 0x900c, 6)},
	{QMI_FIXED_INTF(0x05c6, 0x900d, 5)},
	{QMI_FIXED_INTF(0x05c6, 0x900f, 3)},
	{QMI_FIXED_INTF(0x05c6, 0x900f, 4)},
	{QMI_FIXED_INTF(0x05c6, 0x900f, 5)},
	{QMI_FIXED_INTF(0x05c6, 0x9010, 4)},
	{QMI_FIXED_INTF(0x05c6, 0x9010, 5)},
	{QMI_FIXED_INTF(0x05c6, 0x9011, 3)},
	{QMI_FIXED_INTF(0x05c6, 0x9011, 4)},
	{QMI_FIXED_INTF(0x05c6, 0x9021, 1)},
	{QMI_FIXED_INTF(0x05c6, 0x9022, 2)},
	{QMI_FIXED_INTF(0x05c6, 0x9025, 4)},	/* Alcatel-sbell ASB TL131 TDD LTE  (China Mobile) */
	{QMI_FIXED_INTF(0x05c6, 0x9026, 3)},
	{QMI_FIXED_INTF(0x05c6, 0x902e, 5)},
	{QMI_FIXED_INTF(0x05c6, 0x9031, 5)},
	{QMI_FIXED_INTF(0x05c6, 0x9032, 4)},
	{QMI_FIXED_INTF(0x05c6, 0x9033, 3)},
	{QMI_FIXED_INTF(0x05c6, 0x9033, 4)},
	{QMI_FIXED_INTF(0x05c6, 0x9033, 5)},
	{QMI_FIXED_INTF(0x05c6, 0x9033, 6)},
	{QMI_FIXED_INTF(0x05c6, 0x9034, 3)},
	{QMI_FIXED_INTF(0x05c6, 0x9034, 4)},
	{QMI_FIXED_INTF(0x05c6, 0x9034, 5)},
	{QMI_FIXED_INTF(0x05c6, 0x9034, 6)},
	{QMI_FIXED_INTF(0x05c6, 0x9034, 7)},
	{QMI_FIXED_INTF(0x05c6, 0x9035, 4)},
	{QMI_FIXED_INTF(0x05c6, 0x9036, 3)},
	{QMI_FIXED_INTF(0x05c6, 0x9037, 5)},
	{QMI_FIXED_INTF(0x05c6, 0x9038, 4)},
	{QMI_FIXED_INTF(0x05c6, 0x903b, 7)},
	{QMI_FIXED_INTF(0x05c6, 0x903c, 6)},
	{QMI_FIXED_INTF(0x05c6, 0x903d, 6)},
	{QMI_FIXED_INTF(0x05c6, 0x903e, 5)},
	{QMI_FIXED_INTF(0x05c6, 0x9043, 3)},
	{QMI_FIXED_INTF(0x05c6, 0x9046, 3)},
	{QMI_FIXED_INTF(0x05c6, 0x9046, 4)},
	{QMI_FIXED_INTF(0x05c6, 0x9046, 5)},
	{QMI_FIXED_INTF(0x05c6, 0x9047, 2)},
	{QMI_FIXED_INTF(0x05c6, 0x9047, 3)},
	{QMI_FIXED_INTF(0x05c6, 0x9047, 4)},
	{QMI_FIXED_INTF(0x05c6, 0x9048, 4)},
	{QMI_FIXED_INTF(0x05c6, 0x9048, 5)},
	{QMI_FIXED_INTF(0x05c6, 0x9048, 6)},
	{QMI_FIXED_INTF(0x05c6, 0x9048, 7)},
	{QMI_FIXED_INTF(0x05c6, 0x9048, 8)},
	{QMI_FIXED_INTF(0x05c6, 0x904c, 5)},
	{QMI_FIXED_INTF(0x05c6, 0x904c, 6)},
	{QMI_FIXED_INTF(0x05c6, 0x904c, 7)},
	{QMI_FIXED_INTF(0x05c6, 0x904c, 8)},
	{QMI_FIXED_INTF(0x05c6, 0x9050, 3)},
	{QMI_FIXED_INTF(0x05c6, 0x9052, 4)},
	{QMI_FIXED_INTF(0x05c6, 0x9053, 6)},
	{QMI_FIXED_INTF(0x05c6, 0x9053, 7)},
	{QMI_FIXED_INTF(0x05c6, 0x9054, 5)},
	{QMI_FIXED_INTF(0x05c6, 0x9054, 6)},
	{QMI_FIXED_INTF(0x05c6, 0x9055, 3)},
	{QMI_FIXED_INTF(0x05c6, 0x9055, 4)},
	{QMI_FIXED_INTF(0x05c6, 0x9055, 5)},
	{QMI_FIXED_INTF(0x05c6, 0x9055, 6)},
	{QMI_FIXED_INTF(0x05c6, 0x9055, 7)},
	{QMI_FIXED_INTF(0x05c6, 0x9056, 3)},
	{QMI_FIXED_INTF(0x05c6, 0x9062, 2)},
	{QMI_FIXED_INTF(0x05c6, 0x9062, 3)},
	{QMI_FIXED_INTF(0x05c6, 0x9062, 4)},
	{QMI_FIXED_INTF(0x05c6, 0x9062, 5)},
	{QMI_FIXED_INTF(0x05c6, 0x9062, 6)},
	{QMI_FIXED_INTF(0x05c6, 0x9062, 7)},
	{QMI_FIXED_INTF(0x05c6, 0x9062, 8)},
	{QMI_FIXED_INTF(0x05c6, 0x9062, 9)},
	{QMI_FIXED_INTF(0x05c6, 0x9064, 3)},
	{QMI_FIXED_INTF(0x05c6, 0x9065, 6)},
	{QMI_FIXED_INTF(0x05c6, 0x9065, 7)},
	{QMI_FIXED_INTF(0x05c6, 0x9066, 5)},
	{QMI_FIXED_INTF(0x05c6, 0x9066, 6)},
	{QMI_FIXED_INTF(0x05c6, 0x9067, 1)},
	{QMI_FIXED_INTF(0x05c6, 0x9068, 2)},
	{QMI_FIXED_INTF(0x05c6, 0x9068, 3)},
	{QMI_FIXED_INTF(0x05c6, 0x9068, 4)},
	{QMI_FIXED_INTF(0x05c6, 0x9068, 5)},
	{QMI_FIXED_INTF(0x05c6, 0x9068, 6)},
	{QMI_FIXED_INTF(0x05c6, 0x9068, 7)},
	{QMI_FIXED_INTF(0x05c6, 0x9069, 5)},
	{QMI_FIXED_INTF(0x05c6, 0x9069, 6)},
	{QMI_FIXED_INTF(0x05c6, 0x9069, 7)},
	{QMI_FIXED_INTF(0x05c6, 0x9069, 8)},
	{QMI_FIXED_INTF(0x05c6, 0x9070, 4)},
	{QMI_FIXED_INTF(0x05c6, 0x9070, 5)},
	{QMI_FIXED_INTF(0x05c6, 0x9075, 5)},
	{QMI_FIXED_INTF(0x05c6, 0x9076, 4)},
	{QMI_FIXED_INTF(0x05c6, 0x9076, 5)},
	{QMI_FIXED_INTF(0x05c6, 0x9076, 6)},
	{QMI_FIXED_INTF(0x05c6, 0x9076, 7)},
	{QMI_FIXED_INTF(0x05c6, 0x9076, 8)},
	{QMI_FIXED_INTF(0x05c6, 0x9077, 3)},
	{QMI_FIXED_INTF(0x05c6, 0x9077, 4)},
	{QMI_FIXED_INTF(0x05c6, 0x9077, 5)},
	{QMI_FIXED_INTF(0x05c6, 0x9077, 6)},
	{QMI_FIXED_INTF(0x05c6, 0x9078, 3)},
	{QMI_FIXED_INTF(0x05c6, 0x9079, 4)},
	{QMI_FIXED_INTF(0x05c6, 0x9079, 5)},
	{QMI_FIXED_INTF(0x05c6, 0x9079, 6)},
	{QMI_FIXED_INTF(0x05c6, 0x9079, 7)},
	{QMI_FIXED_INTF(0x05c6, 0x9079, 8)},
	{QMI_FIXED_INTF(0x05c6, 0x9080, 5)},
	{QMI_FIXED_INTF(0x05c6, 0x9080, 6)},
	{QMI_FIXED_INTF(0x05c6, 0x9080, 7)},
	{QMI_FIXED_INTF(0x05c6, 0x9080, 8)},
	{QMI_FIXED_INTF(0x05c6, 0x9083, 3)},
	{QMI_FIXED_INTF(0x05c6, 0x9084, 4)},
	{QMI_FIXED_INTF(0x05c6, 0x920d, 0)},
	{QMI_FIXED_INTF(0x05c6, 0x920d, 5)},
	{QMI_FIXED_INTF(0x12d1, 0x140c, 1)},	/* Huawei E173 */
	{QMI_FIXED_INTF(0x12d1, 0x14ac, 1)},	/* Huawei E1820 */
	{QMI_FIXED_INTF(0x16d8, 0x6003, 0)},	/* CMOTech 6003 */
	{QMI_FIXED_INTF(0x16d8, 0x6007, 0)},	/* CMOTech CHE-628S */
	{QMI_FIXED_INTF(0x16d8, 0x6008, 0)},	/* CMOTech CMU-301 */
	{QMI_FIXED_INTF(0x16d8, 0x6280, 0)},	/* CMOTech CHU-628 */
	{QMI_FIXED_INTF(0x16d8, 0x7001, 0)},	/* CMOTech CHU-720S */
	{QMI_FIXED_INTF(0x16d8, 0x7002, 0)},	/* CMOTech 7002 */
	{QMI_FIXED_INTF(0x16d8, 0x7003, 4)},	/* CMOTech CHU-629K */
	{QMI_FIXED_INTF(0x16d8, 0x7004, 3)},	/* CMOTech 7004 */
	{QMI_FIXED_INTF(0x16d8, 0x7006, 5)},	/* CMOTech CGU-629 */
	{QMI_FIXED_INTF(0x16d8, 0x700a, 4)},	/* CMOTech CHU-629S */
	{QMI_FIXED_INTF(0x16d8, 0x7211, 0)},	/* CMOTech CHU-720I */
	{QMI_FIXED_INTF(0x16d8, 0x7212, 0)},	/* CMOTech 7212 */
	{QMI_FIXED_INTF(0x16d8, 0x7213, 0)},	/* CMOTech 7213 */
	{QMI_FIXED_INTF(0x16d8, 0x7251, 1)},	/* CMOTech 7251 */
	{QMI_FIXED_INTF(0x16d8, 0x7252, 1)},	/* CMOTech 7252 */
	{QMI_FIXED_INTF(0x16d8, 0x7253, 1)},	/* CMOTech 7253 */
	{QMI_FIXED_INTF(0x19d2, 0x0002, 1)},
	{QMI_FIXED_INTF(0x19d2, 0x0012, 1)},
	{QMI_FIXED_INTF(0x19d2, 0x0017, 3)},
	{QMI_FIXED_INTF(0x19d2, 0x0019, 3)},	/* ONDA MT689DC */
	{QMI_FIXED_INTF(0x19d2, 0x0021, 4)},
	{QMI_FIXED_INTF(0x19d2, 0x0025, 1)},
	{QMI_FIXED_INTF(0x19d2, 0x0031, 4)},
	{QMI_FIXED_INTF(0x19d2, 0x0042, 4)},
	{QMI_FIXED_INTF(0x19d2, 0x0049, 5)},
	{QMI_FIXED_INTF(0x19d2, 0x0052, 4)},
	{QMI_FIXED_INTF(0x19d2, 0x0055, 1)},	/* ZTE (Vodafone) K3520-Z */
	{QMI_FIXED_INTF(0x19d2, 0x0058, 4)},
	{QMI_FIXED_INTF(0x19d2, 0x0063, 4)},	/* ZTE (Vodafone) K3565-Z */
	{QMI_FIXED_INTF(0x19d2, 0x0104, 4)},	/* ZTE (Vodafone) K4505-Z */
	{QMI_FIXED_INTF(0x19d2, 0x0113, 5)},
	{QMI_FIXED_INTF(0x19d2, 0x0118, 5)},
	{QMI_FIXED_INTF(0x19d2, 0x0121, 5)},
	{QMI_FIXED_INTF(0x19d2, 0x0123, 4)},
	{QMI_FIXED_INTF(0x19d2, 0x0124, 5)},
	{QMI_FIXED_INTF(0x19d2, 0x0125, 6)},
	{QMI_FIXED_INTF(0x19d2, 0x0126, 5)},
	{QMI_FIXED_INTF(0x19d2, 0x0130, 1)},
	{QMI_FIXED_INTF(0x19d2, 0x0133, 3)},
	{QMI_FIXED_INTF(0x19d2, 0x0141, 5)},
	{QMI_FIXED_INTF(0x19d2, 0x0157, 5)},	/* ZTE MF683 */
	{QMI_FIXED_INTF(0x19d2, 0x0158, 3)},
	{QMI_FIXED_INTF(0x19d2, 0x0167, 4)},	/* ZTE MF820D */
	{QMI_FIXED_INTF(0x19d2, 0x0168, 4)},
	{QMI_FIXED_INTF(0x19d2, 0x0176, 3)},
	{QMI_FIXED_INTF(0x19d2, 0x0178, 3)},
	{QMI_FIXED_INTF(0x19d2, 0x0191, 4)},	/* ZTE EuFi890 */
	{QMI_FIXED_INTF(0x19d2, 0x0199, 1)},	/* ZTE MF820S */
	{QMI_FIXED_INTF(0x19d2, 0x0200, 1)},
	{QMI_FIXED_INTF(0x19d2, 0x0257, 3)},	/* ZTE MF821 */
	{QMI_FIXED_INTF(0x19d2, 0x0265, 4)},	/* ONDA MT8205 4G LTE */
	{QMI_FIXED_INTF(0x19d2, 0x0284, 4)},	/* ZTE MF880 */
	{QMI_FIXED_INTF(0x19d2, 0x0326, 4)},	/* ZTE MF821D */
	{QMI_FIXED_INTF(0x19d2, 0x0412, 4)},	/* Telewell TW-LTE 4G */
	{QMI_FIXED_INTF(0x19d2, 0x1008, 4)},	/* ZTE (Vodafone) K3570-Z */
	{QMI_FIXED_INTF(0x19d2, 0x1010, 4)},	/* ZTE (Vodafone) K3571-Z */
	{QMI_FIXED_INTF(0x19d2, 0x1012, 4)},
	{QMI_FIXED_INTF(0x19d2, 0x1018, 3)},	/* ZTE (Vodafone) K5006-Z */
	{QMI_FIXED_INTF(0x19d2, 0x1021, 2)},
	{QMI_FIXED_INTF(0x19d2, 0x1245, 4)},
	{QMI_FIXED_INTF(0x19d2, 0x1247, 4)},
	{QMI_FIXED_INTF(0x19d2, 0x1252, 4)},
	{QMI_FIXED_INTF(0x19d2, 0x1254, 4)},
	{QMI_FIXED_INTF(0x19d2, 0x1255, 3)},
	{QMI_FIXED_INTF(0x19d2, 0x1255, 4)},
	{QMI_FIXED_INTF(0x19d2, 0x1256, 4)},
	{QMI_FIXED_INTF(0x19d2, 0x1270, 5)},	/* ZTE MF667 */
	{QMI_FIXED_INTF(0x19d2, 0x1401, 2)},
	{QMI_FIXED_INTF(0x19d2, 0x1402, 2)},	/* ZTE MF60 */
	{QMI_FIXED_INTF(0x19d2, 0x1424, 2)},
	{QMI_FIXED_INTF(0x19d2, 0x1425, 2)},
	{QMI_FIXED_INTF(0x19d2, 0x1426, 2)},	/* ZTE MF91 */
	{QMI_FIXED_INTF(0x19d2, 0x2002, 4)},	/* ZTE (Vodafone) K3765-Z */
	{QMI_FIXED_INTF(0x0f3d, 0x68a2, 8)},    /* Sierra Wireless MC7700 */
	{QMI_FIXED_INTF(0x114f, 0x68a2, 8)},    /* Sierra Wireless MC7750 */
	{QMI_FIXED_INTF(0x1199, 0x68a2, 8)},	/* Sierra Wireless MC7710 in QMI mode */
	{QMI_FIXED_INTF(0x1199, 0x68a2, 19)},	/* Sierra Wireless MC7710 in QMI mode */
	{QMI_FIXED_INTF(0x1199, 0x68c0, 8)},	/* Sierra Wireless MC73xx */
	{QMI_FIXED_INTF(0x1199, 0x68c0, 10)},	/* Sierra Wireless MC73xx */
<<<<<<< HEAD
	{QMI_FIXED_INTF(0x1199, 0x68c0, 11)},	/* Sierra Wireless MC73xx */
=======
>>>>>>> 40dde7e2
	{QMI_FIXED_INTF(0x1199, 0x901c, 8)},    /* Sierra Wireless EM7700 */
	{QMI_FIXED_INTF(0x1199, 0x901f, 8)},    /* Sierra Wireless EM7355 */
	{QMI_FIXED_INTF(0x1199, 0x9041, 8)},	/* Sierra Wireless MC7305/MC7355 */
	{QMI_FIXED_INTF(0x1199, 0x9051, 8)},	/* Netgear AirCard 340U */
	{QMI_FIXED_INTF(0x1199, 0x9053, 8)},	/* Sierra Wireless Modem */
	{QMI_FIXED_INTF(0x1199, 0x9054, 8)},	/* Sierra Wireless Modem */
	{QMI_FIXED_INTF(0x1199, 0x9055, 8)},	/* Netgear AirCard 341U */
	{QMI_FIXED_INTF(0x1199, 0x9056, 8)},	/* Sierra Wireless Modem */
	{QMI_FIXED_INTF(0x1199, 0x9061, 8)},	/* Sierra Wireless Modem */
	{QMI_FIXED_INTF(0x1bbb, 0x011e, 4)},	/* Telekom Speedstick LTE II (Alcatel One Touch L100V LTE) */
	{QMI_FIXED_INTF(0x1bbb, 0x0203, 2)},	/* Alcatel L800MA */
	{QMI_FIXED_INTF(0x2357, 0x0201, 4)},	/* TP-LINK HSUPA Modem MA180 */
	{QMI_FIXED_INTF(0x2357, 0x9000, 4)},	/* TP-LINK MA260 */
	{QMI_FIXED_INTF(0x1bc7, 0x1200, 5)},	/* Telit LE920 */
	{QMI_FIXED_INTF(0x1bc7, 0x1201, 2)},	/* Telit LE920 */
<<<<<<< HEAD
	{QMI_FIXED_INTF(0x0b3c, 0xc000, 4)},	/* Olivetti Olicard 100 */
	{QMI_FIXED_INTF(0x0b3c, 0xc001, 4)},	/* Olivetti Olicard 120 */
	{QMI_FIXED_INTF(0x0b3c, 0xc002, 4)},	/* Olivetti Olicard 140 */
	{QMI_FIXED_INTF(0x0b3c, 0xc004, 6)},	/* Olivetti Olicard 155 */
	{QMI_FIXED_INTF(0x0b3c, 0xc005, 6)},	/* Olivetti Olicard 200 */
	{QMI_FIXED_INTF(0x0b3c, 0xc00a, 6)},	/* Olivetti Olicard 160 */
=======
	{QMI_FIXED_INTF(0x0b3c, 0xc005, 6)},    /* Olivetti Olicard 200 */
>>>>>>> 40dde7e2
	{QMI_FIXED_INTF(0x0b3c, 0xc00b, 4)},	/* Olivetti Olicard 500 */
	{QMI_FIXED_INTF(0x1e2d, 0x0060, 4)},	/* Cinterion PLxx */
	{QMI_FIXED_INTF(0x1e2d, 0x0053, 4)},	/* Cinterion PHxx,PXxx */
	{QMI_FIXED_INTF(0x413c, 0x81a2, 8)},	/* Dell Wireless 5806 Gobi(TM) 4G LTE Mobile Broadband Card */
	{QMI_FIXED_INTF(0x413c, 0x81a3, 8)},	/* Dell Wireless 5570 HSPA+ (42Mbps) Mobile Broadband Card */
	{QMI_FIXED_INTF(0x413c, 0x81a4, 8)},	/* Dell Wireless 5570e HSPA+ (42Mbps) Mobile Broadband Card */
	{QMI_FIXED_INTF(0x413c, 0x81a8, 8)},	/* Dell Wireless 5808 Gobi(TM) 4G LTE Mobile Broadband Card */
	{QMI_FIXED_INTF(0x413c, 0x81a9, 8)},	/* Dell Wireless 5808e Gobi(TM) 4G LTE Mobile Broadband Card */

	/* 4. Gobi 1000 devices */
	{QMI_GOBI1K_DEVICE(0x05c6, 0x9212)},	/* Acer Gobi Modem Device */
	{QMI_GOBI1K_DEVICE(0x03f0, 0x1f1d)},	/* HP un2400 Gobi Modem Device */
	{QMI_GOBI1K_DEVICE(0x04da, 0x250d)},	/* Panasonic Gobi Modem device */
	{QMI_GOBI1K_DEVICE(0x413c, 0x8172)},	/* Dell Gobi Modem device */
	{QMI_GOBI1K_DEVICE(0x1410, 0xa001)},	/* Novatel/Verizon USB-1000 */
	{QMI_GOBI1K_DEVICE(0x1410, 0xa002)},	/* Novatel Gobi Modem device */
	{QMI_GOBI1K_DEVICE(0x1410, 0xa003)},	/* Novatel Gobi Modem device */
	{QMI_GOBI1K_DEVICE(0x1410, 0xa004)},	/* Novatel Gobi Modem device */
	{QMI_GOBI1K_DEVICE(0x1410, 0xa005)},	/* Novatel Gobi Modem device */
	{QMI_GOBI1K_DEVICE(0x1410, 0xa006)},	/* Novatel Gobi Modem device */
	{QMI_GOBI1K_DEVICE(0x1410, 0xa007)},	/* Novatel Gobi Modem device */
	{QMI_GOBI1K_DEVICE(0x0b05, 0x1776)},	/* Asus Gobi Modem device */
	{QMI_GOBI1K_DEVICE(0x19d2, 0xfff3)},	/* ONDA Gobi Modem device */
	{QMI_GOBI1K_DEVICE(0x05c6, 0x9001)},	/* Generic Gobi Modem device */
	{QMI_GOBI1K_DEVICE(0x05c6, 0x9002)},	/* Generic Gobi Modem device */
	{QMI_GOBI1K_DEVICE(0x05c6, 0x9202)},	/* Generic Gobi Modem device */
	{QMI_GOBI1K_DEVICE(0x05c6, 0x9203)},	/* Generic Gobi Modem device */
	{QMI_GOBI1K_DEVICE(0x05c6, 0x9222)},	/* Generic Gobi Modem device */
	{QMI_GOBI1K_DEVICE(0x05c6, 0x9009)},	/* Generic Gobi Modem device */

	/* 5. Gobi 2000 and 3000 devices */
	{QMI_GOBI_DEVICE(0x413c, 0x8186)},	/* Dell Gobi 2000 Modem device (N0218, VU936) */
	{QMI_GOBI_DEVICE(0x413c, 0x8194)},	/* Dell Gobi 3000 Composite */
	{QMI_GOBI_DEVICE(0x05c6, 0x920b)},	/* Generic Gobi 2000 Modem device */
	{QMI_GOBI_DEVICE(0x05c6, 0x9225)},	/* Sony Gobi 2000 Modem device (N0279, VU730) */
	{QMI_GOBI_DEVICE(0x05c6, 0x9245)},	/* Samsung Gobi 2000 Modem device (VL176) */
	{QMI_GOBI_DEVICE(0x03f0, 0x251d)},	/* HP Gobi 2000 Modem device (VP412) */
	{QMI_GOBI_DEVICE(0x05c6, 0x9215)},	/* Acer Gobi 2000 Modem device (VP413) */
	{QMI_GOBI_DEVICE(0x05c6, 0x9265)},	/* Asus Gobi 2000 Modem device (VR305) */
	{QMI_GOBI_DEVICE(0x05c6, 0x9235)},	/* Top Global Gobi 2000 Modem device (VR306) */
	{QMI_GOBI_DEVICE(0x05c6, 0x9275)},	/* iRex Technologies Gobi 2000 Modem device (VR307) */
	{QMI_GOBI_DEVICE(0x0af0, 0x8120)},	/* Option GTM681W */
	{QMI_GOBI_DEVICE(0x1199, 0x68a5)},	/* Sierra Wireless Modem */
	{QMI_GOBI_DEVICE(0x1199, 0x68a9)},	/* Sierra Wireless Modem */
	{QMI_GOBI_DEVICE(0x1199, 0x9001)},	/* Sierra Wireless Gobi 2000 Modem device (VT773) */
	{QMI_GOBI_DEVICE(0x1199, 0x9002)},	/* Sierra Wireless Gobi 2000 Modem device (VT773) */
	{QMI_GOBI_DEVICE(0x1199, 0x9003)},	/* Sierra Wireless Gobi 2000 Modem device (VT773) */
	{QMI_GOBI_DEVICE(0x1199, 0x9004)},	/* Sierra Wireless Gobi 2000 Modem device (VT773) */
	{QMI_GOBI_DEVICE(0x1199, 0x9005)},	/* Sierra Wireless Gobi 2000 Modem device (VT773) */
	{QMI_GOBI_DEVICE(0x1199, 0x9006)},	/* Sierra Wireless Gobi 2000 Modem device (VT773) */
	{QMI_GOBI_DEVICE(0x1199, 0x9007)},	/* Sierra Wireless Gobi 2000 Modem device (VT773) */
	{QMI_GOBI_DEVICE(0x1199, 0x9008)},	/* Sierra Wireless Gobi 2000 Modem device (VT773) */
	{QMI_GOBI_DEVICE(0x1199, 0x9009)},	/* Sierra Wireless Gobi 2000 Modem device (VT773) */
	{QMI_GOBI_DEVICE(0x1199, 0x900a)},	/* Sierra Wireless Gobi 2000 Modem device (VT773) */
	{QMI_GOBI_DEVICE(0x1199, 0x9011)},	/* Sierra Wireless Gobi 2000 Modem device (MC8305) */
	{QMI_GOBI_DEVICE(0x16d8, 0x8002)},	/* CMDTech Gobi 2000 Modem device (VU922) */
	{QMI_GOBI_DEVICE(0x05c6, 0x9205)},	/* Gobi 2000 Modem device */
	{QMI_GOBI_DEVICE(0x1199, 0x9013)},	/* Sierra Wireless Gobi 3000 Modem device (MC8355) */
	{QMI_GOBI_DEVICE(0x03f0, 0x371d)},	/* HP un2430 Mobile Broadband Module */
	{QMI_GOBI_DEVICE(0x1199, 0x9015)},	/* Sierra Wireless Gobi 3000 Modem device */
	{QMI_GOBI_DEVICE(0x1199, 0x9019)},	/* Sierra Wireless Gobi 3000 Modem device */
	{QMI_GOBI_DEVICE(0x1199, 0x901b)},	/* Sierra Wireless MC7770 */
	{QMI_GOBI_DEVICE(0x12d1, 0x14f1)},	/* Sony Gobi 3000 Composite */
	{QMI_GOBI_DEVICE(0x1410, 0xa021)},	/* Foxconn Gobi 3000 Modem device (Novatel E396) */

	{ }					/* END */
};
MODULE_DEVICE_TABLE(usb, products);

static int qmi_wwan_probe(struct usb_interface *intf,
			  const struct usb_device_id *prod)
{
	struct usb_device_id *id = (struct usb_device_id *)prod;

	/* Workaround to enable dynamic IDs.  This disables usbnet
	 * blacklisting functionality.  Which, if required, can be
	 * reimplemented here by using a magic "blacklist" value
	 * instead of 0 in the static device id table
	 */
	if (!id->driver_info) {
		dev_dbg(&intf->dev, "setting defaults for dynamic device id\n");
		id->driver_info = (unsigned long)&qmi_wwan_info;
	}

	return usbnet_probe(intf, id);
}

static struct usb_driver qmi_wwan_driver = {
	.name		      = "qmi_wwan",
	.id_table	      = products,
	.probe		      = qmi_wwan_probe,
	.disconnect	      = usbnet_disconnect,
	.suspend	      = qmi_wwan_suspend,
	.resume		      =	qmi_wwan_resume,
	.reset_resume         = qmi_wwan_resume,
	.supports_autosuspend = 1,
	.disable_hub_initiated_lpm = 1,
};

module_usb_driver(qmi_wwan_driver);

MODULE_AUTHOR("Bjørn Mork <bjorn@mork.no>");
MODULE_DESCRIPTION("Qualcomm MSM Interface (QMI) WWAN driver");
MODULE_LICENSE("GPL");<|MERGE_RESOLUTION|>--- conflicted
+++ resolved
@@ -748,10 +748,6 @@
 	{QMI_FIXED_INTF(0x1199, 0x68a2, 19)},	/* Sierra Wireless MC7710 in QMI mode */
 	{QMI_FIXED_INTF(0x1199, 0x68c0, 8)},	/* Sierra Wireless MC73xx */
 	{QMI_FIXED_INTF(0x1199, 0x68c0, 10)},	/* Sierra Wireless MC73xx */
-<<<<<<< HEAD
-	{QMI_FIXED_INTF(0x1199, 0x68c0, 11)},	/* Sierra Wireless MC73xx */
-=======
->>>>>>> 40dde7e2
 	{QMI_FIXED_INTF(0x1199, 0x901c, 8)},    /* Sierra Wireless EM7700 */
 	{QMI_FIXED_INTF(0x1199, 0x901f, 8)},    /* Sierra Wireless EM7355 */
 	{QMI_FIXED_INTF(0x1199, 0x9041, 8)},	/* Sierra Wireless MC7305/MC7355 */
@@ -767,16 +763,7 @@
 	{QMI_FIXED_INTF(0x2357, 0x9000, 4)},	/* TP-LINK MA260 */
 	{QMI_FIXED_INTF(0x1bc7, 0x1200, 5)},	/* Telit LE920 */
 	{QMI_FIXED_INTF(0x1bc7, 0x1201, 2)},	/* Telit LE920 */
-<<<<<<< HEAD
-	{QMI_FIXED_INTF(0x0b3c, 0xc000, 4)},	/* Olivetti Olicard 100 */
-	{QMI_FIXED_INTF(0x0b3c, 0xc001, 4)},	/* Olivetti Olicard 120 */
-	{QMI_FIXED_INTF(0x0b3c, 0xc002, 4)},	/* Olivetti Olicard 140 */
-	{QMI_FIXED_INTF(0x0b3c, 0xc004, 6)},	/* Olivetti Olicard 155 */
-	{QMI_FIXED_INTF(0x0b3c, 0xc005, 6)},	/* Olivetti Olicard 200 */
-	{QMI_FIXED_INTF(0x0b3c, 0xc00a, 6)},	/* Olivetti Olicard 160 */
-=======
 	{QMI_FIXED_INTF(0x0b3c, 0xc005, 6)},    /* Olivetti Olicard 200 */
->>>>>>> 40dde7e2
 	{QMI_FIXED_INTF(0x0b3c, 0xc00b, 4)},	/* Olivetti Olicard 500 */
 	{QMI_FIXED_INTF(0x1e2d, 0x0060, 4)},	/* Cinterion PLxx */
 	{QMI_FIXED_INTF(0x1e2d, 0x0053, 4)},	/* Cinterion PHxx,PXxx */
