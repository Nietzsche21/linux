/*
 * This file is part of wl1271
 *
 * Copyright (C) 2009 Nokia Corporation
 *
 * Contact: Luciano Coelho <luciano.coelho@nokia.com>
 *
 * This program is free software; you can redistribute it and/or
 * modify it under the terms of the GNU General Public License
 * version 2 as published by the Free Software Foundation.
 *
 * This program is distributed in the hope that it will be useful, but
 * WITHOUT ANY WARRANTY; without even the implied warranty of
 * MERCHANTABILITY or FITNESS FOR A PARTICULAR PURPOSE.  See the GNU
 * General Public License for more details.
 *
 * You should have received a copy of the GNU General Public License
 * along with this program; if not, write to the Free Software
 * Foundation, Inc., 51 Franklin St, Fifth Floor, Boston, MA
 * 02110-1301 USA
 *
 */

#include <linux/gfp.h>
#include <linux/sched.h>

#include "wlcore.h"
#include "debug.h"
#include "acx.h"
#include "rx.h"
#include "tx.h"
#include "io.h"
#include "hw_ops.h"

/*
 * TODO: this is here just for now, it must be removed when the data
 * operations are in place.
 */
#include "../wl12xx/reg.h"

static u32 wlcore_rx_get_buf_size(struct wl1271 *wl,
				  u32 rx_pkt_desc)
{
	if (wl->quirks & WLCORE_QUIRK_RX_BLOCKSIZE_ALIGN)
		return (rx_pkt_desc & ALIGNED_RX_BUF_SIZE_MASK) >>
		       ALIGNED_RX_BUF_SIZE_SHIFT;

	return (rx_pkt_desc & RX_BUF_SIZE_MASK) >> RX_BUF_SIZE_SHIFT_DIV;
}

static u32 wlcore_rx_get_align_buf_size(struct wl1271 *wl, u32 pkt_len)
{
	if (wl->quirks & WLCORE_QUIRK_RX_BLOCKSIZE_ALIGN)
		return ALIGN(pkt_len, WL12XX_BUS_BLOCK_SIZE);

	return pkt_len;
}

static void wl1271_rx_status(struct wl1271 *wl,
			     struct wl1271_rx_descriptor *desc,
			     struct ieee80211_rx_status *status,
			     u8 beacon)
{
	memset(status, 0, sizeof(struct ieee80211_rx_status));

	if ((desc->flags & WL1271_RX_DESC_BAND_MASK) == WL1271_RX_DESC_BAND_BG)
		status->band = IEEE80211_BAND_2GHZ;
	else
		status->band = IEEE80211_BAND_5GHZ;

	status->rate_idx = wlcore_rate_to_idx(wl, desc->rate, status->band);

	/* 11n support */
	if (desc->rate <= wl->hw_min_ht_rate)
		status->flag |= RX_FLAG_HT;

<<<<<<< HEAD
=======
	/*
	* Read the signal level and antenna diversity indication.
	* The msb in the signal level is always set as it is a
	* negative number.
	* The antenna indication is the msb of the rssi.
	*/
>>>>>>> a6bf49db
	status->signal = ((desc->rssi & RSSI_LEVEL_BITMASK) | BIT(7));
	status->antenna = ((desc->rssi & ANT_DIVERSITY_BITMASK) >> 7);

	/*
	 * FIXME: In wl1251, the SNR should be divided by two.  In wl1271 we
	 * need to divide by two for now, but TI has been discussing about
	 * changing it.  This needs to be rechecked.
	 */
	wl->noise = desc->rssi - (desc->snr >> 1);

	status->freq = ieee80211_channel_to_frequency(desc->channel,
						      status->band);

	if (desc->flags & WL1271_RX_DESC_ENCRYPT_MASK) {
		u8 desc_err_code = desc->status & WL1271_RX_DESC_STATUS_MASK;

		status->flag |= RX_FLAG_IV_STRIPPED | RX_FLAG_MMIC_STRIPPED |
				RX_FLAG_DECRYPTED;

		if (unlikely(desc_err_code & WL1271_RX_DESC_MIC_FAIL)) {
			status->flag |= RX_FLAG_MMIC_ERROR;
			wl1271_warning("Michael MIC error. Desc: 0x%x",
				       desc_err_code);
		}
	}

	if (beacon)
		wlcore_set_pending_regdomain_ch(wl, (u16)desc->channel,
						status->band);
}

static int wl1271_rx_handle_data(struct wl1271 *wl, u8 *data, u32 length,
				 enum wl_rx_buf_align rx_align, u8 *hlid)
{
	struct wl1271_rx_descriptor *desc;
	struct sk_buff *skb;
	struct ieee80211_hdr *hdr;
	u8 *buf;
	u8 beacon = 0;
	u8 is_data = 0;
	u8 reserved = 0, offset_to_data = 0;
	u16 seq_num;
	u32 pkt_data_len;

	/*
	 * In PLT mode we seem to get frames and mac80211 warns about them,
	 * workaround this by not retrieving them at all.
	 */
	if (unlikely(wl->plt))
		return -EINVAL;

	pkt_data_len = wlcore_hw_get_rx_packet_len(wl, data, length);
	if (!pkt_data_len) {
		wl1271_error("Invalid packet arrived from HW. length %d",
			     length);
		return -EINVAL;
	}

	if (rx_align == WLCORE_RX_BUF_UNALIGNED)
		reserved = RX_BUF_ALIGN;
	else if (rx_align == WLCORE_RX_BUF_PADDED)
		offset_to_data = RX_BUF_ALIGN;

	/* the data read starts with the descriptor */
	desc = (struct wl1271_rx_descriptor *) data;

	if (desc->packet_class == WL12XX_RX_CLASS_LOGGER) {
		size_t len = length - sizeof(*desc);
		wl12xx_copy_fwlog(wl, data + sizeof(*desc), len);
		wake_up_interruptible(&wl->fwlog_waitq);
		return 0;
	}

	/* discard corrupted packets */
	if (desc->status & WL1271_RX_DESC_DECRYPT_FAIL) {
		hdr = (void *)(data + sizeof(*desc) + offset_to_data);
		wl1271_warning("corrupted packet in RX: status: 0x%x len: %d",
			       desc->status & WL1271_RX_DESC_STATUS_MASK,
			       pkt_data_len);
		wl1271_dump((DEBUG_RX|DEBUG_CMD), "PKT: ", data + sizeof(*desc),
			    min(pkt_data_len,
				ieee80211_hdrlen(hdr->frame_control)));
		return -EINVAL;
	}

	/* skb length not including rx descriptor */
	skb = __dev_alloc_skb(pkt_data_len + reserved, GFP_KERNEL);
	if (!skb) {
		wl1271_error("Couldn't allocate RX frame");
		return -ENOMEM;
	}

	/* reserve the unaligned payload(if any) */
	skb_reserve(skb, reserved);

	buf = skb_put(skb, pkt_data_len);

	/*
	 * Copy packets from aggregation buffer to the skbs without rx
	 * descriptor and with packet payload aligned care. In case of unaligned
	 * packets copy the packets in offset of 2 bytes guarantee IP header
	 * payload aligned to 4 bytes.
	 */
	memcpy(buf, data + sizeof(*desc), pkt_data_len);
	if (rx_align == WLCORE_RX_BUF_PADDED)
		skb_pull(skb, RX_BUF_ALIGN);

	*hlid = desc->hlid;

	hdr = (struct ieee80211_hdr *)skb->data;
	if (ieee80211_is_beacon(hdr->frame_control))
		beacon = 1;
	if (ieee80211_is_data_present(hdr->frame_control))
		is_data = 1;

	wl1271_rx_status(wl, desc, IEEE80211_SKB_RXCB(skb), beacon);
	wlcore_hw_set_rx_csum(wl, desc, skb);

	seq_num = (le16_to_cpu(hdr->seq_ctrl) & IEEE80211_SCTL_SEQ) >> 4;
	wl1271_debug(DEBUG_RX, "rx skb 0x%p: %d B %s seq %d hlid %d", skb,
		     skb->len - desc->pad_len,
		     beacon ? "beacon" : "",
		     seq_num, *hlid);

	skb_queue_tail(&wl->deferred_rx_queue, skb);
	queue_work(wl->freezable_wq, &wl->netstack_work);

	return is_data;
}

int wlcore_rx(struct wl1271 *wl, struct wl_fw_status *status)
{
	unsigned long active_hlids[BITS_TO_LONGS(WLCORE_MAX_LINKS)] = {0};
	u32 buf_size;
	u32 fw_rx_counter = status->fw_rx_counter % wl->num_rx_desc;
	u32 drv_rx_counter = wl->rx_counter % wl->num_rx_desc;
	u32 rx_counter;
	u32 pkt_len, align_pkt_len;
	u32 pkt_offset, des;
	u8 hlid;
	enum wl_rx_buf_align rx_align;
	int ret = 0;

	while (drv_rx_counter != fw_rx_counter) {
		buf_size = 0;
		rx_counter = drv_rx_counter;
		while (rx_counter != fw_rx_counter) {
			des = le32_to_cpu(status->rx_pkt_descs[rx_counter]);
			pkt_len = wlcore_rx_get_buf_size(wl, des);
			align_pkt_len = wlcore_rx_get_align_buf_size(wl,
								     pkt_len);
			if (buf_size + align_pkt_len > wl->aggr_buf_size)
				break;
			buf_size += align_pkt_len;
			rx_counter++;
			rx_counter %= wl->num_rx_desc;
		}

		if (buf_size == 0) {
			wl1271_warning("received empty data");
			break;
		}

		/* Read all available packets at once */
		des = le32_to_cpu(status->rx_pkt_descs[drv_rx_counter]);
		ret = wlcore_hw_prepare_read(wl, des, buf_size);
		if (ret < 0)
			goto out;

		ret = wlcore_read_data(wl, REG_SLV_MEM_DATA, wl->aggr_buf,
				       buf_size, true);
		if (ret < 0)
			goto out;

		/* Split data into separate packets */
		pkt_offset = 0;
		while (pkt_offset < buf_size) {
			des = le32_to_cpu(status->rx_pkt_descs[drv_rx_counter]);
			pkt_len = wlcore_rx_get_buf_size(wl, des);
			rx_align = wlcore_hw_get_rx_buf_align(wl, des);

			/*
			 * the handle data call can only fail in memory-outage
			 * conditions, in that case the received frame will just
			 * be dropped.
			 */
			if (wl1271_rx_handle_data(wl,
						  wl->aggr_buf + pkt_offset,
						  pkt_len, rx_align,
						  &hlid) == 1) {
				if (hlid < wl->num_links)
					__set_bit(hlid, active_hlids);
				else
					WARN(1,
					     "hlid (%d) exceeded MAX_LINKS\n",
					     hlid);
			}

			wl->rx_counter++;
			drv_rx_counter++;
			drv_rx_counter %= wl->num_rx_desc;
			pkt_offset += wlcore_rx_get_align_buf_size(wl, pkt_len);
		}
	}

	/*
	 * Write the driver's packet counter to the FW. This is only required
	 * for older hardware revisions
	 */
	if (wl->quirks & WLCORE_QUIRK_END_OF_TRANSACTION) {
		ret = wlcore_write32(wl, WL12XX_REG_RX_DRIVER_COUNTER,
				     wl->rx_counter);
		if (ret < 0)
			goto out;
	}

	wl12xx_rearm_rx_streaming(wl, active_hlids);

out:
	return ret;
}

#ifdef CONFIG_PM
int wl1271_rx_filter_enable(struct wl1271 *wl,
			    int index, bool enable,
			    struct wl12xx_rx_filter *filter)
{
	int ret;

	if (!!test_bit(index, wl->rx_filter_enabled) == enable) {
		wl1271_warning("Request to enable an already "
			     "enabled rx filter %d", index);
		return 0;
	}

	ret = wl1271_acx_set_rx_filter(wl, index, enable, filter);

	if (ret) {
		wl1271_error("Failed to %s rx data filter %d (err=%d)",
			     enable ? "enable" : "disable", index, ret);
		return ret;
	}

	if (enable)
		__set_bit(index, wl->rx_filter_enabled);
	else
		__clear_bit(index, wl->rx_filter_enabled);

	return 0;
}

int wl1271_rx_filter_clear_all(struct wl1271 *wl)
{
	int i, ret = 0;

	for (i = 0; i < WL1271_MAX_RX_FILTERS; i++) {
		if (!test_bit(i, wl->rx_filter_enabled))
			continue;
		ret = wl1271_rx_filter_enable(wl, i, 0, NULL);
		if (ret)
			goto out;
	}

out:
	return ret;
}
#endif /* CONFIG_PM */<|MERGE_RESOLUTION|>--- conflicted
+++ resolved
@@ -74,15 +74,12 @@
 	if (desc->rate <= wl->hw_min_ht_rate)
 		status->flag |= RX_FLAG_HT;
 
-<<<<<<< HEAD
-=======
 	/*
 	* Read the signal level and antenna diversity indication.
 	* The msb in the signal level is always set as it is a
 	* negative number.
 	* The antenna indication is the msb of the rssi.
 	*/
->>>>>>> a6bf49db
 	status->signal = ((desc->rssi & RSSI_LEVEL_BITMASK) | BIT(7));
 	status->antenna = ((desc->rssi & ANT_DIVERSITY_BITMASK) >> 7);
 
