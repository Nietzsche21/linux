/*
 * Copyright © 2006-2007 Intel Corporation
 *
 * Permission is hereby granted, free of charge, to any person obtaining a
 * copy of this software and associated documentation files (the "Software"),
 * to deal in the Software without restriction, including without limitation
 * the rights to use, copy, modify, merge, publish, distribute, sublicense,
 * and/or sell copies of the Software, and to permit persons to whom the
 * Software is furnished to do so, subject to the following conditions:
 *
 * The above copyright notice and this permission notice (including the next
 * paragraph) shall be included in all copies or substantial portions of the
 * Software.
 *
 * THE SOFTWARE IS PROVIDED "AS IS", WITHOUT WARRANTY OF ANY KIND, EXPRESS OR
 * IMPLIED, INCLUDING BUT NOT LIMITED TO THE WARRANTIES OF MERCHANTABILITY,
 * FITNESS FOR A PARTICULAR PURPOSE AND NONINFRINGEMENT.  IN NO EVENT SHALL
 * THE AUTHORS OR COPYRIGHT HOLDERS BE LIABLE FOR ANY CLAIM, DAMAGES OR OTHER
 * LIABILITY, WHETHER IN AN ACTION OF CONTRACT, TORT OR OTHERWISE, ARISING
 * FROM, OUT OF OR IN CONNECTION WITH THE SOFTWARE OR THE USE OR OTHER
 * DEALINGS IN THE SOFTWARE.
 *
 * Authors:
 *	Eric Anholt <eric@anholt.net>
 */

#include <linux/dmi.h>
#include <linux/module.h>
#include <linux/input.h>
#include <linux/i2c.h>
#include <linux/kernel.h>
#include <linux/slab.h>
#include <linux/vgaarb.h>
#include <drm/drm_edid.h>
#include <drm/drmP.h>
#include "intel_drv.h"
#include <drm/i915_drm.h>
#include "i915_drv.h"
#include "i915_trace.h"
#include <drm/drm_dp_helper.h>
#include <drm/drm_crtc_helper.h>
#include <linux/dma_remapping.h>

static void intel_increase_pllclock(struct drm_crtc *crtc);
static void intel_crtc_update_cursor(struct drm_crtc *crtc, bool on);

static void i9xx_crtc_clock_get(struct intel_crtc *crtc,
				struct intel_crtc_config *pipe_config);
static void ironlake_pch_clock_get(struct intel_crtc *crtc,
				   struct intel_crtc_config *pipe_config);

static int intel_set_mode(struct drm_crtc *crtc, struct drm_display_mode *mode,
			  int x, int y, struct drm_framebuffer *old_fb);
static int intel_framebuffer_init(struct drm_device *dev,
				  struct intel_framebuffer *ifb,
				  struct drm_mode_fb_cmd2 *mode_cmd,
				  struct drm_i915_gem_object *obj);

typedef struct {
	int	min, max;
} intel_range_t;

typedef struct {
	int	dot_limit;
	int	p2_slow, p2_fast;
} intel_p2_t;

typedef struct intel_limit intel_limit_t;
struct intel_limit {
	intel_range_t   dot, vco, n, m, m1, m2, p, p1;
	intel_p2_t	    p2;
};

int
intel_pch_rawclk(struct drm_device *dev)
{
	struct drm_i915_private *dev_priv = dev->dev_private;

	WARN_ON(!HAS_PCH_SPLIT(dev));

	return I915_READ(PCH_RAWCLK_FREQ) & RAWCLK_FREQ_MASK;
}

static inline u32 /* units of 100MHz */
intel_fdi_link_freq(struct drm_device *dev)
{
	if (IS_GEN5(dev)) {
		struct drm_i915_private *dev_priv = dev->dev_private;
		return (I915_READ(FDI_PLL_BIOS_0) & FDI_PLL_FB_CLOCK_MASK) + 2;
	} else
		return 27;
}

static const intel_limit_t intel_limits_i8xx_dac = {
	.dot = { .min = 25000, .max = 350000 },
	.vco = { .min = 908000, .max = 1512000 },
	.n = { .min = 2, .max = 16 },
	.m = { .min = 96, .max = 140 },
	.m1 = { .min = 18, .max = 26 },
	.m2 = { .min = 6, .max = 16 },
	.p = { .min = 4, .max = 128 },
	.p1 = { .min = 2, .max = 33 },
	.p2 = { .dot_limit = 165000,
		.p2_slow = 4, .p2_fast = 2 },
};

static const intel_limit_t intel_limits_i8xx_dvo = {
	.dot = { .min = 25000, .max = 350000 },
	.vco = { .min = 908000, .max = 1512000 },
	.n = { .min = 2, .max = 16 },
	.m = { .min = 96, .max = 140 },
	.m1 = { .min = 18, .max = 26 },
	.m2 = { .min = 6, .max = 16 },
	.p = { .min = 4, .max = 128 },
	.p1 = { .min = 2, .max = 33 },
	.p2 = { .dot_limit = 165000,
		.p2_slow = 4, .p2_fast = 4 },
};

static const intel_limit_t intel_limits_i8xx_lvds = {
	.dot = { .min = 25000, .max = 350000 },
	.vco = { .min = 908000, .max = 1512000 },
	.n = { .min = 2, .max = 16 },
	.m = { .min = 96, .max = 140 },
	.m1 = { .min = 18, .max = 26 },
	.m2 = { .min = 6, .max = 16 },
	.p = { .min = 4, .max = 128 },
	.p1 = { .min = 1, .max = 6 },
	.p2 = { .dot_limit = 165000,
		.p2_slow = 14, .p2_fast = 7 },
};

static const intel_limit_t intel_limits_i9xx_sdvo = {
	.dot = { .min = 20000, .max = 400000 },
	.vco = { .min = 1400000, .max = 2800000 },
	.n = { .min = 1, .max = 6 },
	.m = { .min = 70, .max = 120 },
	.m1 = { .min = 8, .max = 18 },
	.m2 = { .min = 3, .max = 7 },
	.p = { .min = 5, .max = 80 },
	.p1 = { .min = 1, .max = 8 },
	.p2 = { .dot_limit = 200000,
		.p2_slow = 10, .p2_fast = 5 },
};

static const intel_limit_t intel_limits_i9xx_lvds = {
	.dot = { .min = 20000, .max = 400000 },
	.vco = { .min = 1400000, .max = 2800000 },
	.n = { .min = 1, .max = 6 },
	.m = { .min = 70, .max = 120 },
	.m1 = { .min = 8, .max = 18 },
	.m2 = { .min = 3, .max = 7 },
	.p = { .min = 7, .max = 98 },
	.p1 = { .min = 1, .max = 8 },
	.p2 = { .dot_limit = 112000,
		.p2_slow = 14, .p2_fast = 7 },
};


static const intel_limit_t intel_limits_g4x_sdvo = {
	.dot = { .min = 25000, .max = 270000 },
	.vco = { .min = 1750000, .max = 3500000},
	.n = { .min = 1, .max = 4 },
	.m = { .min = 104, .max = 138 },
	.m1 = { .min = 17, .max = 23 },
	.m2 = { .min = 5, .max = 11 },
	.p = { .min = 10, .max = 30 },
	.p1 = { .min = 1, .max = 3},
	.p2 = { .dot_limit = 270000,
		.p2_slow = 10,
		.p2_fast = 10
	},
};

static const intel_limit_t intel_limits_g4x_hdmi = {
	.dot = { .min = 22000, .max = 400000 },
	.vco = { .min = 1750000, .max = 3500000},
	.n = { .min = 1, .max = 4 },
	.m = { .min = 104, .max = 138 },
	.m1 = { .min = 16, .max = 23 },
	.m2 = { .min = 5, .max = 11 },
	.p = { .min = 5, .max = 80 },
	.p1 = { .min = 1, .max = 8},
	.p2 = { .dot_limit = 165000,
		.p2_slow = 10, .p2_fast = 5 },
};

static const intel_limit_t intel_limits_g4x_single_channel_lvds = {
	.dot = { .min = 20000, .max = 115000 },
	.vco = { .min = 1750000, .max = 3500000 },
	.n = { .min = 1, .max = 3 },
	.m = { .min = 104, .max = 138 },
	.m1 = { .min = 17, .max = 23 },
	.m2 = { .min = 5, .max = 11 },
	.p = { .min = 28, .max = 112 },
	.p1 = { .min = 2, .max = 8 },
	.p2 = { .dot_limit = 0,
		.p2_slow = 14, .p2_fast = 14
	},
};

static const intel_limit_t intel_limits_g4x_dual_channel_lvds = {
	.dot = { .min = 80000, .max = 224000 },
	.vco = { .min = 1750000, .max = 3500000 },
	.n = { .min = 1, .max = 3 },
	.m = { .min = 104, .max = 138 },
	.m1 = { .min = 17, .max = 23 },
	.m2 = { .min = 5, .max = 11 },
	.p = { .min = 14, .max = 42 },
	.p1 = { .min = 2, .max = 6 },
	.p2 = { .dot_limit = 0,
		.p2_slow = 7, .p2_fast = 7
	},
};

static const intel_limit_t intel_limits_pineview_sdvo = {
	.dot = { .min = 20000, .max = 400000},
	.vco = { .min = 1700000, .max = 3500000 },
	/* Pineview's Ncounter is a ring counter */
	.n = { .min = 3, .max = 6 },
	.m = { .min = 2, .max = 256 },
	/* Pineview only has one combined m divider, which we treat as m2. */
	.m1 = { .min = 0, .max = 0 },
	.m2 = { .min = 0, .max = 254 },
	.p = { .min = 5, .max = 80 },
	.p1 = { .min = 1, .max = 8 },
	.p2 = { .dot_limit = 200000,
		.p2_slow = 10, .p2_fast = 5 },
};

static const intel_limit_t intel_limits_pineview_lvds = {
	.dot = { .min = 20000, .max = 400000 },
	.vco = { .min = 1700000, .max = 3500000 },
	.n = { .min = 3, .max = 6 },
	.m = { .min = 2, .max = 256 },
	.m1 = { .min = 0, .max = 0 },
	.m2 = { .min = 0, .max = 254 },
	.p = { .min = 7, .max = 112 },
	.p1 = { .min = 1, .max = 8 },
	.p2 = { .dot_limit = 112000,
		.p2_slow = 14, .p2_fast = 14 },
};

/* Ironlake / Sandybridge
 *
 * We calculate clock using (register_value + 2) for N/M1/M2, so here
 * the range value for them is (actual_value - 2).
 */
static const intel_limit_t intel_limits_ironlake_dac = {
	.dot = { .min = 25000, .max = 350000 },
	.vco = { .min = 1760000, .max = 3510000 },
	.n = { .min = 1, .max = 5 },
	.m = { .min = 79, .max = 127 },
	.m1 = { .min = 12, .max = 22 },
	.m2 = { .min = 5, .max = 9 },
	.p = { .min = 5, .max = 80 },
	.p1 = { .min = 1, .max = 8 },
	.p2 = { .dot_limit = 225000,
		.p2_slow = 10, .p2_fast = 5 },
};

static const intel_limit_t intel_limits_ironlake_single_lvds = {
	.dot = { .min = 25000, .max = 350000 },
	.vco = { .min = 1760000, .max = 3510000 },
	.n = { .min = 1, .max = 3 },
	.m = { .min = 79, .max = 118 },
	.m1 = { .min = 12, .max = 22 },
	.m2 = { .min = 5, .max = 9 },
	.p = { .min = 28, .max = 112 },
	.p1 = { .min = 2, .max = 8 },
	.p2 = { .dot_limit = 225000,
		.p2_slow = 14, .p2_fast = 14 },
};

static const intel_limit_t intel_limits_ironlake_dual_lvds = {
	.dot = { .min = 25000, .max = 350000 },
	.vco = { .min = 1760000, .max = 3510000 },
	.n = { .min = 1, .max = 3 },
	.m = { .min = 79, .max = 127 },
	.m1 = { .min = 12, .max = 22 },
	.m2 = { .min = 5, .max = 9 },
	.p = { .min = 14, .max = 56 },
	.p1 = { .min = 2, .max = 8 },
	.p2 = { .dot_limit = 225000,
		.p2_slow = 7, .p2_fast = 7 },
};

/* LVDS 100mhz refclk limits. */
static const intel_limit_t intel_limits_ironlake_single_lvds_100m = {
	.dot = { .min = 25000, .max = 350000 },
	.vco = { .min = 1760000, .max = 3510000 },
	.n = { .min = 1, .max = 2 },
	.m = { .min = 79, .max = 126 },
	.m1 = { .min = 12, .max = 22 },
	.m2 = { .min = 5, .max = 9 },
	.p = { .min = 28, .max = 112 },
	.p1 = { .min = 2, .max = 8 },
	.p2 = { .dot_limit = 225000,
		.p2_slow = 14, .p2_fast = 14 },
};

static const intel_limit_t intel_limits_ironlake_dual_lvds_100m = {
	.dot = { .min = 25000, .max = 350000 },
	.vco = { .min = 1760000, .max = 3510000 },
	.n = { .min = 1, .max = 3 },
	.m = { .min = 79, .max = 126 },
	.m1 = { .min = 12, .max = 22 },
	.m2 = { .min = 5, .max = 9 },
	.p = { .min = 14, .max = 42 },
	.p1 = { .min = 2, .max = 6 },
	.p2 = { .dot_limit = 225000,
		.p2_slow = 7, .p2_fast = 7 },
};

static const intel_limit_t intel_limits_vlv = {
	 /*
	  * These are the data rate limits (measured in fast clocks)
	  * since those are the strictest limits we have. The fast
	  * clock and actual rate limits are more relaxed, so checking
	  * them would make no difference.
	  */
	.dot = { .min = 25000 * 5, .max = 270000 * 5 },
	.vco = { .min = 4000000, .max = 6000000 },
	.n = { .min = 1, .max = 7 },
	.m1 = { .min = 2, .max = 3 },
	.m2 = { .min = 11, .max = 156 },
	.p1 = { .min = 2, .max = 3 },
	.p2 = { .p2_slow = 2, .p2_fast = 20 }, /* slow=min, fast=max */
};

static void vlv_clock(int refclk, intel_clock_t *clock)
{
	clock->m = clock->m1 * clock->m2;
	clock->p = clock->p1 * clock->p2;
	if (WARN_ON(clock->n == 0 || clock->p == 0))
		return;
	clock->vco = DIV_ROUND_CLOSEST(refclk * clock->m, clock->n);
	clock->dot = DIV_ROUND_CLOSEST(clock->vco, clock->p);
}

/**
 * Returns whether any output on the specified pipe is of the specified type
 */
static bool intel_pipe_has_type(struct drm_crtc *crtc, int type)
{
	struct drm_device *dev = crtc->dev;
	struct intel_encoder *encoder;

	for_each_encoder_on_crtc(dev, crtc, encoder)
		if (encoder->type == type)
			return true;

	return false;
}

static const intel_limit_t *intel_ironlake_limit(struct drm_crtc *crtc,
						int refclk)
{
	struct drm_device *dev = crtc->dev;
	const intel_limit_t *limit;

	if (intel_pipe_has_type(crtc, INTEL_OUTPUT_LVDS)) {
		if (intel_is_dual_link_lvds(dev)) {
			if (refclk == 100000)
				limit = &intel_limits_ironlake_dual_lvds_100m;
			else
				limit = &intel_limits_ironlake_dual_lvds;
		} else {
			if (refclk == 100000)
				limit = &intel_limits_ironlake_single_lvds_100m;
			else
				limit = &intel_limits_ironlake_single_lvds;
		}
	} else
		limit = &intel_limits_ironlake_dac;

	return limit;
}

static const intel_limit_t *intel_g4x_limit(struct drm_crtc *crtc)
{
	struct drm_device *dev = crtc->dev;
	const intel_limit_t *limit;

	if (intel_pipe_has_type(crtc, INTEL_OUTPUT_LVDS)) {
		if (intel_is_dual_link_lvds(dev))
			limit = &intel_limits_g4x_dual_channel_lvds;
		else
			limit = &intel_limits_g4x_single_channel_lvds;
	} else if (intel_pipe_has_type(crtc, INTEL_OUTPUT_HDMI) ||
		   intel_pipe_has_type(crtc, INTEL_OUTPUT_ANALOG)) {
		limit = &intel_limits_g4x_hdmi;
	} else if (intel_pipe_has_type(crtc, INTEL_OUTPUT_SDVO)) {
		limit = &intel_limits_g4x_sdvo;
	} else /* The option is for other outputs */
		limit = &intel_limits_i9xx_sdvo;

	return limit;
}

static const intel_limit_t *intel_limit(struct drm_crtc *crtc, int refclk)
{
	struct drm_device *dev = crtc->dev;
	const intel_limit_t *limit;

	if (HAS_PCH_SPLIT(dev))
		limit = intel_ironlake_limit(crtc, refclk);
	else if (IS_G4X(dev)) {
		limit = intel_g4x_limit(crtc);
	} else if (IS_PINEVIEW(dev)) {
		if (intel_pipe_has_type(crtc, INTEL_OUTPUT_LVDS))
			limit = &intel_limits_pineview_lvds;
		else
			limit = &intel_limits_pineview_sdvo;
	} else if (IS_VALLEYVIEW(dev)) {
		limit = &intel_limits_vlv;
	} else if (!IS_GEN2(dev)) {
		if (intel_pipe_has_type(crtc, INTEL_OUTPUT_LVDS))
			limit = &intel_limits_i9xx_lvds;
		else
			limit = &intel_limits_i9xx_sdvo;
	} else {
		if (intel_pipe_has_type(crtc, INTEL_OUTPUT_LVDS))
			limit = &intel_limits_i8xx_lvds;
		else if (intel_pipe_has_type(crtc, INTEL_OUTPUT_DVO))
			limit = &intel_limits_i8xx_dvo;
		else
			limit = &intel_limits_i8xx_dac;
	}
	return limit;
}

/* m1 is reserved as 0 in Pineview, n is a ring counter */
static void pineview_clock(int refclk, intel_clock_t *clock)
{
	clock->m = clock->m2 + 2;
	clock->p = clock->p1 * clock->p2;
	if (WARN_ON(clock->n == 0 || clock->p == 0))
		return;
	clock->vco = DIV_ROUND_CLOSEST(refclk * clock->m, clock->n);
	clock->dot = DIV_ROUND_CLOSEST(clock->vco, clock->p);
}

static uint32_t i9xx_dpll_compute_m(struct dpll *dpll)
{
	return 5 * (dpll->m1 + 2) + (dpll->m2 + 2);
}

static void i9xx_clock(int refclk, intel_clock_t *clock)
{
	clock->m = i9xx_dpll_compute_m(clock);
	clock->p = clock->p1 * clock->p2;
	if (WARN_ON(clock->n + 2 == 0 || clock->p == 0))
		return;
	clock->vco = DIV_ROUND_CLOSEST(refclk * clock->m, clock->n + 2);
	clock->dot = DIV_ROUND_CLOSEST(clock->vco, clock->p);
}

#define INTELPllInvalid(s)   do { /* DRM_DEBUG(s); */ return false; } while (0)
/**
 * Returns whether the given set of divisors are valid for a given refclk with
 * the given connectors.
 */

static bool intel_PLL_is_valid(struct drm_device *dev,
			       const intel_limit_t *limit,
			       const intel_clock_t *clock)
{
	if (clock->n   < limit->n.min   || limit->n.max   < clock->n)
		INTELPllInvalid("n out of range\n");
	if (clock->p1  < limit->p1.min  || limit->p1.max  < clock->p1)
		INTELPllInvalid("p1 out of range\n");
	if (clock->m2  < limit->m2.min  || limit->m2.max  < clock->m2)
		INTELPllInvalid("m2 out of range\n");
	if (clock->m1  < limit->m1.min  || limit->m1.max  < clock->m1)
		INTELPllInvalid("m1 out of range\n");

	if (!IS_PINEVIEW(dev) && !IS_VALLEYVIEW(dev))
		if (clock->m1 <= clock->m2)
			INTELPllInvalid("m1 <= m2\n");

	if (!IS_VALLEYVIEW(dev)) {
		if (clock->p < limit->p.min || limit->p.max < clock->p)
			INTELPllInvalid("p out of range\n");
		if (clock->m < limit->m.min || limit->m.max < clock->m)
			INTELPllInvalid("m out of range\n");
	}

	if (clock->vco < limit->vco.min || limit->vco.max < clock->vco)
		INTELPllInvalid("vco out of range\n");
	/* XXX: We may need to be checking "Dot clock" depending on the multiplier,
	 * connector, etc., rather than just a single range.
	 */
	if (clock->dot < limit->dot.min || limit->dot.max < clock->dot)
		INTELPllInvalid("dot out of range\n");

	return true;
}

static bool
i9xx_find_best_dpll(const intel_limit_t *limit, struct drm_crtc *crtc,
		    int target, int refclk, intel_clock_t *match_clock,
		    intel_clock_t *best_clock)
{
	struct drm_device *dev = crtc->dev;
	intel_clock_t clock;
	int err = target;

	if (intel_pipe_has_type(crtc, INTEL_OUTPUT_LVDS)) {
		/*
		 * For LVDS just rely on its current settings for dual-channel.
		 * We haven't figured out how to reliably set up different
		 * single/dual channel state, if we even can.
		 */
		if (intel_is_dual_link_lvds(dev))
			clock.p2 = limit->p2.p2_fast;
		else
			clock.p2 = limit->p2.p2_slow;
	} else {
		if (target < limit->p2.dot_limit)
			clock.p2 = limit->p2.p2_slow;
		else
			clock.p2 = limit->p2.p2_fast;
	}

	memset(best_clock, 0, sizeof(*best_clock));

	for (clock.m1 = limit->m1.min; clock.m1 <= limit->m1.max;
	     clock.m1++) {
		for (clock.m2 = limit->m2.min;
		     clock.m2 <= limit->m2.max; clock.m2++) {
			if (clock.m2 >= clock.m1)
				break;
			for (clock.n = limit->n.min;
			     clock.n <= limit->n.max; clock.n++) {
				for (clock.p1 = limit->p1.min;
					clock.p1 <= limit->p1.max; clock.p1++) {
					int this_err;

					i9xx_clock(refclk, &clock);
					if (!intel_PLL_is_valid(dev, limit,
								&clock))
						continue;
					if (match_clock &&
					    clock.p != match_clock->p)
						continue;

					this_err = abs(clock.dot - target);
					if (this_err < err) {
						*best_clock = clock;
						err = this_err;
					}
				}
			}
		}
	}

	return (err != target);
}

static bool
pnv_find_best_dpll(const intel_limit_t *limit, struct drm_crtc *crtc,
		   int target, int refclk, intel_clock_t *match_clock,
		   intel_clock_t *best_clock)
{
	struct drm_device *dev = crtc->dev;
	intel_clock_t clock;
	int err = target;

	if (intel_pipe_has_type(crtc, INTEL_OUTPUT_LVDS)) {
		/*
		 * For LVDS just rely on its current settings for dual-channel.
		 * We haven't figured out how to reliably set up different
		 * single/dual channel state, if we even can.
		 */
		if (intel_is_dual_link_lvds(dev))
			clock.p2 = limit->p2.p2_fast;
		else
			clock.p2 = limit->p2.p2_slow;
	} else {
		if (target < limit->p2.dot_limit)
			clock.p2 = limit->p2.p2_slow;
		else
			clock.p2 = limit->p2.p2_fast;
	}

	memset(best_clock, 0, sizeof(*best_clock));

	for (clock.m1 = limit->m1.min; clock.m1 <= limit->m1.max;
	     clock.m1++) {
		for (clock.m2 = limit->m2.min;
		     clock.m2 <= limit->m2.max; clock.m2++) {
			for (clock.n = limit->n.min;
			     clock.n <= limit->n.max; clock.n++) {
				for (clock.p1 = limit->p1.min;
					clock.p1 <= limit->p1.max; clock.p1++) {
					int this_err;

					pineview_clock(refclk, &clock);
					if (!intel_PLL_is_valid(dev, limit,
								&clock))
						continue;
					if (match_clock &&
					    clock.p != match_clock->p)
						continue;

					this_err = abs(clock.dot - target);
					if (this_err < err) {
						*best_clock = clock;
						err = this_err;
					}
				}
			}
		}
	}

	return (err != target);
}

static bool
g4x_find_best_dpll(const intel_limit_t *limit, struct drm_crtc *crtc,
		   int target, int refclk, intel_clock_t *match_clock,
		   intel_clock_t *best_clock)
{
	struct drm_device *dev = crtc->dev;
	intel_clock_t clock;
	int max_n;
	bool found;
	/* approximately equals target * 0.00585 */
	int err_most = (target >> 8) + (target >> 9);
	found = false;

	if (intel_pipe_has_type(crtc, INTEL_OUTPUT_LVDS)) {
		if (intel_is_dual_link_lvds(dev))
			clock.p2 = limit->p2.p2_fast;
		else
			clock.p2 = limit->p2.p2_slow;
	} else {
		if (target < limit->p2.dot_limit)
			clock.p2 = limit->p2.p2_slow;
		else
			clock.p2 = limit->p2.p2_fast;
	}

	memset(best_clock, 0, sizeof(*best_clock));
	max_n = limit->n.max;
	/* based on hardware requirement, prefer smaller n to precision */
	for (clock.n = limit->n.min; clock.n <= max_n; clock.n++) {
		/* based on hardware requirement, prefere larger m1,m2 */
		for (clock.m1 = limit->m1.max;
		     clock.m1 >= limit->m1.min; clock.m1--) {
			for (clock.m2 = limit->m2.max;
			     clock.m2 >= limit->m2.min; clock.m2--) {
				for (clock.p1 = limit->p1.max;
				     clock.p1 >= limit->p1.min; clock.p1--) {
					int this_err;

					i9xx_clock(refclk, &clock);
					if (!intel_PLL_is_valid(dev, limit,
								&clock))
						continue;

					this_err = abs(clock.dot - target);
					if (this_err < err_most) {
						*best_clock = clock;
						err_most = this_err;
						max_n = clock.n;
						found = true;
					}
				}
			}
		}
	}
	return found;
}

static bool
vlv_find_best_dpll(const intel_limit_t *limit, struct drm_crtc *crtc,
		   int target, int refclk, intel_clock_t *match_clock,
		   intel_clock_t *best_clock)
{
	struct drm_device *dev = crtc->dev;
	intel_clock_t clock;
	unsigned int bestppm = 1000000;
	/* min update 19.2 MHz */
	int max_n = min(limit->n.max, refclk / 19200);
	bool found = false;

	target *= 5; /* fast clock */

	memset(best_clock, 0, sizeof(*best_clock));

	/* based on hardware requirement, prefer smaller n to precision */
	for (clock.n = limit->n.min; clock.n <= max_n; clock.n++) {
		for (clock.p1 = limit->p1.max; clock.p1 >= limit->p1.min; clock.p1--) {
			for (clock.p2 = limit->p2.p2_fast; clock.p2 >= limit->p2.p2_slow;
			     clock.p2 -= clock.p2 > 10 ? 2 : 1) {
				clock.p = clock.p1 * clock.p2;
				/* based on hardware requirement, prefer bigger m1,m2 values */
				for (clock.m1 = limit->m1.min; clock.m1 <= limit->m1.max; clock.m1++) {
					unsigned int ppm, diff;

					clock.m2 = DIV_ROUND_CLOSEST(target * clock.p * clock.n,
								     refclk * clock.m1);

					vlv_clock(refclk, &clock);

					if (!intel_PLL_is_valid(dev, limit,
								&clock))
						continue;

					diff = abs(clock.dot - target);
					ppm = div_u64(1000000ULL * diff, target);

					if (ppm < 100 && clock.p > best_clock->p) {
						bestppm = 0;
						*best_clock = clock;
						found = true;
					}

					if (bestppm >= 10 && ppm < bestppm - 10) {
						bestppm = ppm;
						*best_clock = clock;
						found = true;
					}
				}
			}
		}
	}

	return found;
}

bool intel_crtc_active(struct drm_crtc *crtc)
{
	struct intel_crtc *intel_crtc = to_intel_crtc(crtc);

	/* Be paranoid as we can arrive here with only partial
	 * state retrieved from the hardware during setup.
	 *
	 * We can ditch the adjusted_mode.crtc_clock check as soon
	 * as Haswell has gained clock readout/fastboot support.
	 *
	 * We can ditch the crtc->primary->fb check as soon as we can
	 * properly reconstruct framebuffers.
	 */
	return intel_crtc->active && crtc->primary->fb &&
		intel_crtc->config.adjusted_mode.crtc_clock;
}

enum transcoder intel_pipe_to_cpu_transcoder(struct drm_i915_private *dev_priv,
					     enum pipe pipe)
{
	struct drm_crtc *crtc = dev_priv->pipe_to_crtc_mapping[pipe];
	struct intel_crtc *intel_crtc = to_intel_crtc(crtc);

	return intel_crtc->config.cpu_transcoder;
}

static void g4x_wait_for_vblank(struct drm_device *dev, int pipe)
{
	struct drm_i915_private *dev_priv = dev->dev_private;
	u32 frame, frame_reg = PIPE_FRMCOUNT_GM45(pipe);

	frame = I915_READ(frame_reg);

	if (wait_for(I915_READ_NOTRACE(frame_reg) != frame, 50))
		DRM_DEBUG_KMS("vblank wait timed out\n");
}

/**
 * intel_wait_for_vblank - wait for vblank on a given pipe
 * @dev: drm device
 * @pipe: pipe to wait for
 *
 * Wait for vblank to occur on a given pipe.  Needed for various bits of
 * mode setting code.
 */
void intel_wait_for_vblank(struct drm_device *dev, int pipe)
{
	struct drm_i915_private *dev_priv = dev->dev_private;
	int pipestat_reg = PIPESTAT(pipe);

	if (IS_G4X(dev) || INTEL_INFO(dev)->gen >= 5) {
		g4x_wait_for_vblank(dev, pipe);
		return;
	}

	/* Clear existing vblank status. Note this will clear any other
	 * sticky status fields as well.
	 *
	 * This races with i915_driver_irq_handler() with the result
	 * that either function could miss a vblank event.  Here it is not
	 * fatal, as we will either wait upon the next vblank interrupt or
	 * timeout.  Generally speaking intel_wait_for_vblank() is only
	 * called during modeset at which time the GPU should be idle and
	 * should *not* be performing page flips and thus not waiting on
	 * vblanks...
	 * Currently, the result of us stealing a vblank from the irq
	 * handler is that a single frame will be skipped during swapbuffers.
	 */
	I915_WRITE(pipestat_reg,
		   I915_READ(pipestat_reg) | PIPE_VBLANK_INTERRUPT_STATUS);

	/* Wait for vblank interrupt bit to set */
	if (wait_for(I915_READ(pipestat_reg) &
		     PIPE_VBLANK_INTERRUPT_STATUS,
		     50))
		DRM_DEBUG_KMS("vblank wait timed out\n");
}

static bool pipe_dsl_stopped(struct drm_device *dev, enum pipe pipe)
{
	struct drm_i915_private *dev_priv = dev->dev_private;
	u32 reg = PIPEDSL(pipe);
	u32 line1, line2;
	u32 line_mask;

	if (IS_GEN2(dev))
		line_mask = DSL_LINEMASK_GEN2;
	else
		line_mask = DSL_LINEMASK_GEN3;

	line1 = I915_READ(reg) & line_mask;
	mdelay(5);
	line2 = I915_READ(reg) & line_mask;

	return line1 == line2;
}

/*
 * intel_wait_for_pipe_off - wait for pipe to turn off
 * @dev: drm device
 * @pipe: pipe to wait for
 *
 * After disabling a pipe, we can't wait for vblank in the usual way,
 * spinning on the vblank interrupt status bit, since we won't actually
 * see an interrupt when the pipe is disabled.
 *
 * On Gen4 and above:
 *   wait for the pipe register state bit to turn off
 *
 * Otherwise:
 *   wait for the display line value to settle (it usually
 *   ends up stopping at the start of the next frame).
 *
 */
void intel_wait_for_pipe_off(struct drm_device *dev, int pipe)
{
	struct drm_i915_private *dev_priv = dev->dev_private;
	enum transcoder cpu_transcoder = intel_pipe_to_cpu_transcoder(dev_priv,
								      pipe);

	if (INTEL_INFO(dev)->gen >= 4) {
		int reg = PIPECONF(cpu_transcoder);

		/* Wait for the Pipe State to go off */
		if (wait_for((I915_READ(reg) & I965_PIPECONF_ACTIVE) == 0,
			     100))
			WARN(1, "pipe_off wait timed out\n");
	} else {
		/* Wait for the display line to settle */
		if (wait_for(pipe_dsl_stopped(dev, pipe), 100))
			WARN(1, "pipe_off wait timed out\n");
	}
}

/*
 * ibx_digital_port_connected - is the specified port connected?
 * @dev_priv: i915 private structure
 * @port: the port to test
 *
 * Returns true if @port is connected, false otherwise.
 */
bool ibx_digital_port_connected(struct drm_i915_private *dev_priv,
				struct intel_digital_port *port)
{
	u32 bit;

	if (HAS_PCH_IBX(dev_priv->dev)) {
		switch(port->port) {
		case PORT_B:
			bit = SDE_PORTB_HOTPLUG;
			break;
		case PORT_C:
			bit = SDE_PORTC_HOTPLUG;
			break;
		case PORT_D:
			bit = SDE_PORTD_HOTPLUG;
			break;
		default:
			return true;
		}
	} else {
		switch(port->port) {
		case PORT_B:
			bit = SDE_PORTB_HOTPLUG_CPT;
			break;
		case PORT_C:
			bit = SDE_PORTC_HOTPLUG_CPT;
			break;
		case PORT_D:
			bit = SDE_PORTD_HOTPLUG_CPT;
			break;
		default:
			return true;
		}
	}

	return I915_READ(SDEISR) & bit;
}

static const char *state_string(bool enabled)
{
	return enabled ? "on" : "off";
}

/* Only for pre-ILK configs */
void assert_pll(struct drm_i915_private *dev_priv,
		enum pipe pipe, bool state)
{
	int reg;
	u32 val;
	bool cur_state;

	reg = DPLL(pipe);
	val = I915_READ(reg);
	cur_state = !!(val & DPLL_VCO_ENABLE);
	WARN(cur_state != state,
	     "PLL state assertion failure (expected %s, current %s)\n",
	     state_string(state), state_string(cur_state));
}

/* XXX: the dsi pll is shared between MIPI DSI ports */
static void assert_dsi_pll(struct drm_i915_private *dev_priv, bool state)
{
	u32 val;
	bool cur_state;

	mutex_lock(&dev_priv->dpio_lock);
	val = vlv_cck_read(dev_priv, CCK_REG_DSI_PLL_CONTROL);
	mutex_unlock(&dev_priv->dpio_lock);

	cur_state = val & DSI_PLL_VCO_EN;
	WARN(cur_state != state,
	     "DSI PLL state assertion failure (expected %s, current %s)\n",
	     state_string(state), state_string(cur_state));
}
#define assert_dsi_pll_enabled(d) assert_dsi_pll(d, true)
#define assert_dsi_pll_disabled(d) assert_dsi_pll(d, false)

struct intel_shared_dpll *
intel_crtc_to_shared_dpll(struct intel_crtc *crtc)
{
	struct drm_i915_private *dev_priv = crtc->base.dev->dev_private;

	if (crtc->config.shared_dpll < 0)
		return NULL;

	return &dev_priv->shared_dplls[crtc->config.shared_dpll];
}

/* For ILK+ */
void assert_shared_dpll(struct drm_i915_private *dev_priv,
			struct intel_shared_dpll *pll,
			bool state)
{
	bool cur_state;
	struct intel_dpll_hw_state hw_state;

	if (HAS_PCH_LPT(dev_priv->dev)) {
		DRM_DEBUG_DRIVER("LPT detected: skipping PCH PLL test\n");
		return;
	}

	if (WARN (!pll,
		  "asserting DPLL %s with no DPLL\n", state_string(state)))
		return;

	cur_state = pll->get_hw_state(dev_priv, pll, &hw_state);
	WARN(cur_state != state,
	     "%s assertion failure (expected %s, current %s)\n",
	     pll->name, state_string(state), state_string(cur_state));
}

static void assert_fdi_tx(struct drm_i915_private *dev_priv,
			  enum pipe pipe, bool state)
{
	int reg;
	u32 val;
	bool cur_state;
	enum transcoder cpu_transcoder = intel_pipe_to_cpu_transcoder(dev_priv,
								      pipe);

	if (HAS_DDI(dev_priv->dev)) {
		/* DDI does not have a specific FDI_TX register */
		reg = TRANS_DDI_FUNC_CTL(cpu_transcoder);
		val = I915_READ(reg);
		cur_state = !!(val & TRANS_DDI_FUNC_ENABLE);
	} else {
		reg = FDI_TX_CTL(pipe);
		val = I915_READ(reg);
		cur_state = !!(val & FDI_TX_ENABLE);
	}
	WARN(cur_state != state,
	     "FDI TX state assertion failure (expected %s, current %s)\n",
	     state_string(state), state_string(cur_state));
}
#define assert_fdi_tx_enabled(d, p) assert_fdi_tx(d, p, true)
#define assert_fdi_tx_disabled(d, p) assert_fdi_tx(d, p, false)

static void assert_fdi_rx(struct drm_i915_private *dev_priv,
			  enum pipe pipe, bool state)
{
	int reg;
	u32 val;
	bool cur_state;

	reg = FDI_RX_CTL(pipe);
	val = I915_READ(reg);
	cur_state = !!(val & FDI_RX_ENABLE);
	WARN(cur_state != state,
	     "FDI RX state assertion failure (expected %s, current %s)\n",
	     state_string(state), state_string(cur_state));
}
#define assert_fdi_rx_enabled(d, p) assert_fdi_rx(d, p, true)
#define assert_fdi_rx_disabled(d, p) assert_fdi_rx(d, p, false)

static void assert_fdi_tx_pll_enabled(struct drm_i915_private *dev_priv,
				      enum pipe pipe)
{
	int reg;
	u32 val;

	/* ILK FDI PLL is always enabled */
	if (INTEL_INFO(dev_priv->dev)->gen == 5)
		return;

	/* On Haswell, DDI ports are responsible for the FDI PLL setup */
	if (HAS_DDI(dev_priv->dev))
		return;

	reg = FDI_TX_CTL(pipe);
	val = I915_READ(reg);
	WARN(!(val & FDI_TX_PLL_ENABLE), "FDI TX PLL assertion failure, should be active but is disabled\n");
}

void assert_fdi_rx_pll(struct drm_i915_private *dev_priv,
		       enum pipe pipe, bool state)
{
	int reg;
	u32 val;
	bool cur_state;

	reg = FDI_RX_CTL(pipe);
	val = I915_READ(reg);
	cur_state = !!(val & FDI_RX_PLL_ENABLE);
	WARN(cur_state != state,
	     "FDI RX PLL assertion failure (expected %s, current %s)\n",
	     state_string(state), state_string(cur_state));
}

static void assert_panel_unlocked(struct drm_i915_private *dev_priv,
				  enum pipe pipe)
{
	int pp_reg, lvds_reg;
	u32 val;
	enum pipe panel_pipe = PIPE_A;
	bool locked = true;

	if (HAS_PCH_SPLIT(dev_priv->dev)) {
		pp_reg = PCH_PP_CONTROL;
		lvds_reg = PCH_LVDS;
	} else {
		pp_reg = PP_CONTROL;
		lvds_reg = LVDS;
	}

	val = I915_READ(pp_reg);
	if (!(val & PANEL_POWER_ON) ||
	    ((val & PANEL_UNLOCK_REGS) == PANEL_UNLOCK_REGS))
		locked = false;

	if (I915_READ(lvds_reg) & LVDS_PIPEB_SELECT)
		panel_pipe = PIPE_B;

	WARN(panel_pipe == pipe && locked,
	     "panel assertion failure, pipe %c regs locked\n",
	     pipe_name(pipe));
}

static void assert_cursor(struct drm_i915_private *dev_priv,
			  enum pipe pipe, bool state)
{
	struct drm_device *dev = dev_priv->dev;
	bool cur_state;

	if (IS_845G(dev) || IS_I865G(dev))
		cur_state = I915_READ(_CURACNTR) & CURSOR_ENABLE;
	else if (INTEL_INFO(dev)->gen <= 6 || IS_VALLEYVIEW(dev))
		cur_state = I915_READ(CURCNTR(pipe)) & CURSOR_MODE;
	else
		cur_state = I915_READ(CURCNTR_IVB(pipe)) & CURSOR_MODE;

	WARN(cur_state != state,
	     "cursor on pipe %c assertion failure (expected %s, current %s)\n",
	     pipe_name(pipe), state_string(state), state_string(cur_state));
}
#define assert_cursor_enabled(d, p) assert_cursor(d, p, true)
#define assert_cursor_disabled(d, p) assert_cursor(d, p, false)

void assert_pipe(struct drm_i915_private *dev_priv,
		 enum pipe pipe, bool state)
{
	int reg;
	u32 val;
	bool cur_state;
	enum transcoder cpu_transcoder = intel_pipe_to_cpu_transcoder(dev_priv,
								      pipe);

	/* if we need the pipe A quirk it must be always on */
	if (pipe == PIPE_A && dev_priv->quirks & QUIRK_PIPEA_FORCE)
		state = true;

	if (!intel_display_power_enabled(dev_priv,
				POWER_DOMAIN_TRANSCODER(cpu_transcoder))) {
		cur_state = false;
	} else {
		reg = PIPECONF(cpu_transcoder);
		val = I915_READ(reg);
		cur_state = !!(val & PIPECONF_ENABLE);
	}

	WARN(cur_state != state,
	     "pipe %c assertion failure (expected %s, current %s)\n",
	     pipe_name(pipe), state_string(state), state_string(cur_state));
}

static void assert_plane(struct drm_i915_private *dev_priv,
			 enum plane plane, bool state)
{
	int reg;
	u32 val;
	bool cur_state;

	reg = DSPCNTR(plane);
	val = I915_READ(reg);
	cur_state = !!(val & DISPLAY_PLANE_ENABLE);
	WARN(cur_state != state,
	     "plane %c assertion failure (expected %s, current %s)\n",
	     plane_name(plane), state_string(state), state_string(cur_state));
}

#define assert_plane_enabled(d, p) assert_plane(d, p, true)
#define assert_plane_disabled(d, p) assert_plane(d, p, false)

static void assert_planes_disabled(struct drm_i915_private *dev_priv,
				   enum pipe pipe)
{
	struct drm_device *dev = dev_priv->dev;
	int reg, i;
	u32 val;
	int cur_pipe;

	/* Primary planes are fixed to pipes on gen4+ */
	if (INTEL_INFO(dev)->gen >= 4) {
		reg = DSPCNTR(pipe);
		val = I915_READ(reg);
		WARN(val & DISPLAY_PLANE_ENABLE,
		     "plane %c assertion failure, should be disabled but not\n",
		     plane_name(pipe));
		return;
	}

	/* Need to check both planes against the pipe */
	for_each_pipe(i) {
		reg = DSPCNTR(i);
		val = I915_READ(reg);
		cur_pipe = (val & DISPPLANE_SEL_PIPE_MASK) >>
			DISPPLANE_SEL_PIPE_SHIFT;
		WARN((val & DISPLAY_PLANE_ENABLE) && pipe == cur_pipe,
		     "plane %c assertion failure, should be off on pipe %c but is still active\n",
		     plane_name(i), pipe_name(pipe));
	}
}

static void assert_sprites_disabled(struct drm_i915_private *dev_priv,
				    enum pipe pipe)
{
	struct drm_device *dev = dev_priv->dev;
	int reg, sprite;
	u32 val;

	if (IS_VALLEYVIEW(dev)) {
		for_each_sprite(pipe, sprite) {
			reg = SPCNTR(pipe, sprite);
			val = I915_READ(reg);
			WARN(val & SP_ENABLE,
			     "sprite %c assertion failure, should be off on pipe %c but is still active\n",
			     sprite_name(pipe, sprite), pipe_name(pipe));
		}
	} else if (INTEL_INFO(dev)->gen >= 7) {
		reg = SPRCTL(pipe);
		val = I915_READ(reg);
		WARN(val & SPRITE_ENABLE,
		     "sprite %c assertion failure, should be off on pipe %c but is still active\n",
		     plane_name(pipe), pipe_name(pipe));
	} else if (INTEL_INFO(dev)->gen >= 5) {
		reg = DVSCNTR(pipe);
		val = I915_READ(reg);
		WARN(val & DVS_ENABLE,
		     "sprite %c assertion failure, should be off on pipe %c but is still active\n",
		     plane_name(pipe), pipe_name(pipe));
	}
}

static void ibx_assert_pch_refclk_enabled(struct drm_i915_private *dev_priv)
{
	u32 val;
	bool enabled;

	WARN_ON(!(HAS_PCH_IBX(dev_priv->dev) || HAS_PCH_CPT(dev_priv->dev)));

	val = I915_READ(PCH_DREF_CONTROL);
	enabled = !!(val & (DREF_SSC_SOURCE_MASK | DREF_NONSPREAD_SOURCE_MASK |
			    DREF_SUPERSPREAD_SOURCE_MASK));
	WARN(!enabled, "PCH refclk assertion failure, should be active but is disabled\n");
}

static void assert_pch_transcoder_disabled(struct drm_i915_private *dev_priv,
					   enum pipe pipe)
{
	int reg;
	u32 val;
	bool enabled;

	reg = PCH_TRANSCONF(pipe);
	val = I915_READ(reg);
	enabled = !!(val & TRANS_ENABLE);
	WARN(enabled,
	     "transcoder assertion failed, should be off on pipe %c but is still active\n",
	     pipe_name(pipe));
}

static bool dp_pipe_enabled(struct drm_i915_private *dev_priv,
			    enum pipe pipe, u32 port_sel, u32 val)
{
	if ((val & DP_PORT_EN) == 0)
		return false;

	if (HAS_PCH_CPT(dev_priv->dev)) {
		u32	trans_dp_ctl_reg = TRANS_DP_CTL(pipe);
		u32	trans_dp_ctl = I915_READ(trans_dp_ctl_reg);
		if ((trans_dp_ctl & TRANS_DP_PORT_SEL_MASK) != port_sel)
			return false;
	} else {
		if ((val & DP_PIPE_MASK) != (pipe << 30))
			return false;
	}
	return true;
}

static bool hdmi_pipe_enabled(struct drm_i915_private *dev_priv,
			      enum pipe pipe, u32 val)
{
	if ((val & SDVO_ENABLE) == 0)
		return false;

	if (HAS_PCH_CPT(dev_priv->dev)) {
		if ((val & SDVO_PIPE_SEL_MASK_CPT) != SDVO_PIPE_SEL_CPT(pipe))
			return false;
	} else {
		if ((val & SDVO_PIPE_SEL_MASK) != SDVO_PIPE_SEL(pipe))
			return false;
	}
	return true;
}

static bool lvds_pipe_enabled(struct drm_i915_private *dev_priv,
			      enum pipe pipe, u32 val)
{
	if ((val & LVDS_PORT_EN) == 0)
		return false;

	if (HAS_PCH_CPT(dev_priv->dev)) {
		if ((val & PORT_TRANS_SEL_MASK) != PORT_TRANS_SEL_CPT(pipe))
			return false;
	} else {
		if ((val & LVDS_PIPE_MASK) != LVDS_PIPE(pipe))
			return false;
	}
	return true;
}

static bool adpa_pipe_enabled(struct drm_i915_private *dev_priv,
			      enum pipe pipe, u32 val)
{
	if ((val & ADPA_DAC_ENABLE) == 0)
		return false;
	if (HAS_PCH_CPT(dev_priv->dev)) {
		if ((val & PORT_TRANS_SEL_MASK) != PORT_TRANS_SEL_CPT(pipe))
			return false;
	} else {
		if ((val & ADPA_PIPE_SELECT_MASK) != ADPA_PIPE_SELECT(pipe))
			return false;
	}
	return true;
}

static void assert_pch_dp_disabled(struct drm_i915_private *dev_priv,
				   enum pipe pipe, int reg, u32 port_sel)
{
	u32 val = I915_READ(reg);
	WARN(dp_pipe_enabled(dev_priv, pipe, port_sel, val),
	     "PCH DP (0x%08x) enabled on transcoder %c, should be disabled\n",
	     reg, pipe_name(pipe));

	WARN(HAS_PCH_IBX(dev_priv->dev) && (val & DP_PORT_EN) == 0
	     && (val & DP_PIPEB_SELECT),
	     "IBX PCH dp port still using transcoder B\n");
}

static void assert_pch_hdmi_disabled(struct drm_i915_private *dev_priv,
				     enum pipe pipe, int reg)
{
	u32 val = I915_READ(reg);
	WARN(hdmi_pipe_enabled(dev_priv, pipe, val),
	     "PCH HDMI (0x%08x) enabled on transcoder %c, should be disabled\n",
	     reg, pipe_name(pipe));

	WARN(HAS_PCH_IBX(dev_priv->dev) && (val & SDVO_ENABLE) == 0
	     && (val & SDVO_PIPE_B_SELECT),
	     "IBX PCH hdmi port still using transcoder B\n");
}

static void assert_pch_ports_disabled(struct drm_i915_private *dev_priv,
				      enum pipe pipe)
{
	int reg;
	u32 val;

	assert_pch_dp_disabled(dev_priv, pipe, PCH_DP_B, TRANS_DP_PORT_SEL_B);
	assert_pch_dp_disabled(dev_priv, pipe, PCH_DP_C, TRANS_DP_PORT_SEL_C);
	assert_pch_dp_disabled(dev_priv, pipe, PCH_DP_D, TRANS_DP_PORT_SEL_D);

	reg = PCH_ADPA;
	val = I915_READ(reg);
	WARN(adpa_pipe_enabled(dev_priv, pipe, val),
	     "PCH VGA enabled on transcoder %c, should be disabled\n",
	     pipe_name(pipe));

	reg = PCH_LVDS;
	val = I915_READ(reg);
	WARN(lvds_pipe_enabled(dev_priv, pipe, val),
	     "PCH LVDS enabled on transcoder %c, should be disabled\n",
	     pipe_name(pipe));

	assert_pch_hdmi_disabled(dev_priv, pipe, PCH_HDMIB);
	assert_pch_hdmi_disabled(dev_priv, pipe, PCH_HDMIC);
	assert_pch_hdmi_disabled(dev_priv, pipe, PCH_HDMID);
}

static void intel_init_dpio(struct drm_device *dev)
{
	struct drm_i915_private *dev_priv = dev->dev_private;

	if (!IS_VALLEYVIEW(dev))
		return;

	DPIO_PHY_IOSF_PORT(DPIO_PHY0) = IOSF_PORT_DPIO;
}

static void intel_reset_dpio(struct drm_device *dev)
{
	struct drm_i915_private *dev_priv = dev->dev_private;

	if (!IS_VALLEYVIEW(dev))
		return;

	/*
	 * Enable the CRI clock source so we can get at the display and the
	 * reference clock for VGA hotplug / manual detection.
	 */
	I915_WRITE(DPLL(PIPE_B), I915_READ(DPLL(PIPE_B)) |
		   DPLL_REFA_CLK_ENABLE_VLV |
		   DPLL_INTEGRATED_CRI_CLK_VLV);

	/*
	 * From VLV2A0_DP_eDP_DPIO_driver_vbios_notes_10.docx -
	 *  6.	De-assert cmn_reset/side_reset. Same as VLV X0.
	 *   a.	GUnit 0x2110 bit[0] set to 1 (def 0)
	 *   b.	The other bits such as sfr settings / modesel may all be set
	 *      to 0.
	 *
	 * This should only be done on init and resume from S3 with both
	 * PLLs disabled, or we risk losing DPIO and PLL synchronization.
	 */
	I915_WRITE(DPIO_CTL, I915_READ(DPIO_CTL) | DPIO_CMNRST);
}

static void vlv_enable_pll(struct intel_crtc *crtc)
{
	struct drm_device *dev = crtc->base.dev;
	struct drm_i915_private *dev_priv = dev->dev_private;
	int reg = DPLL(crtc->pipe);
	u32 dpll = crtc->config.dpll_hw_state.dpll;

	assert_pipe_disabled(dev_priv, crtc->pipe);

	/* No really, not for ILK+ */
	BUG_ON(!IS_VALLEYVIEW(dev_priv->dev));

	/* PLL is protected by panel, make sure we can write it */
	if (IS_MOBILE(dev_priv->dev) && !IS_I830(dev_priv->dev))
		assert_panel_unlocked(dev_priv, crtc->pipe);

	I915_WRITE(reg, dpll);
	POSTING_READ(reg);
	udelay(150);

	if (wait_for(((I915_READ(reg) & DPLL_LOCK_VLV) == DPLL_LOCK_VLV), 1))
		DRM_ERROR("DPLL %d failed to lock\n", crtc->pipe);

	I915_WRITE(DPLL_MD(crtc->pipe), crtc->config.dpll_hw_state.dpll_md);
	POSTING_READ(DPLL_MD(crtc->pipe));

	/* We do this three times for luck */
	I915_WRITE(reg, dpll);
	POSTING_READ(reg);
	udelay(150); /* wait for warmup */
	I915_WRITE(reg, dpll);
	POSTING_READ(reg);
	udelay(150); /* wait for warmup */
	I915_WRITE(reg, dpll);
	POSTING_READ(reg);
	udelay(150); /* wait for warmup */
}

static void i9xx_enable_pll(struct intel_crtc *crtc)
{
	struct drm_device *dev = crtc->base.dev;
	struct drm_i915_private *dev_priv = dev->dev_private;
	int reg = DPLL(crtc->pipe);
	u32 dpll = crtc->config.dpll_hw_state.dpll;

	assert_pipe_disabled(dev_priv, crtc->pipe);

	/* No really, not for ILK+ */
	BUG_ON(INTEL_INFO(dev)->gen >= 5);

	/* PLL is protected by panel, make sure we can write it */
	if (IS_MOBILE(dev) && !IS_I830(dev))
		assert_panel_unlocked(dev_priv, crtc->pipe);

	I915_WRITE(reg, dpll);

	/* Wait for the clocks to stabilize. */
	POSTING_READ(reg);
	udelay(150);

	if (INTEL_INFO(dev)->gen >= 4) {
		I915_WRITE(DPLL_MD(crtc->pipe),
			   crtc->config.dpll_hw_state.dpll_md);
	} else {
		/* The pixel multiplier can only be updated once the
		 * DPLL is enabled and the clocks are stable.
		 *
		 * So write it again.
		 */
		I915_WRITE(reg, dpll);
	}

	/* We do this three times for luck */
	I915_WRITE(reg, dpll);
	POSTING_READ(reg);
	udelay(150); /* wait for warmup */
	I915_WRITE(reg, dpll);
	POSTING_READ(reg);
	udelay(150); /* wait for warmup */
	I915_WRITE(reg, dpll);
	POSTING_READ(reg);
	udelay(150); /* wait for warmup */
}

/**
 * i9xx_disable_pll - disable a PLL
 * @dev_priv: i915 private structure
 * @pipe: pipe PLL to disable
 *
 * Disable the PLL for @pipe, making sure the pipe is off first.
 *
 * Note!  This is for pre-ILK only.
 */
static void i9xx_disable_pll(struct drm_i915_private *dev_priv, enum pipe pipe)
{
	/* Don't disable pipe A or pipe A PLLs if needed */
	if (pipe == PIPE_A && (dev_priv->quirks & QUIRK_PIPEA_FORCE))
		return;

	/* Make sure the pipe isn't still relying on us */
	assert_pipe_disabled(dev_priv, pipe);

	I915_WRITE(DPLL(pipe), 0);
	POSTING_READ(DPLL(pipe));
}

static void vlv_disable_pll(struct drm_i915_private *dev_priv, enum pipe pipe)
{
	u32 val = 0;

	/* Make sure the pipe isn't still relying on us */
	assert_pipe_disabled(dev_priv, pipe);

	/*
	 * Leave integrated clock source and reference clock enabled for pipe B.
	 * The latter is needed for VGA hotplug / manual detection.
	 */
	if (pipe == PIPE_B)
		val = DPLL_INTEGRATED_CRI_CLK_VLV | DPLL_REFA_CLK_ENABLE_VLV;
	I915_WRITE(DPLL(pipe), val);
	POSTING_READ(DPLL(pipe));
}

void vlv_wait_port_ready(struct drm_i915_private *dev_priv,
		struct intel_digital_port *dport)
{
	u32 port_mask;

	switch (dport->port) {
	case PORT_B:
		port_mask = DPLL_PORTB_READY_MASK;
		break;
	case PORT_C:
		port_mask = DPLL_PORTC_READY_MASK;
		break;
	default:
		BUG();
	}

	if (wait_for((I915_READ(DPLL(0)) & port_mask) == 0, 1000))
		WARN(1, "timed out waiting for port %c ready: 0x%08x\n",
		     port_name(dport->port), I915_READ(DPLL(0)));
}

/**
 * ironlake_enable_shared_dpll - enable PCH PLL
 * @dev_priv: i915 private structure
 * @pipe: pipe PLL to enable
 *
 * The PCH PLL needs to be enabled before the PCH transcoder, since it
 * drives the transcoder clock.
 */
static void ironlake_enable_shared_dpll(struct intel_crtc *crtc)
{
	struct drm_device *dev = crtc->base.dev;
	struct drm_i915_private *dev_priv = dev->dev_private;
	struct intel_shared_dpll *pll = intel_crtc_to_shared_dpll(crtc);

	/* PCH PLLs only available on ILK, SNB and IVB */
	BUG_ON(INTEL_INFO(dev)->gen < 5);
	if (WARN_ON(pll == NULL))
		return;

	if (WARN_ON(pll->refcount == 0))
		return;

	DRM_DEBUG_KMS("enable %s (active %d, on? %d)for crtc %d\n",
		      pll->name, pll->active, pll->on,
		      crtc->base.base.id);

	if (pll->active++) {
		WARN_ON(!pll->on);
		assert_shared_dpll_enabled(dev_priv, pll);
		return;
	}
	WARN_ON(pll->on);

	DRM_DEBUG_KMS("enabling %s\n", pll->name);
	pll->enable(dev_priv, pll);
	pll->on = true;
}

static void intel_disable_shared_dpll(struct intel_crtc *crtc)
{
	struct drm_device *dev = crtc->base.dev;
	struct drm_i915_private *dev_priv = dev->dev_private;
	struct intel_shared_dpll *pll = intel_crtc_to_shared_dpll(crtc);

	/* PCH only available on ILK+ */
	BUG_ON(INTEL_INFO(dev)->gen < 5);
	if (WARN_ON(pll == NULL))
	       return;

	if (WARN_ON(pll->refcount == 0))
		return;

	DRM_DEBUG_KMS("disable %s (active %d, on? %d) for crtc %d\n",
		      pll->name, pll->active, pll->on,
		      crtc->base.base.id);

	if (WARN_ON(pll->active == 0)) {
		assert_shared_dpll_disabled(dev_priv, pll);
		return;
	}

	assert_shared_dpll_enabled(dev_priv, pll);
	WARN_ON(!pll->on);
	if (--pll->active)
		return;

	DRM_DEBUG_KMS("disabling %s\n", pll->name);
	pll->disable(dev_priv, pll);
	pll->on = false;
}

static void ironlake_enable_pch_transcoder(struct drm_i915_private *dev_priv,
					   enum pipe pipe)
{
	struct drm_device *dev = dev_priv->dev;
	struct drm_crtc *crtc = dev_priv->pipe_to_crtc_mapping[pipe];
	struct intel_crtc *intel_crtc = to_intel_crtc(crtc);
	uint32_t reg, val, pipeconf_val;

	/* PCH only available on ILK+ */
	BUG_ON(INTEL_INFO(dev)->gen < 5);

	/* Make sure PCH DPLL is enabled */
	assert_shared_dpll_enabled(dev_priv,
				   intel_crtc_to_shared_dpll(intel_crtc));

	/* FDI must be feeding us bits for PCH ports */
	assert_fdi_tx_enabled(dev_priv, pipe);
	assert_fdi_rx_enabled(dev_priv, pipe);

	if (HAS_PCH_CPT(dev)) {
		/* Workaround: Set the timing override bit before enabling the
		 * pch transcoder. */
		reg = TRANS_CHICKEN2(pipe);
		val = I915_READ(reg);
		val |= TRANS_CHICKEN2_TIMING_OVERRIDE;
		I915_WRITE(reg, val);
	}

	reg = PCH_TRANSCONF(pipe);
	val = I915_READ(reg);
	pipeconf_val = I915_READ(PIPECONF(pipe));

	if (HAS_PCH_IBX(dev_priv->dev)) {
		/*
		 * make the BPC in transcoder be consistent with
		 * that in pipeconf reg.
		 */
		val &= ~PIPECONF_BPC_MASK;
		val |= pipeconf_val & PIPECONF_BPC_MASK;
	}

	val &= ~TRANS_INTERLACE_MASK;
	if ((pipeconf_val & PIPECONF_INTERLACE_MASK) == PIPECONF_INTERLACED_ILK)
		if (HAS_PCH_IBX(dev_priv->dev) &&
		    intel_pipe_has_type(crtc, INTEL_OUTPUT_SDVO))
			val |= TRANS_LEGACY_INTERLACED_ILK;
		else
			val |= TRANS_INTERLACED;
	else
		val |= TRANS_PROGRESSIVE;

	I915_WRITE(reg, val | TRANS_ENABLE);
	if (wait_for(I915_READ(reg) & TRANS_STATE_ENABLE, 100))
		DRM_ERROR("failed to enable transcoder %c\n", pipe_name(pipe));
}

static void lpt_enable_pch_transcoder(struct drm_i915_private *dev_priv,
				      enum transcoder cpu_transcoder)
{
	u32 val, pipeconf_val;

	/* PCH only available on ILK+ */
	BUG_ON(INTEL_INFO(dev_priv->dev)->gen < 5);

	/* FDI must be feeding us bits for PCH ports */
	assert_fdi_tx_enabled(dev_priv, (enum pipe) cpu_transcoder);
	assert_fdi_rx_enabled(dev_priv, TRANSCODER_A);

	/* Workaround: set timing override bit. */
	val = I915_READ(_TRANSA_CHICKEN2);
	val |= TRANS_CHICKEN2_TIMING_OVERRIDE;
	I915_WRITE(_TRANSA_CHICKEN2, val);

	val = TRANS_ENABLE;
	pipeconf_val = I915_READ(PIPECONF(cpu_transcoder));

	if ((pipeconf_val & PIPECONF_INTERLACE_MASK_HSW) ==
	    PIPECONF_INTERLACED_ILK)
		val |= TRANS_INTERLACED;
	else
		val |= TRANS_PROGRESSIVE;

	I915_WRITE(LPT_TRANSCONF, val);
	if (wait_for(I915_READ(LPT_TRANSCONF) & TRANS_STATE_ENABLE, 100))
		DRM_ERROR("Failed to enable PCH transcoder\n");
}

static void ironlake_disable_pch_transcoder(struct drm_i915_private *dev_priv,
					    enum pipe pipe)
{
	struct drm_device *dev = dev_priv->dev;
	uint32_t reg, val;

	/* FDI relies on the transcoder */
	assert_fdi_tx_disabled(dev_priv, pipe);
	assert_fdi_rx_disabled(dev_priv, pipe);

	/* Ports must be off as well */
	assert_pch_ports_disabled(dev_priv, pipe);

	reg = PCH_TRANSCONF(pipe);
	val = I915_READ(reg);
	val &= ~TRANS_ENABLE;
	I915_WRITE(reg, val);
	/* wait for PCH transcoder off, transcoder state */
	if (wait_for((I915_READ(reg) & TRANS_STATE_ENABLE) == 0, 50))
		DRM_ERROR("failed to disable transcoder %c\n", pipe_name(pipe));

	if (!HAS_PCH_IBX(dev)) {
		/* Workaround: Clear the timing override chicken bit again. */
		reg = TRANS_CHICKEN2(pipe);
		val = I915_READ(reg);
		val &= ~TRANS_CHICKEN2_TIMING_OVERRIDE;
		I915_WRITE(reg, val);
	}
}

static void lpt_disable_pch_transcoder(struct drm_i915_private *dev_priv)
{
	u32 val;

	val = I915_READ(LPT_TRANSCONF);
	val &= ~TRANS_ENABLE;
	I915_WRITE(LPT_TRANSCONF, val);
	/* wait for PCH transcoder off, transcoder state */
	if (wait_for((I915_READ(LPT_TRANSCONF) & TRANS_STATE_ENABLE) == 0, 50))
		DRM_ERROR("Failed to disable PCH transcoder\n");

	/* Workaround: clear timing override bit. */
	val = I915_READ(_TRANSA_CHICKEN2);
	val &= ~TRANS_CHICKEN2_TIMING_OVERRIDE;
	I915_WRITE(_TRANSA_CHICKEN2, val);
}

/**
 * intel_enable_pipe - enable a pipe, asserting requirements
 * @crtc: crtc responsible for the pipe
 *
 * Enable @crtc's pipe, making sure that various hardware specific requirements
 * are met, if applicable, e.g. PLL enabled, LVDS pairs enabled, etc.
 */
static void intel_enable_pipe(struct intel_crtc *crtc)
{
	struct drm_device *dev = crtc->base.dev;
	struct drm_i915_private *dev_priv = dev->dev_private;
	enum pipe pipe = crtc->pipe;
	enum transcoder cpu_transcoder = intel_pipe_to_cpu_transcoder(dev_priv,
								      pipe);
	enum pipe pch_transcoder;
	int reg;
	u32 val;

	assert_planes_disabled(dev_priv, pipe);
	assert_cursor_disabled(dev_priv, pipe);
	assert_sprites_disabled(dev_priv, pipe);

	if (HAS_PCH_LPT(dev_priv->dev))
		pch_transcoder = TRANSCODER_A;
	else
		pch_transcoder = pipe;

	/*
	 * A pipe without a PLL won't actually be able to drive bits from
	 * a plane.  On ILK+ the pipe PLLs are integrated, so we don't
	 * need the check.
	 */
	if (!HAS_PCH_SPLIT(dev_priv->dev))
		if (intel_pipe_has_type(&crtc->base, INTEL_OUTPUT_DSI))
			assert_dsi_pll_enabled(dev_priv);
		else
			assert_pll_enabled(dev_priv, pipe);
	else {
		if (crtc->config.has_pch_encoder) {
			/* if driving the PCH, we need FDI enabled */
			assert_fdi_rx_pll_enabled(dev_priv, pch_transcoder);
			assert_fdi_tx_pll_enabled(dev_priv,
						  (enum pipe) cpu_transcoder);
		}
		/* FIXME: assert CPU port conditions for SNB+ */
	}

	reg = PIPECONF(cpu_transcoder);
	val = I915_READ(reg);
	if (val & PIPECONF_ENABLE) {
		WARN_ON(!(pipe == PIPE_A &&
			  dev_priv->quirks & QUIRK_PIPEA_FORCE));
		return;
	}

	I915_WRITE(reg, val | PIPECONF_ENABLE);
	POSTING_READ(reg);

	/*
	 * There's no guarantee the pipe will really start running now. It
	 * depends on the Gen, the output type and the relative order between
	 * pipe and plane enabling. Avoid waiting on HSW+ since it's not
	 * necessary.
	 * TODO: audit the previous gens.
	 */
	if (INTEL_INFO(dev)->gen <= 7 && !IS_HASWELL(dev))
		intel_wait_for_vblank(dev_priv->dev, pipe);
}

/**
 * intel_disable_pipe - disable a pipe, asserting requirements
 * @dev_priv: i915 private structure
 * @pipe: pipe to disable
 *
 * Disable @pipe, making sure that various hardware specific requirements
 * are met, if applicable, e.g. plane disabled, panel fitter off, etc.
 *
 * @pipe should be %PIPE_A or %PIPE_B.
 *
 * Will wait until the pipe has shut down before returning.
 */
static void intel_disable_pipe(struct drm_i915_private *dev_priv,
			       enum pipe pipe)
{
	enum transcoder cpu_transcoder = intel_pipe_to_cpu_transcoder(dev_priv,
								      pipe);
	int reg;
	u32 val;

	/*
	 * Make sure planes won't keep trying to pump pixels to us,
	 * or we might hang the display.
	 */
	assert_planes_disabled(dev_priv, pipe);
	assert_cursor_disabled(dev_priv, pipe);
	assert_sprites_disabled(dev_priv, pipe);

	/* Don't disable pipe A or pipe A PLLs if needed */
	if (pipe == PIPE_A && (dev_priv->quirks & QUIRK_PIPEA_FORCE))
		return;

	reg = PIPECONF(cpu_transcoder);
	val = I915_READ(reg);
	if ((val & PIPECONF_ENABLE) == 0)
		return;

	I915_WRITE(reg, val & ~PIPECONF_ENABLE);
	intel_wait_for_pipe_off(dev_priv->dev, pipe);
}

/*
 * Plane regs are double buffered, going from enabled->disabled needs a
 * trigger in order to latch.  The display address reg provides this.
 */
void intel_flush_primary_plane(struct drm_i915_private *dev_priv,
			       enum plane plane)
{
	struct drm_device *dev = dev_priv->dev;
	u32 reg = INTEL_INFO(dev)->gen >= 4 ? DSPSURF(plane) : DSPADDR(plane);

	I915_WRITE(reg, I915_READ(reg));
	POSTING_READ(reg);
}

/**
 * intel_enable_primary_hw_plane - enable the primary plane on a given pipe
 * @dev_priv: i915 private structure
 * @plane: plane to enable
 * @pipe: pipe being fed
 *
 * Enable @plane on @pipe, making sure that @pipe is running first.
 */
static void intel_enable_primary_hw_plane(struct drm_i915_private *dev_priv,
					  enum plane plane, enum pipe pipe)
{
	struct intel_crtc *intel_crtc =
		to_intel_crtc(dev_priv->pipe_to_crtc_mapping[pipe]);
	int reg;
	u32 val;

	/* If the pipe isn't enabled, we can't pump pixels and may hang */
	assert_pipe_enabled(dev_priv, pipe);

	WARN(intel_crtc->primary_enabled, "Primary plane already enabled\n");

	intel_crtc->primary_enabled = true;

	reg = DSPCNTR(plane);
	val = I915_READ(reg);
	if (val & DISPLAY_PLANE_ENABLE)
		return;

	I915_WRITE(reg, val | DISPLAY_PLANE_ENABLE);
	intel_flush_primary_plane(dev_priv, plane);
	intel_wait_for_vblank(dev_priv->dev, pipe);
}

/**
 * intel_disable_primary_hw_plane - disable the primary hardware plane
 * @dev_priv: i915 private structure
 * @plane: plane to disable
 * @pipe: pipe consuming the data
 *
 * Disable @plane; should be an independent operation.
 */
static void intel_disable_primary_hw_plane(struct drm_i915_private *dev_priv,
					   enum plane plane, enum pipe pipe)
{
	struct intel_crtc *intel_crtc =
		to_intel_crtc(dev_priv->pipe_to_crtc_mapping[pipe]);
	int reg;
	u32 val;

	WARN(!intel_crtc->primary_enabled, "Primary plane already disabled\n");

	intel_crtc->primary_enabled = false;

	reg = DSPCNTR(plane);
	val = I915_READ(reg);
	if ((val & DISPLAY_PLANE_ENABLE) == 0)
		return;

	I915_WRITE(reg, val & ~DISPLAY_PLANE_ENABLE);
	intel_flush_primary_plane(dev_priv, plane);
	intel_wait_for_vblank(dev_priv->dev, pipe);
}

static bool need_vtd_wa(struct drm_device *dev)
{
#ifdef CONFIG_INTEL_IOMMU
	if (INTEL_INFO(dev)->gen >= 6 && intel_iommu_gfx_mapped)
		return true;
#endif
	return false;
}

static int intel_align_height(struct drm_device *dev, int height, bool tiled)
{
	int tile_height;

	tile_height = tiled ? (IS_GEN2(dev) ? 16 : 8) : 1;
	return ALIGN(height, tile_height);
}

int
intel_pin_and_fence_fb_obj(struct drm_device *dev,
			   struct drm_i915_gem_object *obj,
			   struct intel_ring_buffer *pipelined)
{
	struct drm_i915_private *dev_priv = dev->dev_private;
	u32 alignment;
	int ret;

	switch (obj->tiling_mode) {
	case I915_TILING_NONE:
		if (IS_BROADWATER(dev) || IS_CRESTLINE(dev))
			alignment = 128 * 1024;
		else if (INTEL_INFO(dev)->gen >= 4)
			alignment = 4 * 1024;
		else
			alignment = 64 * 1024;
		break;
	case I915_TILING_X:
		/* pin() will align the object as required by fence */
		alignment = 0;
		break;
	case I915_TILING_Y:
		WARN(1, "Y tiled bo slipped through, driver bug!\n");
		return -EINVAL;
	default:
		BUG();
	}

	/* Note that the w/a also requires 64 PTE of padding following the
	 * bo. We currently fill all unused PTE with the shadow page and so
	 * we should always have valid PTE following the scanout preventing
	 * the VT-d warning.
	 */
	if (need_vtd_wa(dev) && alignment < 256 * 1024)
		alignment = 256 * 1024;

	dev_priv->mm.interruptible = false;
	ret = i915_gem_object_pin_to_display_plane(obj, alignment, pipelined);
	if (ret)
		goto err_interruptible;

	/* Install a fence for tiled scan-out. Pre-i965 always needs a
	 * fence, whereas 965+ only requires a fence if using
	 * framebuffer compression.  For simplicity, we always install
	 * a fence as the cost is not that onerous.
	 */
	ret = i915_gem_object_get_fence(obj);
	if (ret)
		goto err_unpin;

	i915_gem_object_pin_fence(obj);

	dev_priv->mm.interruptible = true;
	return 0;

err_unpin:
	i915_gem_object_unpin_from_display_plane(obj);
err_interruptible:
	dev_priv->mm.interruptible = true;
	return ret;
}

void intel_unpin_fb_obj(struct drm_i915_gem_object *obj)
{
	i915_gem_object_unpin_fence(obj);
	i915_gem_object_unpin_from_display_plane(obj);
}

/* Computes the linear offset to the base tile and adjusts x, y. bytes per pixel
 * is assumed to be a power-of-two. */
unsigned long intel_gen4_compute_page_offset(int *x, int *y,
					     unsigned int tiling_mode,
					     unsigned int cpp,
					     unsigned int pitch)
{
	if (tiling_mode != I915_TILING_NONE) {
		unsigned int tile_rows, tiles;

		tile_rows = *y / 8;
		*y %= 8;

		tiles = *x / (512/cpp);
		*x %= 512/cpp;

		return tile_rows * pitch * 8 + tiles * 4096;
	} else {
		unsigned int offset;

		offset = *y * pitch + *x * cpp;
		*y = 0;
		*x = (offset & 4095) / cpp;
		return offset & -4096;
	}
}

int intel_format_to_fourcc(int format)
{
	switch (format) {
	case DISPPLANE_8BPP:
		return DRM_FORMAT_C8;
	case DISPPLANE_BGRX555:
		return DRM_FORMAT_XRGB1555;
	case DISPPLANE_BGRX565:
		return DRM_FORMAT_RGB565;
	default:
	case DISPPLANE_BGRX888:
		return DRM_FORMAT_XRGB8888;
	case DISPPLANE_RGBX888:
		return DRM_FORMAT_XBGR8888;
	case DISPPLANE_BGRX101010:
		return DRM_FORMAT_XRGB2101010;
	case DISPPLANE_RGBX101010:
		return DRM_FORMAT_XBGR2101010;
	}
}

static bool intel_alloc_plane_obj(struct intel_crtc *crtc,
				  struct intel_plane_config *plane_config)
{
	struct drm_device *dev = crtc->base.dev;
	struct drm_i915_gem_object *obj = NULL;
	struct drm_mode_fb_cmd2 mode_cmd = { 0 };
	u32 base = plane_config->base;

	if (plane_config->size == 0)
		return false;

	obj = i915_gem_object_create_stolen_for_preallocated(dev, base, base,
							     plane_config->size);
	if (!obj)
		return false;

	if (plane_config->tiled) {
		obj->tiling_mode = I915_TILING_X;
		obj->stride = crtc->base.primary->fb->pitches[0];
	}

	mode_cmd.pixel_format = crtc->base.primary->fb->pixel_format;
	mode_cmd.width = crtc->base.primary->fb->width;
	mode_cmd.height = crtc->base.primary->fb->height;
	mode_cmd.pitches[0] = crtc->base.primary->fb->pitches[0];

	mutex_lock(&dev->struct_mutex);

	if (intel_framebuffer_init(dev, to_intel_framebuffer(crtc->base.primary->fb),
				   &mode_cmd, obj)) {
		DRM_DEBUG_KMS("intel fb init failed\n");
		goto out_unref_obj;
	}

	mutex_unlock(&dev->struct_mutex);

	DRM_DEBUG_KMS("plane fb obj %p\n", obj);
	return true;

out_unref_obj:
	drm_gem_object_unreference(&obj->base);
	mutex_unlock(&dev->struct_mutex);
	return false;
}

static void intel_find_plane_obj(struct intel_crtc *intel_crtc,
				 struct intel_plane_config *plane_config)
{
	struct drm_device *dev = intel_crtc->base.dev;
	struct drm_crtc *c;
	struct intel_crtc *i;
	struct intel_framebuffer *fb;

	if (!intel_crtc->base.primary->fb)
		return;

	if (intel_alloc_plane_obj(intel_crtc, plane_config))
		return;

	kfree(intel_crtc->base.primary->fb);
	intel_crtc->base.primary->fb = NULL;

	/*
	 * Failed to alloc the obj, check to see if we should share
	 * an fb with another CRTC instead
	 */
	list_for_each_entry(c, &dev->mode_config.crtc_list, head) {
		i = to_intel_crtc(c);

		if (c == &intel_crtc->base)
			continue;

		if (!i->active || !c->primary->fb)
			continue;

		fb = to_intel_framebuffer(c->primary->fb);
		if (i915_gem_obj_ggtt_offset(fb->obj) == plane_config->base) {
			drm_framebuffer_reference(c->primary->fb);
			intel_crtc->base.primary->fb = c->primary->fb;
			break;
		}
	}
}

static int i9xx_update_primary_plane(struct drm_crtc *crtc,
				     struct drm_framebuffer *fb,
				     int x, int y)
{
	struct drm_device *dev = crtc->dev;
	struct drm_i915_private *dev_priv = dev->dev_private;
	struct intel_crtc *intel_crtc = to_intel_crtc(crtc);
	struct intel_framebuffer *intel_fb;
	struct drm_i915_gem_object *obj;
	int plane = intel_crtc->plane;
	unsigned long linear_offset;
	u32 dspcntr;
	u32 reg;

	switch (plane) {
	case 0:
	case 1:
		break;
	default:
		DRM_ERROR("Can't update plane %c in SAREA\n", plane_name(plane));
		return -EINVAL;
	}

	intel_fb = to_intel_framebuffer(fb);
	obj = intel_fb->obj;

	reg = DSPCNTR(plane);
	dspcntr = I915_READ(reg);
	/* Mask out pixel format bits in case we change it */
	dspcntr &= ~DISPPLANE_PIXFORMAT_MASK;
	switch (fb->pixel_format) {
	case DRM_FORMAT_C8:
		dspcntr |= DISPPLANE_8BPP;
		break;
	case DRM_FORMAT_XRGB1555:
	case DRM_FORMAT_ARGB1555:
		dspcntr |= DISPPLANE_BGRX555;
		break;
	case DRM_FORMAT_RGB565:
		dspcntr |= DISPPLANE_BGRX565;
		break;
	case DRM_FORMAT_XRGB8888:
	case DRM_FORMAT_ARGB8888:
		dspcntr |= DISPPLANE_BGRX888;
		break;
	case DRM_FORMAT_XBGR8888:
	case DRM_FORMAT_ABGR8888:
		dspcntr |= DISPPLANE_RGBX888;
		break;
	case DRM_FORMAT_XRGB2101010:
	case DRM_FORMAT_ARGB2101010:
		dspcntr |= DISPPLANE_BGRX101010;
		break;
	case DRM_FORMAT_XBGR2101010:
	case DRM_FORMAT_ABGR2101010:
		dspcntr |= DISPPLANE_RGBX101010;
		break;
	default:
		BUG();
	}

	if (INTEL_INFO(dev)->gen >= 4) {
		if (obj->tiling_mode != I915_TILING_NONE)
			dspcntr |= DISPPLANE_TILED;
		else
			dspcntr &= ~DISPPLANE_TILED;
	}

	if (IS_G4X(dev))
		dspcntr |= DISPPLANE_TRICKLE_FEED_DISABLE;

	I915_WRITE(reg, dspcntr);

	linear_offset = y * fb->pitches[0] + x * (fb->bits_per_pixel / 8);

	if (INTEL_INFO(dev)->gen >= 4) {
		intel_crtc->dspaddr_offset =
			intel_gen4_compute_page_offset(&x, &y, obj->tiling_mode,
						       fb->bits_per_pixel / 8,
						       fb->pitches[0]);
		linear_offset -= intel_crtc->dspaddr_offset;
	} else {
		intel_crtc->dspaddr_offset = linear_offset;
	}

	DRM_DEBUG_KMS("Writing base %08lX %08lX %d %d %d\n",
		      i915_gem_obj_ggtt_offset(obj), linear_offset, x, y,
		      fb->pitches[0]);
	I915_WRITE(DSPSTRIDE(plane), fb->pitches[0]);
	if (INTEL_INFO(dev)->gen >= 4) {
		I915_WRITE(DSPSURF(plane),
			   i915_gem_obj_ggtt_offset(obj) + intel_crtc->dspaddr_offset);
		I915_WRITE(DSPTILEOFF(plane), (y << 16) | x);
		I915_WRITE(DSPLINOFF(plane), linear_offset);
	} else
		I915_WRITE(DSPADDR(plane), i915_gem_obj_ggtt_offset(obj) + linear_offset);
	POSTING_READ(reg);

	return 0;
}

static int ironlake_update_primary_plane(struct drm_crtc *crtc,
					 struct drm_framebuffer *fb,
					 int x, int y)
{
	struct drm_device *dev = crtc->dev;
	struct drm_i915_private *dev_priv = dev->dev_private;
	struct intel_crtc *intel_crtc = to_intel_crtc(crtc);
	struct intel_framebuffer *intel_fb;
	struct drm_i915_gem_object *obj;
	int plane = intel_crtc->plane;
	unsigned long linear_offset;
	u32 dspcntr;
	u32 reg;

	switch (plane) {
	case 0:
	case 1:
	case 2:
		break;
	default:
		DRM_ERROR("Can't update plane %c in SAREA\n", plane_name(plane));
		return -EINVAL;
	}

	intel_fb = to_intel_framebuffer(fb);
	obj = intel_fb->obj;

	reg = DSPCNTR(plane);
	dspcntr = I915_READ(reg);
	/* Mask out pixel format bits in case we change it */
	dspcntr &= ~DISPPLANE_PIXFORMAT_MASK;
	switch (fb->pixel_format) {
	case DRM_FORMAT_C8:
		dspcntr |= DISPPLANE_8BPP;
		break;
	case DRM_FORMAT_RGB565:
		dspcntr |= DISPPLANE_BGRX565;
		break;
	case DRM_FORMAT_XRGB8888:
	case DRM_FORMAT_ARGB8888:
		dspcntr |= DISPPLANE_BGRX888;
		break;
	case DRM_FORMAT_XBGR8888:
	case DRM_FORMAT_ABGR8888:
		dspcntr |= DISPPLANE_RGBX888;
		break;
	case DRM_FORMAT_XRGB2101010:
	case DRM_FORMAT_ARGB2101010:
		dspcntr |= DISPPLANE_BGRX101010;
		break;
	case DRM_FORMAT_XBGR2101010:
	case DRM_FORMAT_ABGR2101010:
		dspcntr |= DISPPLANE_RGBX101010;
		break;
	default:
		BUG();
	}

	if (obj->tiling_mode != I915_TILING_NONE)
		dspcntr |= DISPPLANE_TILED;
	else
		dspcntr &= ~DISPPLANE_TILED;

	if (IS_HASWELL(dev) || IS_BROADWELL(dev))
		dspcntr &= ~DISPPLANE_TRICKLE_FEED_DISABLE;
	else
		dspcntr |= DISPPLANE_TRICKLE_FEED_DISABLE;

	I915_WRITE(reg, dspcntr);

	linear_offset = y * fb->pitches[0] + x * (fb->bits_per_pixel / 8);
	intel_crtc->dspaddr_offset =
		intel_gen4_compute_page_offset(&x, &y, obj->tiling_mode,
					       fb->bits_per_pixel / 8,
					       fb->pitches[0]);
	linear_offset -= intel_crtc->dspaddr_offset;

	DRM_DEBUG_KMS("Writing base %08lX %08lX %d %d %d\n",
		      i915_gem_obj_ggtt_offset(obj), linear_offset, x, y,
		      fb->pitches[0]);
	I915_WRITE(DSPSTRIDE(plane), fb->pitches[0]);
	I915_WRITE(DSPSURF(plane),
		   i915_gem_obj_ggtt_offset(obj) + intel_crtc->dspaddr_offset);
	if (IS_HASWELL(dev) || IS_BROADWELL(dev)) {
		I915_WRITE(DSPOFFSET(plane), (y << 16) | x);
	} else {
		I915_WRITE(DSPTILEOFF(plane), (y << 16) | x);
		I915_WRITE(DSPLINOFF(plane), linear_offset);
	}
	POSTING_READ(reg);

	return 0;
}

/* Assume fb object is pinned & idle & fenced and just update base pointers */
static int
intel_pipe_set_base_atomic(struct drm_crtc *crtc, struct drm_framebuffer *fb,
			   int x, int y, enum mode_set_atomic state)
{
	struct drm_device *dev = crtc->dev;
	struct drm_i915_private *dev_priv = dev->dev_private;

	if (dev_priv->display.disable_fbc)
		dev_priv->display.disable_fbc(dev);
	intel_increase_pllclock(crtc);

	return dev_priv->display.update_primary_plane(crtc, fb, x, y);
}

void intel_display_handle_reset(struct drm_device *dev)
{
	struct drm_i915_private *dev_priv = dev->dev_private;
	struct drm_crtc *crtc;

	/*
	 * Flips in the rings have been nuked by the reset,
	 * so complete all pending flips so that user space
	 * will get its events and not get stuck.
	 *
	 * Also update the base address of all primary
	 * planes to the the last fb to make sure we're
	 * showing the correct fb after a reset.
	 *
	 * Need to make two loops over the crtcs so that we
	 * don't try to grab a crtc mutex before the
	 * pending_flip_queue really got woken up.
	 */

	list_for_each_entry(crtc, &dev->mode_config.crtc_list, head) {
		struct intel_crtc *intel_crtc = to_intel_crtc(crtc);
		enum plane plane = intel_crtc->plane;

		intel_prepare_page_flip(dev, plane);
		intel_finish_page_flip_plane(dev, plane);
	}

	list_for_each_entry(crtc, &dev->mode_config.crtc_list, head) {
		struct intel_crtc *intel_crtc = to_intel_crtc(crtc);

		mutex_lock(&crtc->mutex);
		/*
		 * FIXME: Once we have proper support for primary planes (and
		 * disabling them without disabling the entire crtc) allow again
		 * a NULL crtc->primary->fb.
		 */
		if (intel_crtc->active && crtc->primary->fb)
			dev_priv->display.update_primary_plane(crtc,
							       crtc->primary->fb,
							       crtc->x,
							       crtc->y);
		mutex_unlock(&crtc->mutex);
	}
}

static int
intel_finish_fb(struct drm_framebuffer *old_fb)
{
	struct drm_i915_gem_object *obj = to_intel_framebuffer(old_fb)->obj;
	struct drm_i915_private *dev_priv = obj->base.dev->dev_private;
	bool was_interruptible = dev_priv->mm.interruptible;
	int ret;

	/* Big Hammer, we also need to ensure that any pending
	 * MI_WAIT_FOR_EVENT inside a user batch buffer on the
	 * current scanout is retired before unpinning the old
	 * framebuffer.
	 *
	 * This should only fail upon a hung GPU, in which case we
	 * can safely continue.
	 */
	dev_priv->mm.interruptible = false;
	ret = i915_gem_object_finish_gpu(obj);
	dev_priv->mm.interruptible = was_interruptible;

	return ret;
}

static bool intel_crtc_has_pending_flip(struct drm_crtc *crtc)
{
	struct drm_device *dev = crtc->dev;
	struct drm_i915_private *dev_priv = dev->dev_private;
	struct intel_crtc *intel_crtc = to_intel_crtc(crtc);
	unsigned long flags;
	bool pending;

	if (i915_reset_in_progress(&dev_priv->gpu_error) ||
	    intel_crtc->reset_counter != atomic_read(&dev_priv->gpu_error.reset_counter))
		return false;

	spin_lock_irqsave(&dev->event_lock, flags);
	pending = to_intel_crtc(crtc)->unpin_work != NULL;
	spin_unlock_irqrestore(&dev->event_lock, flags);

	return pending;
}

static int
intel_pipe_set_base(struct drm_crtc *crtc, int x, int y,
		    struct drm_framebuffer *fb)
{
	struct drm_device *dev = crtc->dev;
	struct drm_i915_private *dev_priv = dev->dev_private;
	struct intel_crtc *intel_crtc = to_intel_crtc(crtc);
	struct drm_framebuffer *old_fb;
	int ret;

	if (intel_crtc_has_pending_flip(crtc)) {
		DRM_ERROR("pipe is still busy with an old pageflip\n");
		return -EBUSY;
	}

	/* no fb bound */
	if (!fb) {
		DRM_ERROR("No FB bound\n");
		return 0;
	}

	if (intel_crtc->plane > INTEL_INFO(dev)->num_pipes) {
		DRM_ERROR("no plane for crtc: plane %c, num_pipes %d\n",
			  plane_name(intel_crtc->plane),
			  INTEL_INFO(dev)->num_pipes);
		return -EINVAL;
	}

	mutex_lock(&dev->struct_mutex);
	ret = intel_pin_and_fence_fb_obj(dev,
					 to_intel_framebuffer(fb)->obj,
					 NULL);
	mutex_unlock(&dev->struct_mutex);
	if (ret != 0) {
		DRM_ERROR("pin & fence failed\n");
		return ret;
	}

	/*
	 * Update pipe size and adjust fitter if needed: the reason for this is
	 * that in compute_mode_changes we check the native mode (not the pfit
	 * mode) to see if we can flip rather than do a full mode set. In the
	 * fastboot case, we'll flip, but if we don't update the pipesrc and
	 * pfit state, we'll end up with a big fb scanned out into the wrong
	 * sized surface.
	 *
	 * To fix this properly, we need to hoist the checks up into
	 * compute_mode_changes (or above), check the actual pfit state and
	 * whether the platform allows pfit disable with pipe active, and only
	 * then update the pipesrc and pfit state, even on the flip path.
	 */
	if (i915.fastboot) {
		const struct drm_display_mode *adjusted_mode =
			&intel_crtc->config.adjusted_mode;

		I915_WRITE(PIPESRC(intel_crtc->pipe),
			   ((adjusted_mode->crtc_hdisplay - 1) << 16) |
			   (adjusted_mode->crtc_vdisplay - 1));
		if (!intel_crtc->config.pch_pfit.enabled &&
		    (intel_pipe_has_type(crtc, INTEL_OUTPUT_LVDS) ||
		     intel_pipe_has_type(crtc, INTEL_OUTPUT_EDP))) {
			I915_WRITE(PF_CTL(intel_crtc->pipe), 0);
			I915_WRITE(PF_WIN_POS(intel_crtc->pipe), 0);
			I915_WRITE(PF_WIN_SZ(intel_crtc->pipe), 0);
		}
		intel_crtc->config.pipe_src_w = adjusted_mode->crtc_hdisplay;
		intel_crtc->config.pipe_src_h = adjusted_mode->crtc_vdisplay;
	}

	ret = dev_priv->display.update_primary_plane(crtc, fb, x, y);
	if (ret) {
		mutex_lock(&dev->struct_mutex);
		intel_unpin_fb_obj(to_intel_framebuffer(fb)->obj);
		mutex_unlock(&dev->struct_mutex);
		DRM_ERROR("failed to update base address\n");
		return ret;
	}

	old_fb = crtc->primary->fb;
	crtc->primary->fb = fb;
	crtc->x = x;
	crtc->y = y;

	if (old_fb) {
		if (intel_crtc->active && old_fb != fb)
			intel_wait_for_vblank(dev, intel_crtc->pipe);
		mutex_lock(&dev->struct_mutex);
		intel_unpin_fb_obj(to_intel_framebuffer(old_fb)->obj);
		mutex_unlock(&dev->struct_mutex);
	}

	mutex_lock(&dev->struct_mutex);
	intel_update_fbc(dev);
	intel_edp_psr_update(dev);
	mutex_unlock(&dev->struct_mutex);

	return 0;
}

static void intel_fdi_normal_train(struct drm_crtc *crtc)
{
	struct drm_device *dev = crtc->dev;
	struct drm_i915_private *dev_priv = dev->dev_private;
	struct intel_crtc *intel_crtc = to_intel_crtc(crtc);
	int pipe = intel_crtc->pipe;
	u32 reg, temp;

	/* enable normal train */
	reg = FDI_TX_CTL(pipe);
	temp = I915_READ(reg);
	if (IS_IVYBRIDGE(dev)) {
		temp &= ~FDI_LINK_TRAIN_NONE_IVB;
		temp |= FDI_LINK_TRAIN_NONE_IVB | FDI_TX_ENHANCE_FRAME_ENABLE;
	} else {
		temp &= ~FDI_LINK_TRAIN_NONE;
		temp |= FDI_LINK_TRAIN_NONE | FDI_TX_ENHANCE_FRAME_ENABLE;
	}
	I915_WRITE(reg, temp);

	reg = FDI_RX_CTL(pipe);
	temp = I915_READ(reg);
	if (HAS_PCH_CPT(dev)) {
		temp &= ~FDI_LINK_TRAIN_PATTERN_MASK_CPT;
		temp |= FDI_LINK_TRAIN_NORMAL_CPT;
	} else {
		temp &= ~FDI_LINK_TRAIN_NONE;
		temp |= FDI_LINK_TRAIN_NONE;
	}
	I915_WRITE(reg, temp | FDI_RX_ENHANCE_FRAME_ENABLE);

	/* wait one idle pattern time */
	POSTING_READ(reg);
	udelay(1000);

	/* IVB wants error correction enabled */
	if (IS_IVYBRIDGE(dev))
		I915_WRITE(reg, I915_READ(reg) | FDI_FS_ERRC_ENABLE |
			   FDI_FE_ERRC_ENABLE);
}

static bool pipe_has_enabled_pch(struct intel_crtc *crtc)
{
	return crtc->base.enabled && crtc->active &&
		crtc->config.has_pch_encoder;
}

static void ivb_modeset_global_resources(struct drm_device *dev)
{
	struct drm_i915_private *dev_priv = dev->dev_private;
	struct intel_crtc *pipe_B_crtc =
		to_intel_crtc(dev_priv->pipe_to_crtc_mapping[PIPE_B]);
	struct intel_crtc *pipe_C_crtc =
		to_intel_crtc(dev_priv->pipe_to_crtc_mapping[PIPE_C]);
	uint32_t temp;

	/*
	 * When everything is off disable fdi C so that we could enable fdi B
	 * with all lanes. Note that we don't care about enabled pipes without
	 * an enabled pch encoder.
	 */
	if (!pipe_has_enabled_pch(pipe_B_crtc) &&
	    !pipe_has_enabled_pch(pipe_C_crtc)) {
		WARN_ON(I915_READ(FDI_RX_CTL(PIPE_B)) & FDI_RX_ENABLE);
		WARN_ON(I915_READ(FDI_RX_CTL(PIPE_C)) & FDI_RX_ENABLE);

		temp = I915_READ(SOUTH_CHICKEN1);
		temp &= ~FDI_BC_BIFURCATION_SELECT;
		DRM_DEBUG_KMS("disabling fdi C rx\n");
		I915_WRITE(SOUTH_CHICKEN1, temp);
	}
}

/* The FDI link training functions for ILK/Ibexpeak. */
static void ironlake_fdi_link_train(struct drm_crtc *crtc)
{
	struct drm_device *dev = crtc->dev;
	struct drm_i915_private *dev_priv = dev->dev_private;
	struct intel_crtc *intel_crtc = to_intel_crtc(crtc);
	int pipe = intel_crtc->pipe;
	int plane = intel_crtc->plane;
	u32 reg, temp, tries;

	/* FDI needs bits from pipe & plane first */
	assert_pipe_enabled(dev_priv, pipe);
	assert_plane_enabled(dev_priv, plane);

	/* Train 1: umask FDI RX Interrupt symbol_lock and bit_lock bit
	   for train result */
	reg = FDI_RX_IMR(pipe);
	temp = I915_READ(reg);
	temp &= ~FDI_RX_SYMBOL_LOCK;
	temp &= ~FDI_RX_BIT_LOCK;
	I915_WRITE(reg, temp);
	I915_READ(reg);
	udelay(150);

	/* enable CPU FDI TX and PCH FDI RX */
	reg = FDI_TX_CTL(pipe);
	temp = I915_READ(reg);
	temp &= ~FDI_DP_PORT_WIDTH_MASK;
	temp |= FDI_DP_PORT_WIDTH(intel_crtc->config.fdi_lanes);
	temp &= ~FDI_LINK_TRAIN_NONE;
	temp |= FDI_LINK_TRAIN_PATTERN_1;
	I915_WRITE(reg, temp | FDI_TX_ENABLE);

	reg = FDI_RX_CTL(pipe);
	temp = I915_READ(reg);
	temp &= ~FDI_LINK_TRAIN_NONE;
	temp |= FDI_LINK_TRAIN_PATTERN_1;
	I915_WRITE(reg, temp | FDI_RX_ENABLE);

	POSTING_READ(reg);
	udelay(150);

	/* Ironlake workaround, enable clock pointer after FDI enable*/
	I915_WRITE(FDI_RX_CHICKEN(pipe), FDI_RX_PHASE_SYNC_POINTER_OVR);
	I915_WRITE(FDI_RX_CHICKEN(pipe), FDI_RX_PHASE_SYNC_POINTER_OVR |
		   FDI_RX_PHASE_SYNC_POINTER_EN);

	reg = FDI_RX_IIR(pipe);
	for (tries = 0; tries < 5; tries++) {
		temp = I915_READ(reg);
		DRM_DEBUG_KMS("FDI_RX_IIR 0x%x\n", temp);

		if ((temp & FDI_RX_BIT_LOCK)) {
			DRM_DEBUG_KMS("FDI train 1 done.\n");
			I915_WRITE(reg, temp | FDI_RX_BIT_LOCK);
			break;
		}
	}
	if (tries == 5)
		DRM_ERROR("FDI train 1 fail!\n");

	/* Train 2 */
	reg = FDI_TX_CTL(pipe);
	temp = I915_READ(reg);
	temp &= ~FDI_LINK_TRAIN_NONE;
	temp |= FDI_LINK_TRAIN_PATTERN_2;
	I915_WRITE(reg, temp);

	reg = FDI_RX_CTL(pipe);
	temp = I915_READ(reg);
	temp &= ~FDI_LINK_TRAIN_NONE;
	temp |= FDI_LINK_TRAIN_PATTERN_2;
	I915_WRITE(reg, temp);

	POSTING_READ(reg);
	udelay(150);

	reg = FDI_RX_IIR(pipe);
	for (tries = 0; tries < 5; tries++) {
		temp = I915_READ(reg);
		DRM_DEBUG_KMS("FDI_RX_IIR 0x%x\n", temp);

		if (temp & FDI_RX_SYMBOL_LOCK) {
			I915_WRITE(reg, temp | FDI_RX_SYMBOL_LOCK);
			DRM_DEBUG_KMS("FDI train 2 done.\n");
			break;
		}
	}
	if (tries == 5)
		DRM_ERROR("FDI train 2 fail!\n");

	DRM_DEBUG_KMS("FDI train done\n");

}

static const int snb_b_fdi_train_param[] = {
	FDI_LINK_TRAIN_400MV_0DB_SNB_B,
	FDI_LINK_TRAIN_400MV_6DB_SNB_B,
	FDI_LINK_TRAIN_600MV_3_5DB_SNB_B,
	FDI_LINK_TRAIN_800MV_0DB_SNB_B,
};

/* The FDI link training functions for SNB/Cougarpoint. */
static void gen6_fdi_link_train(struct drm_crtc *crtc)
{
	struct drm_device *dev = crtc->dev;
	struct drm_i915_private *dev_priv = dev->dev_private;
	struct intel_crtc *intel_crtc = to_intel_crtc(crtc);
	int pipe = intel_crtc->pipe;
	u32 reg, temp, i, retry;

	/* Train 1: umask FDI RX Interrupt symbol_lock and bit_lock bit
	   for train result */
	reg = FDI_RX_IMR(pipe);
	temp = I915_READ(reg);
	temp &= ~FDI_RX_SYMBOL_LOCK;
	temp &= ~FDI_RX_BIT_LOCK;
	I915_WRITE(reg, temp);

	POSTING_READ(reg);
	udelay(150);

	/* enable CPU FDI TX and PCH FDI RX */
	reg = FDI_TX_CTL(pipe);
	temp = I915_READ(reg);
	temp &= ~FDI_DP_PORT_WIDTH_MASK;
	temp |= FDI_DP_PORT_WIDTH(intel_crtc->config.fdi_lanes);
	temp &= ~FDI_LINK_TRAIN_NONE;
	temp |= FDI_LINK_TRAIN_PATTERN_1;
	temp &= ~FDI_LINK_TRAIN_VOL_EMP_MASK;
	/* SNB-B */
	temp |= FDI_LINK_TRAIN_400MV_0DB_SNB_B;
	I915_WRITE(reg, temp | FDI_TX_ENABLE);

	I915_WRITE(FDI_RX_MISC(pipe),
		   FDI_RX_TP1_TO_TP2_48 | FDI_RX_FDI_DELAY_90);

	reg = FDI_RX_CTL(pipe);
	temp = I915_READ(reg);
	if (HAS_PCH_CPT(dev)) {
		temp &= ~FDI_LINK_TRAIN_PATTERN_MASK_CPT;
		temp |= FDI_LINK_TRAIN_PATTERN_1_CPT;
	} else {
		temp &= ~FDI_LINK_TRAIN_NONE;
		temp |= FDI_LINK_TRAIN_PATTERN_1;
	}
	I915_WRITE(reg, temp | FDI_RX_ENABLE);

	POSTING_READ(reg);
	udelay(150);

	for (i = 0; i < 4; i++) {
		reg = FDI_TX_CTL(pipe);
		temp = I915_READ(reg);
		temp &= ~FDI_LINK_TRAIN_VOL_EMP_MASK;
		temp |= snb_b_fdi_train_param[i];
		I915_WRITE(reg, temp);

		POSTING_READ(reg);
		udelay(500);

		for (retry = 0; retry < 5; retry++) {
			reg = FDI_RX_IIR(pipe);
			temp = I915_READ(reg);
			DRM_DEBUG_KMS("FDI_RX_IIR 0x%x\n", temp);
			if (temp & FDI_RX_BIT_LOCK) {
				I915_WRITE(reg, temp | FDI_RX_BIT_LOCK);
				DRM_DEBUG_KMS("FDI train 1 done.\n");
				break;
			}
			udelay(50);
		}
		if (retry < 5)
			break;
	}
	if (i == 4)
		DRM_ERROR("FDI train 1 fail!\n");

	/* Train 2 */
	reg = FDI_TX_CTL(pipe);
	temp = I915_READ(reg);
	temp &= ~FDI_LINK_TRAIN_NONE;
	temp |= FDI_LINK_TRAIN_PATTERN_2;
	if (IS_GEN6(dev)) {
		temp &= ~FDI_LINK_TRAIN_VOL_EMP_MASK;
		/* SNB-B */
		temp |= FDI_LINK_TRAIN_400MV_0DB_SNB_B;
	}
	I915_WRITE(reg, temp);

	reg = FDI_RX_CTL(pipe);
	temp = I915_READ(reg);
	if (HAS_PCH_CPT(dev)) {
		temp &= ~FDI_LINK_TRAIN_PATTERN_MASK_CPT;
		temp |= FDI_LINK_TRAIN_PATTERN_2_CPT;
	} else {
		temp &= ~FDI_LINK_TRAIN_NONE;
		temp |= FDI_LINK_TRAIN_PATTERN_2;
	}
	I915_WRITE(reg, temp);

	POSTING_READ(reg);
	udelay(150);

	for (i = 0; i < 4; i++) {
		reg = FDI_TX_CTL(pipe);
		temp = I915_READ(reg);
		temp &= ~FDI_LINK_TRAIN_VOL_EMP_MASK;
		temp |= snb_b_fdi_train_param[i];
		I915_WRITE(reg, temp);

		POSTING_READ(reg);
		udelay(500);

		for (retry = 0; retry < 5; retry++) {
			reg = FDI_RX_IIR(pipe);
			temp = I915_READ(reg);
			DRM_DEBUG_KMS("FDI_RX_IIR 0x%x\n", temp);
			if (temp & FDI_RX_SYMBOL_LOCK) {
				I915_WRITE(reg, temp | FDI_RX_SYMBOL_LOCK);
				DRM_DEBUG_KMS("FDI train 2 done.\n");
				break;
			}
			udelay(50);
		}
		if (retry < 5)
			break;
	}
	if (i == 4)
		DRM_ERROR("FDI train 2 fail!\n");

	DRM_DEBUG_KMS("FDI train done.\n");
}

/* Manual link training for Ivy Bridge A0 parts */
static void ivb_manual_fdi_link_train(struct drm_crtc *crtc)
{
	struct drm_device *dev = crtc->dev;
	struct drm_i915_private *dev_priv = dev->dev_private;
	struct intel_crtc *intel_crtc = to_intel_crtc(crtc);
	int pipe = intel_crtc->pipe;
	u32 reg, temp, i, j;

	/* Train 1: umask FDI RX Interrupt symbol_lock and bit_lock bit
	   for train result */
	reg = FDI_RX_IMR(pipe);
	temp = I915_READ(reg);
	temp &= ~FDI_RX_SYMBOL_LOCK;
	temp &= ~FDI_RX_BIT_LOCK;
	I915_WRITE(reg, temp);

	POSTING_READ(reg);
	udelay(150);

	DRM_DEBUG_KMS("FDI_RX_IIR before link train 0x%x\n",
		      I915_READ(FDI_RX_IIR(pipe)));

	/* Try each vswing and preemphasis setting twice before moving on */
	for (j = 0; j < ARRAY_SIZE(snb_b_fdi_train_param) * 2; j++) {
		/* disable first in case we need to retry */
		reg = FDI_TX_CTL(pipe);
		temp = I915_READ(reg);
		temp &= ~(FDI_LINK_TRAIN_AUTO | FDI_LINK_TRAIN_NONE_IVB);
		temp &= ~FDI_TX_ENABLE;
		I915_WRITE(reg, temp);

		reg = FDI_RX_CTL(pipe);
		temp = I915_READ(reg);
		temp &= ~FDI_LINK_TRAIN_AUTO;
		temp &= ~FDI_LINK_TRAIN_PATTERN_MASK_CPT;
		temp &= ~FDI_RX_ENABLE;
		I915_WRITE(reg, temp);

		/* enable CPU FDI TX and PCH FDI RX */
		reg = FDI_TX_CTL(pipe);
		temp = I915_READ(reg);
		temp &= ~FDI_DP_PORT_WIDTH_MASK;
		temp |= FDI_DP_PORT_WIDTH(intel_crtc->config.fdi_lanes);
		temp |= FDI_LINK_TRAIN_PATTERN_1_IVB;
		temp &= ~FDI_LINK_TRAIN_VOL_EMP_MASK;
		temp |= snb_b_fdi_train_param[j/2];
		temp |= FDI_COMPOSITE_SYNC;
		I915_WRITE(reg, temp | FDI_TX_ENABLE);

		I915_WRITE(FDI_RX_MISC(pipe),
			   FDI_RX_TP1_TO_TP2_48 | FDI_RX_FDI_DELAY_90);

		reg = FDI_RX_CTL(pipe);
		temp = I915_READ(reg);
		temp |= FDI_LINK_TRAIN_PATTERN_1_CPT;
		temp |= FDI_COMPOSITE_SYNC;
		I915_WRITE(reg, temp | FDI_RX_ENABLE);

		POSTING_READ(reg);
		udelay(1); /* should be 0.5us */

		for (i = 0; i < 4; i++) {
			reg = FDI_RX_IIR(pipe);
			temp = I915_READ(reg);
			DRM_DEBUG_KMS("FDI_RX_IIR 0x%x\n", temp);

			if (temp & FDI_RX_BIT_LOCK ||
			    (I915_READ(reg) & FDI_RX_BIT_LOCK)) {
				I915_WRITE(reg, temp | FDI_RX_BIT_LOCK);
				DRM_DEBUG_KMS("FDI train 1 done, level %i.\n",
					      i);
				break;
			}
			udelay(1); /* should be 0.5us */
		}
		if (i == 4) {
			DRM_DEBUG_KMS("FDI train 1 fail on vswing %d\n", j / 2);
			continue;
		}

		/* Train 2 */
		reg = FDI_TX_CTL(pipe);
		temp = I915_READ(reg);
		temp &= ~FDI_LINK_TRAIN_NONE_IVB;
		temp |= FDI_LINK_TRAIN_PATTERN_2_IVB;
		I915_WRITE(reg, temp);

		reg = FDI_RX_CTL(pipe);
		temp = I915_READ(reg);
		temp &= ~FDI_LINK_TRAIN_PATTERN_MASK_CPT;
		temp |= FDI_LINK_TRAIN_PATTERN_2_CPT;
		I915_WRITE(reg, temp);

		POSTING_READ(reg);
		udelay(2); /* should be 1.5us */

		for (i = 0; i < 4; i++) {
			reg = FDI_RX_IIR(pipe);
			temp = I915_READ(reg);
			DRM_DEBUG_KMS("FDI_RX_IIR 0x%x\n", temp);

			if (temp & FDI_RX_SYMBOL_LOCK ||
			    (I915_READ(reg) & FDI_RX_SYMBOL_LOCK)) {
				I915_WRITE(reg, temp | FDI_RX_SYMBOL_LOCK);
				DRM_DEBUG_KMS("FDI train 2 done, level %i.\n",
					      i);
				goto train_done;
			}
			udelay(2); /* should be 1.5us */
		}
		if (i == 4)
			DRM_DEBUG_KMS("FDI train 2 fail on vswing %d\n", j / 2);
	}

train_done:
	DRM_DEBUG_KMS("FDI train done.\n");
}

static void ironlake_fdi_pll_enable(struct intel_crtc *intel_crtc)
{
	struct drm_device *dev = intel_crtc->base.dev;
	struct drm_i915_private *dev_priv = dev->dev_private;
	int pipe = intel_crtc->pipe;
	u32 reg, temp;


	/* enable PCH FDI RX PLL, wait warmup plus DMI latency */
	reg = FDI_RX_CTL(pipe);
	temp = I915_READ(reg);
	temp &= ~(FDI_DP_PORT_WIDTH_MASK | (0x7 << 16));
	temp |= FDI_DP_PORT_WIDTH(intel_crtc->config.fdi_lanes);
	temp |= (I915_READ(PIPECONF(pipe)) & PIPECONF_BPC_MASK) << 11;
	I915_WRITE(reg, temp | FDI_RX_PLL_ENABLE);

	POSTING_READ(reg);
	udelay(200);

	/* Switch from Rawclk to PCDclk */
	temp = I915_READ(reg);
	I915_WRITE(reg, temp | FDI_PCDCLK);

	POSTING_READ(reg);
	udelay(200);

	/* Enable CPU FDI TX PLL, always on for Ironlake */
	reg = FDI_TX_CTL(pipe);
	temp = I915_READ(reg);
	if ((temp & FDI_TX_PLL_ENABLE) == 0) {
		I915_WRITE(reg, temp | FDI_TX_PLL_ENABLE);

		POSTING_READ(reg);
		udelay(100);
	}
}

static void ironlake_fdi_pll_disable(struct intel_crtc *intel_crtc)
{
	struct drm_device *dev = intel_crtc->base.dev;
	struct drm_i915_private *dev_priv = dev->dev_private;
	int pipe = intel_crtc->pipe;
	u32 reg, temp;

	/* Switch from PCDclk to Rawclk */
	reg = FDI_RX_CTL(pipe);
	temp = I915_READ(reg);
	I915_WRITE(reg, temp & ~FDI_PCDCLK);

	/* Disable CPU FDI TX PLL */
	reg = FDI_TX_CTL(pipe);
	temp = I915_READ(reg);
	I915_WRITE(reg, temp & ~FDI_TX_PLL_ENABLE);

	POSTING_READ(reg);
	udelay(100);

	reg = FDI_RX_CTL(pipe);
	temp = I915_READ(reg);
	I915_WRITE(reg, temp & ~FDI_RX_PLL_ENABLE);

	/* Wait for the clocks to turn off. */
	POSTING_READ(reg);
	udelay(100);
}

static void ironlake_fdi_disable(struct drm_crtc *crtc)
{
	struct drm_device *dev = crtc->dev;
	struct drm_i915_private *dev_priv = dev->dev_private;
	struct intel_crtc *intel_crtc = to_intel_crtc(crtc);
	int pipe = intel_crtc->pipe;
	u32 reg, temp;

	/* disable CPU FDI tx and PCH FDI rx */
	reg = FDI_TX_CTL(pipe);
	temp = I915_READ(reg);
	I915_WRITE(reg, temp & ~FDI_TX_ENABLE);
	POSTING_READ(reg);

	reg = FDI_RX_CTL(pipe);
	temp = I915_READ(reg);
	temp &= ~(0x7 << 16);
	temp |= (I915_READ(PIPECONF(pipe)) & PIPECONF_BPC_MASK) << 11;
	I915_WRITE(reg, temp & ~FDI_RX_ENABLE);

	POSTING_READ(reg);
	udelay(100);

	/* Ironlake workaround, disable clock pointer after downing FDI */
	if (HAS_PCH_IBX(dev)) {
		I915_WRITE(FDI_RX_CHICKEN(pipe), FDI_RX_PHASE_SYNC_POINTER_OVR);
	}

	/* still set train pattern 1 */
	reg = FDI_TX_CTL(pipe);
	temp = I915_READ(reg);
	temp &= ~FDI_LINK_TRAIN_NONE;
	temp |= FDI_LINK_TRAIN_PATTERN_1;
	I915_WRITE(reg, temp);

	reg = FDI_RX_CTL(pipe);
	temp = I915_READ(reg);
	if (HAS_PCH_CPT(dev)) {
		temp &= ~FDI_LINK_TRAIN_PATTERN_MASK_CPT;
		temp |= FDI_LINK_TRAIN_PATTERN_1_CPT;
	} else {
		temp &= ~FDI_LINK_TRAIN_NONE;
		temp |= FDI_LINK_TRAIN_PATTERN_1;
	}
	/* BPC in FDI rx is consistent with that in PIPECONF */
	temp &= ~(0x07 << 16);
	temp |= (I915_READ(PIPECONF(pipe)) & PIPECONF_BPC_MASK) << 11;
	I915_WRITE(reg, temp);

	POSTING_READ(reg);
	udelay(100);
}

bool intel_has_pending_fb_unpin(struct drm_device *dev)
{
	struct intel_crtc *crtc;

	/* Note that we don't need to be called with mode_config.lock here
	 * as our list of CRTC objects is static for the lifetime of the
	 * device and so cannot disappear as we iterate. Similarly, we can
	 * happily treat the predicates as racy, atomic checks as userspace
	 * cannot claim and pin a new fb without at least acquring the
	 * struct_mutex and so serialising with us.
	 */
	list_for_each_entry(crtc, &dev->mode_config.crtc_list, base.head) {
		if (atomic_read(&crtc->unpin_work_count) == 0)
			continue;

		if (crtc->unpin_work)
			intel_wait_for_vblank(dev, crtc->pipe);

		return true;
	}

	return false;
}

static void intel_crtc_wait_for_pending_flips(struct drm_crtc *crtc)
{
	struct drm_device *dev = crtc->dev;
	struct drm_i915_private *dev_priv = dev->dev_private;

	if (crtc->primary->fb == NULL)
		return;

	WARN_ON(waitqueue_active(&dev_priv->pending_flip_queue));

	wait_event(dev_priv->pending_flip_queue,
		   !intel_crtc_has_pending_flip(crtc));

	mutex_lock(&dev->struct_mutex);
	intel_finish_fb(crtc->primary->fb);
	mutex_unlock(&dev->struct_mutex);
}

/* Program iCLKIP clock to the desired frequency */
static void lpt_program_iclkip(struct drm_crtc *crtc)
{
	struct drm_device *dev = crtc->dev;
	struct drm_i915_private *dev_priv = dev->dev_private;
	int clock = to_intel_crtc(crtc)->config.adjusted_mode.crtc_clock;
	u32 divsel, phaseinc, auxdiv, phasedir = 0;
	u32 temp;

	mutex_lock(&dev_priv->dpio_lock);

	/* It is necessary to ungate the pixclk gate prior to programming
	 * the divisors, and gate it back when it is done.
	 */
	I915_WRITE(PIXCLK_GATE, PIXCLK_GATE_GATE);

	/* Disable SSCCTL */
	intel_sbi_write(dev_priv, SBI_SSCCTL6,
			intel_sbi_read(dev_priv, SBI_SSCCTL6, SBI_ICLK) |
				SBI_SSCCTL_DISABLE,
			SBI_ICLK);

	/* 20MHz is a corner case which is out of range for the 7-bit divisor */
	if (clock == 20000) {
		auxdiv = 1;
		divsel = 0x41;
		phaseinc = 0x20;
	} else {
		/* The iCLK virtual clock root frequency is in MHz,
		 * but the adjusted_mode->crtc_clock in in KHz. To get the
		 * divisors, it is necessary to divide one by another, so we
		 * convert the virtual clock precision to KHz here for higher
		 * precision.
		 */
		u32 iclk_virtual_root_freq = 172800 * 1000;
		u32 iclk_pi_range = 64;
		u32 desired_divisor, msb_divisor_value, pi_value;

		desired_divisor = (iclk_virtual_root_freq / clock);
		msb_divisor_value = desired_divisor / iclk_pi_range;
		pi_value = desired_divisor % iclk_pi_range;

		auxdiv = 0;
		divsel = msb_divisor_value - 2;
		phaseinc = pi_value;
	}

	/* This should not happen with any sane values */
	WARN_ON(SBI_SSCDIVINTPHASE_DIVSEL(divsel) &
		~SBI_SSCDIVINTPHASE_DIVSEL_MASK);
	WARN_ON(SBI_SSCDIVINTPHASE_DIR(phasedir) &
		~SBI_SSCDIVINTPHASE_INCVAL_MASK);

	DRM_DEBUG_KMS("iCLKIP clock: found settings for %dKHz refresh rate: auxdiv=%x, divsel=%x, phasedir=%x, phaseinc=%x\n",
			clock,
			auxdiv,
			divsel,
			phasedir,
			phaseinc);

	/* Program SSCDIVINTPHASE6 */
	temp = intel_sbi_read(dev_priv, SBI_SSCDIVINTPHASE6, SBI_ICLK);
	temp &= ~SBI_SSCDIVINTPHASE_DIVSEL_MASK;
	temp |= SBI_SSCDIVINTPHASE_DIVSEL(divsel);
	temp &= ~SBI_SSCDIVINTPHASE_INCVAL_MASK;
	temp |= SBI_SSCDIVINTPHASE_INCVAL(phaseinc);
	temp |= SBI_SSCDIVINTPHASE_DIR(phasedir);
	temp |= SBI_SSCDIVINTPHASE_PROPAGATE;
	intel_sbi_write(dev_priv, SBI_SSCDIVINTPHASE6, temp, SBI_ICLK);

	/* Program SSCAUXDIV */
	temp = intel_sbi_read(dev_priv, SBI_SSCAUXDIV6, SBI_ICLK);
	temp &= ~SBI_SSCAUXDIV_FINALDIV2SEL(1);
	temp |= SBI_SSCAUXDIV_FINALDIV2SEL(auxdiv);
	intel_sbi_write(dev_priv, SBI_SSCAUXDIV6, temp, SBI_ICLK);

	/* Enable modulator and associated divider */
	temp = intel_sbi_read(dev_priv, SBI_SSCCTL6, SBI_ICLK);
	temp &= ~SBI_SSCCTL_DISABLE;
	intel_sbi_write(dev_priv, SBI_SSCCTL6, temp, SBI_ICLK);

	/* Wait for initialization time */
	udelay(24);

	I915_WRITE(PIXCLK_GATE, PIXCLK_GATE_UNGATE);

	mutex_unlock(&dev_priv->dpio_lock);
}

static void ironlake_pch_transcoder_set_timings(struct intel_crtc *crtc,
						enum pipe pch_transcoder)
{
	struct drm_device *dev = crtc->base.dev;
	struct drm_i915_private *dev_priv = dev->dev_private;
	enum transcoder cpu_transcoder = crtc->config.cpu_transcoder;

	I915_WRITE(PCH_TRANS_HTOTAL(pch_transcoder),
		   I915_READ(HTOTAL(cpu_transcoder)));
	I915_WRITE(PCH_TRANS_HBLANK(pch_transcoder),
		   I915_READ(HBLANK(cpu_transcoder)));
	I915_WRITE(PCH_TRANS_HSYNC(pch_transcoder),
		   I915_READ(HSYNC(cpu_transcoder)));

	I915_WRITE(PCH_TRANS_VTOTAL(pch_transcoder),
		   I915_READ(VTOTAL(cpu_transcoder)));
	I915_WRITE(PCH_TRANS_VBLANK(pch_transcoder),
		   I915_READ(VBLANK(cpu_transcoder)));
	I915_WRITE(PCH_TRANS_VSYNC(pch_transcoder),
		   I915_READ(VSYNC(cpu_transcoder)));
	I915_WRITE(PCH_TRANS_VSYNCSHIFT(pch_transcoder),
		   I915_READ(VSYNCSHIFT(cpu_transcoder)));
}

static void cpt_enable_fdi_bc_bifurcation(struct drm_device *dev)
{
	struct drm_i915_private *dev_priv = dev->dev_private;
	uint32_t temp;

	temp = I915_READ(SOUTH_CHICKEN1);
	if (temp & FDI_BC_BIFURCATION_SELECT)
		return;

	WARN_ON(I915_READ(FDI_RX_CTL(PIPE_B)) & FDI_RX_ENABLE);
	WARN_ON(I915_READ(FDI_RX_CTL(PIPE_C)) & FDI_RX_ENABLE);

	temp |= FDI_BC_BIFURCATION_SELECT;
	DRM_DEBUG_KMS("enabling fdi C rx\n");
	I915_WRITE(SOUTH_CHICKEN1, temp);
	POSTING_READ(SOUTH_CHICKEN1);
}

static void ivybridge_update_fdi_bc_bifurcation(struct intel_crtc *intel_crtc)
{
	struct drm_device *dev = intel_crtc->base.dev;
	struct drm_i915_private *dev_priv = dev->dev_private;

	switch (intel_crtc->pipe) {
	case PIPE_A:
		break;
	case PIPE_B:
		if (intel_crtc->config.fdi_lanes > 2)
			WARN_ON(I915_READ(SOUTH_CHICKEN1) & FDI_BC_BIFURCATION_SELECT);
		else
			cpt_enable_fdi_bc_bifurcation(dev);

		break;
	case PIPE_C:
		cpt_enable_fdi_bc_bifurcation(dev);

		break;
	default:
		BUG();
	}
}

/*
 * Enable PCH resources required for PCH ports:
 *   - PCH PLLs
 *   - FDI training & RX/TX
 *   - update transcoder timings
 *   - DP transcoding bits
 *   - transcoder
 */
static void ironlake_pch_enable(struct drm_crtc *crtc)
{
	struct drm_device *dev = crtc->dev;
	struct drm_i915_private *dev_priv = dev->dev_private;
	struct intel_crtc *intel_crtc = to_intel_crtc(crtc);
	int pipe = intel_crtc->pipe;
	u32 reg, temp;

	assert_pch_transcoder_disabled(dev_priv, pipe);

	if (IS_IVYBRIDGE(dev))
		ivybridge_update_fdi_bc_bifurcation(intel_crtc);

	/* Write the TU size bits before fdi link training, so that error
	 * detection works. */
	I915_WRITE(FDI_RX_TUSIZE1(pipe),
		   I915_READ(PIPE_DATA_M1(pipe)) & TU_SIZE_MASK);

	/* For PCH output, training FDI link */
	dev_priv->display.fdi_link_train(crtc);

	/* We need to program the right clock selection before writing the pixel
	 * mutliplier into the DPLL. */
	if (HAS_PCH_CPT(dev)) {
		u32 sel;

		temp = I915_READ(PCH_DPLL_SEL);
		temp |= TRANS_DPLL_ENABLE(pipe);
		sel = TRANS_DPLLB_SEL(pipe);
		if (intel_crtc->config.shared_dpll == DPLL_ID_PCH_PLL_B)
			temp |= sel;
		else
			temp &= ~sel;
		I915_WRITE(PCH_DPLL_SEL, temp);
	}

	/* XXX: pch pll's can be enabled any time before we enable the PCH
	 * transcoder, and we actually should do this to not upset any PCH
	 * transcoder that already use the clock when we share it.
	 *
	 * Note that enable_shared_dpll tries to do the right thing, but
	 * get_shared_dpll unconditionally resets the pll - we need that to have
	 * the right LVDS enable sequence. */
	ironlake_enable_shared_dpll(intel_crtc);

	/* set transcoder timing, panel must allow it */
	assert_panel_unlocked(dev_priv, pipe);
	ironlake_pch_transcoder_set_timings(intel_crtc, pipe);

	intel_fdi_normal_train(crtc);

	/* For PCH DP, enable TRANS_DP_CTL */
	if (HAS_PCH_CPT(dev) &&
	    (intel_pipe_has_type(crtc, INTEL_OUTPUT_DISPLAYPORT) ||
	     intel_pipe_has_type(crtc, INTEL_OUTPUT_EDP))) {
		u32 bpc = (I915_READ(PIPECONF(pipe)) & PIPECONF_BPC_MASK) >> 5;
		reg = TRANS_DP_CTL(pipe);
		temp = I915_READ(reg);
		temp &= ~(TRANS_DP_PORT_SEL_MASK |
			  TRANS_DP_SYNC_MASK |
			  TRANS_DP_BPC_MASK);
		temp |= (TRANS_DP_OUTPUT_ENABLE |
			 TRANS_DP_ENH_FRAMING);
		temp |= bpc << 9; /* same format but at 11:9 */

		if (crtc->mode.flags & DRM_MODE_FLAG_PHSYNC)
			temp |= TRANS_DP_HSYNC_ACTIVE_HIGH;
		if (crtc->mode.flags & DRM_MODE_FLAG_PVSYNC)
			temp |= TRANS_DP_VSYNC_ACTIVE_HIGH;

		switch (intel_trans_dp_port_sel(crtc)) {
		case PCH_DP_B:
			temp |= TRANS_DP_PORT_SEL_B;
			break;
		case PCH_DP_C:
			temp |= TRANS_DP_PORT_SEL_C;
			break;
		case PCH_DP_D:
			temp |= TRANS_DP_PORT_SEL_D;
			break;
		default:
			BUG();
		}

		I915_WRITE(reg, temp);
	}

	ironlake_enable_pch_transcoder(dev_priv, pipe);
}

static void lpt_pch_enable(struct drm_crtc *crtc)
{
	struct drm_device *dev = crtc->dev;
	struct drm_i915_private *dev_priv = dev->dev_private;
	struct intel_crtc *intel_crtc = to_intel_crtc(crtc);
	enum transcoder cpu_transcoder = intel_crtc->config.cpu_transcoder;

	assert_pch_transcoder_disabled(dev_priv, TRANSCODER_A);

	lpt_program_iclkip(crtc);

	/* Set transcoder timing. */
	ironlake_pch_transcoder_set_timings(intel_crtc, PIPE_A);

	lpt_enable_pch_transcoder(dev_priv, cpu_transcoder);
}

static void intel_put_shared_dpll(struct intel_crtc *crtc)
{
	struct intel_shared_dpll *pll = intel_crtc_to_shared_dpll(crtc);

	if (pll == NULL)
		return;

	if (pll->refcount == 0) {
		WARN(1, "bad %s refcount\n", pll->name);
		return;
	}

	if (--pll->refcount == 0) {
		WARN_ON(pll->on);
		WARN_ON(pll->active);
	}

	crtc->config.shared_dpll = DPLL_ID_PRIVATE;
}

static struct intel_shared_dpll *intel_get_shared_dpll(struct intel_crtc *crtc)
{
	struct drm_i915_private *dev_priv = crtc->base.dev->dev_private;
	struct intel_shared_dpll *pll = intel_crtc_to_shared_dpll(crtc);
	enum intel_dpll_id i;

	if (pll) {
		DRM_DEBUG_KMS("CRTC:%d dropping existing %s\n",
			      crtc->base.base.id, pll->name);
		intel_put_shared_dpll(crtc);
	}

	if (HAS_PCH_IBX(dev_priv->dev)) {
		/* Ironlake PCH has a fixed PLL->PCH pipe mapping. */
		i = (enum intel_dpll_id) crtc->pipe;
		pll = &dev_priv->shared_dplls[i];

		DRM_DEBUG_KMS("CRTC:%d using pre-allocated %s\n",
			      crtc->base.base.id, pll->name);

		goto found;
	}

	for (i = 0; i < dev_priv->num_shared_dpll; i++) {
		pll = &dev_priv->shared_dplls[i];

		/* Only want to check enabled timings first */
		if (pll->refcount == 0)
			continue;

		if (memcmp(&crtc->config.dpll_hw_state, &pll->hw_state,
			   sizeof(pll->hw_state)) == 0) {
			DRM_DEBUG_KMS("CRTC:%d sharing existing %s (refcount %d, ative %d)\n",
				      crtc->base.base.id,
				      pll->name, pll->refcount, pll->active);

			goto found;
		}
	}

	/* Ok no matching timings, maybe there's a free one? */
	for (i = 0; i < dev_priv->num_shared_dpll; i++) {
		pll = &dev_priv->shared_dplls[i];
		if (pll->refcount == 0) {
			DRM_DEBUG_KMS("CRTC:%d allocated %s\n",
				      crtc->base.base.id, pll->name);
			goto found;
		}
	}

	return NULL;

found:
	crtc->config.shared_dpll = i;
	DRM_DEBUG_DRIVER("using %s for pipe %c\n", pll->name,
			 pipe_name(crtc->pipe));

	if (pll->active == 0) {
		memcpy(&pll->hw_state, &crtc->config.dpll_hw_state,
		       sizeof(pll->hw_state));

		DRM_DEBUG_DRIVER("setting up %s\n", pll->name);
		WARN_ON(pll->on);
		assert_shared_dpll_disabled(dev_priv, pll);

		pll->mode_set(dev_priv, pll);
	}
	pll->refcount++;

	return pll;
}

static void cpt_verify_modeset(struct drm_device *dev, int pipe)
{
	struct drm_i915_private *dev_priv = dev->dev_private;
	int dslreg = PIPEDSL(pipe);
	u32 temp;

	temp = I915_READ(dslreg);
	udelay(500);
	if (wait_for(I915_READ(dslreg) != temp, 5)) {
		if (wait_for(I915_READ(dslreg) != temp, 5))
			DRM_ERROR("mode set failed: pipe %c stuck\n", pipe_name(pipe));
	}
}

static void ironlake_pfit_enable(struct intel_crtc *crtc)
{
	struct drm_device *dev = crtc->base.dev;
	struct drm_i915_private *dev_priv = dev->dev_private;
	int pipe = crtc->pipe;

	if (crtc->config.pch_pfit.enabled) {
		/* Force use of hard-coded filter coefficients
		 * as some pre-programmed values are broken,
		 * e.g. x201.
		 */
		if (IS_IVYBRIDGE(dev) || IS_HASWELL(dev))
			I915_WRITE(PF_CTL(pipe), PF_ENABLE | PF_FILTER_MED_3x3 |
						 PF_PIPE_SEL_IVB(pipe));
		else
			I915_WRITE(PF_CTL(pipe), PF_ENABLE | PF_FILTER_MED_3x3);
		I915_WRITE(PF_WIN_POS(pipe), crtc->config.pch_pfit.pos);
		I915_WRITE(PF_WIN_SZ(pipe), crtc->config.pch_pfit.size);
	}
}

static void intel_enable_planes(struct drm_crtc *crtc)
{
	struct drm_device *dev = crtc->dev;
	enum pipe pipe = to_intel_crtc(crtc)->pipe;
	struct drm_plane *plane;
	struct intel_plane *intel_plane;

	drm_for_each_legacy_plane(plane, &dev->mode_config.plane_list) {
		intel_plane = to_intel_plane(plane);
		if (intel_plane->pipe == pipe)
			intel_plane_restore(&intel_plane->base);
	}
}

static void intel_disable_planes(struct drm_crtc *crtc)
{
	struct drm_device *dev = crtc->dev;
	enum pipe pipe = to_intel_crtc(crtc)->pipe;
	struct drm_plane *plane;
	struct intel_plane *intel_plane;

	drm_for_each_legacy_plane(plane, &dev->mode_config.plane_list) {
		intel_plane = to_intel_plane(plane);
		if (intel_plane->pipe == pipe)
			intel_plane_disable(&intel_plane->base);
	}
}

void hsw_enable_ips(struct intel_crtc *crtc)
{
	struct drm_i915_private *dev_priv = crtc->base.dev->dev_private;

	if (!crtc->config.ips_enabled)
		return;

	/* We can only enable IPS after we enable a plane and wait for a vblank.
	 * We guarantee that the plane is enabled by calling intel_enable_ips
	 * only after intel_enable_plane. And intel_enable_plane already waits
	 * for a vblank, so all we need to do here is to enable the IPS bit. */
	assert_plane_enabled(dev_priv, crtc->plane);
	if (IS_BROADWELL(crtc->base.dev)) {
		mutex_lock(&dev_priv->rps.hw_lock);
		WARN_ON(sandybridge_pcode_write(dev_priv, DISPLAY_IPS_CONTROL, 0xc0000000));
		mutex_unlock(&dev_priv->rps.hw_lock);
		/* Quoting Art Runyan: "its not safe to expect any particular
		 * value in IPS_CTL bit 31 after enabling IPS through the
		 * mailbox." Moreover, the mailbox may return a bogus state,
		 * so we need to just enable it and continue on.
		 */
	} else {
		I915_WRITE(IPS_CTL, IPS_ENABLE);
		/* The bit only becomes 1 in the next vblank, so this wait here
		 * is essentially intel_wait_for_vblank. If we don't have this
		 * and don't wait for vblanks until the end of crtc_enable, then
		 * the HW state readout code will complain that the expected
		 * IPS_CTL value is not the one we read. */
		if (wait_for(I915_READ_NOTRACE(IPS_CTL) & IPS_ENABLE, 50))
			DRM_ERROR("Timed out waiting for IPS enable\n");
	}
}

void hsw_disable_ips(struct intel_crtc *crtc)
{
	struct drm_device *dev = crtc->base.dev;
	struct drm_i915_private *dev_priv = dev->dev_private;

	if (!crtc->config.ips_enabled)
		return;

	assert_plane_enabled(dev_priv, crtc->plane);
	if (IS_BROADWELL(crtc->base.dev)) {
		mutex_lock(&dev_priv->rps.hw_lock);
		WARN_ON(sandybridge_pcode_write(dev_priv, DISPLAY_IPS_CONTROL, 0));
		mutex_unlock(&dev_priv->rps.hw_lock);
	} else {
		I915_WRITE(IPS_CTL, 0);
		POSTING_READ(IPS_CTL);
	}

	/* We need to wait for a vblank before we can disable the plane. */
	intel_wait_for_vblank(dev, crtc->pipe);
}

/** Loads the palette/gamma unit for the CRTC with the prepared values */
static void intel_crtc_load_lut(struct drm_crtc *crtc)
{
	struct drm_device *dev = crtc->dev;
	struct drm_i915_private *dev_priv = dev->dev_private;
	struct intel_crtc *intel_crtc = to_intel_crtc(crtc);
	enum pipe pipe = intel_crtc->pipe;
	int palreg = PALETTE(pipe);
	int i;
	bool reenable_ips = false;

	/* The clocks have to be on to load the palette. */
	if (!crtc->enabled || !intel_crtc->active)
		return;

	if (!HAS_PCH_SPLIT(dev_priv->dev)) {
		if (intel_pipe_has_type(crtc, INTEL_OUTPUT_DSI))
			assert_dsi_pll_enabled(dev_priv);
		else
			assert_pll_enabled(dev_priv, pipe);
	}

	/* use legacy palette for Ironlake */
	if (HAS_PCH_SPLIT(dev))
		palreg = LGC_PALETTE(pipe);

	/* Workaround : Do not read or write the pipe palette/gamma data while
	 * GAMMA_MODE is configured for split gamma and IPS_CTL has IPS enabled.
	 */
	if (IS_HASWELL(dev) && intel_crtc->config.ips_enabled &&
	    ((I915_READ(GAMMA_MODE(pipe)) & GAMMA_MODE_MODE_MASK) ==
	     GAMMA_MODE_MODE_SPLIT)) {
		hsw_disable_ips(intel_crtc);
		reenable_ips = true;
	}

	for (i = 0; i < 256; i++) {
		I915_WRITE(palreg + 4 * i,
			   (intel_crtc->lut_r[i] << 16) |
			   (intel_crtc->lut_g[i] << 8) |
			   intel_crtc->lut_b[i]);
	}

	if (reenable_ips)
		hsw_enable_ips(intel_crtc);
}

static void ironlake_crtc_enable(struct drm_crtc *crtc)
{
	struct drm_device *dev = crtc->dev;
	struct drm_i915_private *dev_priv = dev->dev_private;
	struct intel_crtc *intel_crtc = to_intel_crtc(crtc);
	struct intel_encoder *encoder;
	int pipe = intel_crtc->pipe;
	int plane = intel_crtc->plane;

	WARN_ON(!crtc->enabled);

	if (intel_crtc->active)
		return;

	intel_crtc->active = true;

	intel_set_cpu_fifo_underrun_reporting(dev, pipe, true);
	intel_set_pch_fifo_underrun_reporting(dev, pipe, true);

	for_each_encoder_on_crtc(dev, crtc, encoder)
		if (encoder->pre_enable)
			encoder->pre_enable(encoder);

	if (intel_crtc->config.has_pch_encoder) {
		/* Note: FDI PLL enabling _must_ be done before we enable the
		 * cpu pipes, hence this is separate from all the other fdi/pch
		 * enabling. */
		ironlake_fdi_pll_enable(intel_crtc);
	} else {
		assert_fdi_tx_disabled(dev_priv, pipe);
		assert_fdi_rx_disabled(dev_priv, pipe);
	}

	ironlake_pfit_enable(intel_crtc);

	/*
	 * On ILK+ LUT must be loaded before the pipe is running but with
	 * clocks enabled
	 */
	intel_crtc_load_lut(crtc);

	intel_update_watermarks(crtc);
	intel_enable_pipe(intel_crtc);
	intel_enable_primary_hw_plane(dev_priv, plane, pipe);
	intel_enable_planes(crtc);
	intel_crtc_update_cursor(crtc, true);

	if (intel_crtc->config.has_pch_encoder)
		ironlake_pch_enable(crtc);

	mutex_lock(&dev->struct_mutex);
	intel_update_fbc(dev);
	mutex_unlock(&dev->struct_mutex);

	for_each_encoder_on_crtc(dev, crtc, encoder)
		encoder->enable(encoder);

	if (HAS_PCH_CPT(dev))
		cpt_verify_modeset(dev, intel_crtc->pipe);

	/*
	 * There seems to be a race in PCH platform hw (at least on some
	 * outputs) where an enabled pipe still completes any pageflip right
	 * away (as if the pipe is off) instead of waiting for vblank. As soon
	 * as the first vblank happend, everything works as expected. Hence just
	 * wait for one vblank before returning to avoid strange things
	 * happening.
	 */
	intel_wait_for_vblank(dev, intel_crtc->pipe);
}

/* IPS only exists on ULT machines and is tied to pipe A. */
static bool hsw_crtc_supports_ips(struct intel_crtc *crtc)
{
	return HAS_IPS(crtc->base.dev) && crtc->pipe == PIPE_A;
}

static void haswell_crtc_enable_planes(struct drm_crtc *crtc)
{
	struct drm_device *dev = crtc->dev;
	struct drm_i915_private *dev_priv = dev->dev_private;
	struct intel_crtc *intel_crtc = to_intel_crtc(crtc);
	int pipe = intel_crtc->pipe;
	int plane = intel_crtc->plane;

	intel_enable_primary_hw_plane(dev_priv, plane, pipe);
	intel_enable_planes(crtc);
	intel_crtc_update_cursor(crtc, true);

	hsw_enable_ips(intel_crtc);

	mutex_lock(&dev->struct_mutex);
	intel_update_fbc(dev);
	mutex_unlock(&dev->struct_mutex);
}

static void haswell_crtc_disable_planes(struct drm_crtc *crtc)
{
	struct drm_device *dev = crtc->dev;
	struct drm_i915_private *dev_priv = dev->dev_private;
	struct intel_crtc *intel_crtc = to_intel_crtc(crtc);
	int pipe = intel_crtc->pipe;
	int plane = intel_crtc->plane;

	intel_crtc_wait_for_pending_flips(crtc);
	drm_vblank_off(dev, pipe);

	/* FBC must be disabled before disabling the plane on HSW. */
	if (dev_priv->fbc.plane == plane)
		intel_disable_fbc(dev);

	hsw_disable_ips(intel_crtc);

	intel_crtc_update_cursor(crtc, false);
	intel_disable_planes(crtc);
	intel_disable_primary_hw_plane(dev_priv, plane, pipe);
}

/*
 * This implements the workaround described in the "notes" section of the mode
 * set sequence documentation. When going from no pipes or single pipe to
 * multiple pipes, and planes are enabled after the pipe, we need to wait at
 * least 2 vblanks on the first pipe before enabling planes on the second pipe.
 */
static void haswell_mode_set_planes_workaround(struct intel_crtc *crtc)
{
	struct drm_device *dev = crtc->base.dev;
	struct intel_crtc *crtc_it, *other_active_crtc = NULL;

	/* We want to get the other_active_crtc only if there's only 1 other
	 * active crtc. */
	list_for_each_entry(crtc_it, &dev->mode_config.crtc_list, base.head) {
		if (!crtc_it->active || crtc_it == crtc)
			continue;

		if (other_active_crtc)
			return;

		other_active_crtc = crtc_it;
	}
	if (!other_active_crtc)
		return;

	intel_wait_for_vblank(dev, other_active_crtc->pipe);
	intel_wait_for_vblank(dev, other_active_crtc->pipe);
}

static void haswell_crtc_enable(struct drm_crtc *crtc)
{
	struct drm_device *dev = crtc->dev;
	struct drm_i915_private *dev_priv = dev->dev_private;
	struct intel_crtc *intel_crtc = to_intel_crtc(crtc);
	struct intel_encoder *encoder;
	int pipe = intel_crtc->pipe;

	WARN_ON(!crtc->enabled);

	if (intel_crtc->active)
		return;

	intel_crtc->active = true;

	intel_set_cpu_fifo_underrun_reporting(dev, pipe, true);
	if (intel_crtc->config.has_pch_encoder)
		intel_set_pch_fifo_underrun_reporting(dev, TRANSCODER_A, true);

	if (intel_crtc->config.has_pch_encoder)
		dev_priv->display.fdi_link_train(crtc);

	for_each_encoder_on_crtc(dev, crtc, encoder)
		if (encoder->pre_enable)
			encoder->pre_enable(encoder);

	intel_ddi_enable_pipe_clock(intel_crtc);

	ironlake_pfit_enable(intel_crtc);

	/*
	 * On ILK+ LUT must be loaded before the pipe is running but with
	 * clocks enabled
	 */
	intel_crtc_load_lut(crtc);

	intel_ddi_set_pipe_settings(crtc);
	intel_ddi_enable_transcoder_func(crtc);

	intel_update_watermarks(crtc);
	intel_enable_pipe(intel_crtc);

	if (intel_crtc->config.has_pch_encoder)
		lpt_pch_enable(crtc);

	for_each_encoder_on_crtc(dev, crtc, encoder) {
		encoder->enable(encoder);
		intel_opregion_notify_encoder(encoder, true);
	}

	/* If we change the relative order between pipe/planes enabling, we need
	 * to change the workaround. */
	haswell_mode_set_planes_workaround(intel_crtc);
	haswell_crtc_enable_planes(crtc);
}

static void ironlake_pfit_disable(struct intel_crtc *crtc)
{
	struct drm_device *dev = crtc->base.dev;
	struct drm_i915_private *dev_priv = dev->dev_private;
	int pipe = crtc->pipe;

	/* To avoid upsetting the power well on haswell only disable the pfit if
	 * it's in use. The hw state code will make sure we get this right. */
	if (crtc->config.pch_pfit.enabled) {
		I915_WRITE(PF_CTL(pipe), 0);
		I915_WRITE(PF_WIN_POS(pipe), 0);
		I915_WRITE(PF_WIN_SZ(pipe), 0);
	}
}

static void ironlake_crtc_disable(struct drm_crtc *crtc)
{
	struct drm_device *dev = crtc->dev;
	struct drm_i915_private *dev_priv = dev->dev_private;
	struct intel_crtc *intel_crtc = to_intel_crtc(crtc);
	struct intel_encoder *encoder;
	int pipe = intel_crtc->pipe;
	int plane = intel_crtc->plane;
	u32 reg, temp;


	if (!intel_crtc->active)
		return;

	for_each_encoder_on_crtc(dev, crtc, encoder)
		encoder->disable(encoder);

	intel_crtc_wait_for_pending_flips(crtc);
	drm_vblank_off(dev, pipe);

	if (dev_priv->fbc.plane == plane)
		intel_disable_fbc(dev);

	intel_crtc_update_cursor(crtc, false);
	intel_disable_planes(crtc);
	intel_disable_primary_hw_plane(dev_priv, plane, pipe);

	if (intel_crtc->config.has_pch_encoder)
		intel_set_pch_fifo_underrun_reporting(dev, pipe, false);

	intel_disable_pipe(dev_priv, pipe);

	ironlake_pfit_disable(intel_crtc);

	for_each_encoder_on_crtc(dev, crtc, encoder)
		if (encoder->post_disable)
			encoder->post_disable(encoder);

	if (intel_crtc->config.has_pch_encoder) {
		ironlake_fdi_disable(crtc);

		ironlake_disable_pch_transcoder(dev_priv, pipe);
		intel_set_pch_fifo_underrun_reporting(dev, pipe, true);

		if (HAS_PCH_CPT(dev)) {
			/* disable TRANS_DP_CTL */
			reg = TRANS_DP_CTL(pipe);
			temp = I915_READ(reg);
			temp &= ~(TRANS_DP_OUTPUT_ENABLE |
				  TRANS_DP_PORT_SEL_MASK);
			temp |= TRANS_DP_PORT_SEL_NONE;
			I915_WRITE(reg, temp);

			/* disable DPLL_SEL */
			temp = I915_READ(PCH_DPLL_SEL);
			temp &= ~(TRANS_DPLL_ENABLE(pipe) | TRANS_DPLLB_SEL(pipe));
			I915_WRITE(PCH_DPLL_SEL, temp);
		}

		/* disable PCH DPLL */
		intel_disable_shared_dpll(intel_crtc);

		ironlake_fdi_pll_disable(intel_crtc);
	}

	intel_crtc->active = false;
	intel_update_watermarks(crtc);

	mutex_lock(&dev->struct_mutex);
	intel_update_fbc(dev);
	mutex_unlock(&dev->struct_mutex);
}

static void haswell_crtc_disable(struct drm_crtc *crtc)
{
	struct drm_device *dev = crtc->dev;
	struct drm_i915_private *dev_priv = dev->dev_private;
	struct intel_crtc *intel_crtc = to_intel_crtc(crtc);
	struct intel_encoder *encoder;
	int pipe = intel_crtc->pipe;
	enum transcoder cpu_transcoder = intel_crtc->config.cpu_transcoder;

	if (!intel_crtc->active)
		return;

	haswell_crtc_disable_planes(crtc);

	for_each_encoder_on_crtc(dev, crtc, encoder) {
		intel_opregion_notify_encoder(encoder, false);
		encoder->disable(encoder);
	}

	if (intel_crtc->config.has_pch_encoder)
		intel_set_pch_fifo_underrun_reporting(dev, TRANSCODER_A, false);
	intel_disable_pipe(dev_priv, pipe);

	intel_ddi_disable_transcoder_func(dev_priv, cpu_transcoder);

	ironlake_pfit_disable(intel_crtc);

	intel_ddi_disable_pipe_clock(intel_crtc);

	for_each_encoder_on_crtc(dev, crtc, encoder)
		if (encoder->post_disable)
			encoder->post_disable(encoder);

	if (intel_crtc->config.has_pch_encoder) {
		lpt_disable_pch_transcoder(dev_priv);
		intel_set_pch_fifo_underrun_reporting(dev, TRANSCODER_A, true);
		intel_ddi_fdi_disable(crtc);
	}

	intel_crtc->active = false;
	intel_update_watermarks(crtc);

	mutex_lock(&dev->struct_mutex);
	intel_update_fbc(dev);
	mutex_unlock(&dev->struct_mutex);
}

static void ironlake_crtc_off(struct drm_crtc *crtc)
{
	struct intel_crtc *intel_crtc = to_intel_crtc(crtc);
	intel_put_shared_dpll(intel_crtc);
}

static void haswell_crtc_off(struct drm_crtc *crtc)
{
	intel_ddi_put_crtc_pll(crtc);
}

static void intel_crtc_dpms_overlay(struct intel_crtc *intel_crtc, bool enable)
{
	if (!enable && intel_crtc->overlay) {
		struct drm_device *dev = intel_crtc->base.dev;
		struct drm_i915_private *dev_priv = dev->dev_private;

		mutex_lock(&dev->struct_mutex);
		dev_priv->mm.interruptible = false;
		(void) intel_overlay_switch_off(intel_crtc->overlay);
		dev_priv->mm.interruptible = true;
		mutex_unlock(&dev->struct_mutex);
	}

	/* Let userspace switch the overlay on again. In most cases userspace
	 * has to recompute where to put it anyway.
	 */
}

/**
 * i9xx_fixup_plane - ugly workaround for G45 to fire up the hardware
 * cursor plane briefly if not already running after enabling the display
 * plane.
 * This workaround avoids occasional blank screens when self refresh is
 * enabled.
 */
static void
g4x_fixup_plane(struct drm_i915_private *dev_priv, enum pipe pipe)
{
	u32 cntl = I915_READ(CURCNTR(pipe));

	if ((cntl & CURSOR_MODE) == 0) {
		u32 fw_bcl_self = I915_READ(FW_BLC_SELF);

		I915_WRITE(FW_BLC_SELF, fw_bcl_self & ~FW_BLC_SELF_EN);
		I915_WRITE(CURCNTR(pipe), CURSOR_MODE_64_ARGB_AX);
		intel_wait_for_vblank(dev_priv->dev, pipe);
		I915_WRITE(CURCNTR(pipe), cntl);
		I915_WRITE(CURBASE(pipe), I915_READ(CURBASE(pipe)));
		I915_WRITE(FW_BLC_SELF, fw_bcl_self);
	}
}

static void i9xx_pfit_enable(struct intel_crtc *crtc)
{
	struct drm_device *dev = crtc->base.dev;
	struct drm_i915_private *dev_priv = dev->dev_private;
	struct intel_crtc_config *pipe_config = &crtc->config;

	if (!crtc->config.gmch_pfit.control)
		return;

	/*
	 * The panel fitter should only be adjusted whilst the pipe is disabled,
	 * according to register description and PRM.
	 */
	WARN_ON(I915_READ(PFIT_CONTROL) & PFIT_ENABLE);
	assert_pipe_disabled(dev_priv, crtc->pipe);

	I915_WRITE(PFIT_PGM_RATIOS, pipe_config->gmch_pfit.pgm_ratios);
	I915_WRITE(PFIT_CONTROL, pipe_config->gmch_pfit.control);

	/* Border color in case we don't scale up to the full screen. Black by
	 * default, change to something else for debugging. */
	I915_WRITE(BCLRPAT(crtc->pipe), 0);
}

#define for_each_power_domain(domain, mask)				\
	for ((domain) = 0; (domain) < POWER_DOMAIN_NUM; (domain)++)	\
		if ((1 << (domain)) & (mask))

enum intel_display_power_domain
intel_display_port_power_domain(struct intel_encoder *intel_encoder)
{
	struct drm_device *dev = intel_encoder->base.dev;
	struct intel_digital_port *intel_dig_port;

	switch (intel_encoder->type) {
	case INTEL_OUTPUT_UNKNOWN:
		/* Only DDI platforms should ever use this output type */
		WARN_ON_ONCE(!HAS_DDI(dev));
	case INTEL_OUTPUT_DISPLAYPORT:
	case INTEL_OUTPUT_HDMI:
	case INTEL_OUTPUT_EDP:
		intel_dig_port = enc_to_dig_port(&intel_encoder->base);
		switch (intel_dig_port->port) {
		case PORT_A:
			return POWER_DOMAIN_PORT_DDI_A_4_LANES;
		case PORT_B:
			return POWER_DOMAIN_PORT_DDI_B_4_LANES;
		case PORT_C:
			return POWER_DOMAIN_PORT_DDI_C_4_LANES;
		case PORT_D:
			return POWER_DOMAIN_PORT_DDI_D_4_LANES;
		default:
			WARN_ON_ONCE(1);
			return POWER_DOMAIN_PORT_OTHER;
		}
	case INTEL_OUTPUT_ANALOG:
		return POWER_DOMAIN_PORT_CRT;
	case INTEL_OUTPUT_DSI:
		return POWER_DOMAIN_PORT_DSI;
	default:
		return POWER_DOMAIN_PORT_OTHER;
	}
}

static unsigned long get_crtc_power_domains(struct drm_crtc *crtc)
{
	struct drm_device *dev = crtc->dev;
	struct intel_encoder *intel_encoder;
	struct intel_crtc *intel_crtc = to_intel_crtc(crtc);
	enum pipe pipe = intel_crtc->pipe;
	bool pfit_enabled = intel_crtc->config.pch_pfit.enabled;
	unsigned long mask;
	enum transcoder transcoder;

	transcoder = intel_pipe_to_cpu_transcoder(dev->dev_private, pipe);

	mask = BIT(POWER_DOMAIN_PIPE(pipe));
	mask |= BIT(POWER_DOMAIN_TRANSCODER(transcoder));
	if (pfit_enabled)
		mask |= BIT(POWER_DOMAIN_PIPE_PANEL_FITTER(pipe));

	for_each_encoder_on_crtc(dev, crtc, intel_encoder)
		mask |= BIT(intel_display_port_power_domain(intel_encoder));

	return mask;
}

void intel_display_set_init_power(struct drm_i915_private *dev_priv,
				  bool enable)
{
	if (dev_priv->power_domains.init_power_on == enable)
		return;

	if (enable)
		intel_display_power_get(dev_priv, POWER_DOMAIN_INIT);
	else
		intel_display_power_put(dev_priv, POWER_DOMAIN_INIT);

	dev_priv->power_domains.init_power_on = enable;
}

static void modeset_update_crtc_power_domains(struct drm_device *dev)
{
	struct drm_i915_private *dev_priv = dev->dev_private;
	unsigned long pipe_domains[I915_MAX_PIPES] = { 0, };
	struct intel_crtc *crtc;

	/*
	 * First get all needed power domains, then put all unneeded, to avoid
	 * any unnecessary toggling of the power wells.
	 */
	list_for_each_entry(crtc, &dev->mode_config.crtc_list, base.head) {
		enum intel_display_power_domain domain;

		if (!crtc->base.enabled)
			continue;

		pipe_domains[crtc->pipe] = get_crtc_power_domains(&crtc->base);

		for_each_power_domain(domain, pipe_domains[crtc->pipe])
			intel_display_power_get(dev_priv, domain);
	}

	list_for_each_entry(crtc, &dev->mode_config.crtc_list, base.head) {
		enum intel_display_power_domain domain;

		for_each_power_domain(domain, crtc->enabled_power_domains)
			intel_display_power_put(dev_priv, domain);

		crtc->enabled_power_domains = pipe_domains[crtc->pipe];
	}

	intel_display_set_init_power(dev_priv, false);
}

int valleyview_get_vco(struct drm_i915_private *dev_priv)
{
	int hpll_freq, vco_freq[] = { 800, 1600, 2000, 2400 };

	/* Obtain SKU information */
	mutex_lock(&dev_priv->dpio_lock);
	hpll_freq = vlv_cck_read(dev_priv, CCK_FUSE_REG) &
		CCK_FUSE_HPLL_FREQ_MASK;
	mutex_unlock(&dev_priv->dpio_lock);

	return vco_freq[hpll_freq];
}

/* Adjust CDclk dividers to allow high res or save power if possible */
static void valleyview_set_cdclk(struct drm_device *dev, int cdclk)
{
	struct drm_i915_private *dev_priv = dev->dev_private;
	u32 val, cmd;

	if (cdclk >= 320) /* jump to highest voltage for 400MHz too */
		cmd = 2;
	else if (cdclk == 266)
		cmd = 1;
	else
		cmd = 0;

	mutex_lock(&dev_priv->rps.hw_lock);
	val = vlv_punit_read(dev_priv, PUNIT_REG_DSPFREQ);
	val &= ~DSPFREQGUAR_MASK;
	val |= (cmd << DSPFREQGUAR_SHIFT);
	vlv_punit_write(dev_priv, PUNIT_REG_DSPFREQ, val);
	if (wait_for((vlv_punit_read(dev_priv, PUNIT_REG_DSPFREQ) &
		      DSPFREQSTAT_MASK) == (cmd << DSPFREQSTAT_SHIFT),
		     50)) {
		DRM_ERROR("timed out waiting for CDclk change\n");
	}
	mutex_unlock(&dev_priv->rps.hw_lock);

	if (cdclk == 400) {
		u32 divider, vco;

		vco = valleyview_get_vco(dev_priv);
		divider = ((vco << 1) / cdclk) - 1;

		mutex_lock(&dev_priv->dpio_lock);
		/* adjust cdclk divider */
		val = vlv_cck_read(dev_priv, CCK_DISPLAY_CLOCK_CONTROL);
		val &= ~0xf;
		val |= divider;
		vlv_cck_write(dev_priv, CCK_DISPLAY_CLOCK_CONTROL, val);
		mutex_unlock(&dev_priv->dpio_lock);
	}

	mutex_lock(&dev_priv->dpio_lock);
	/* adjust self-refresh exit latency value */
	val = vlv_bunit_read(dev_priv, BUNIT_REG_BISOC);
	val &= ~0x7f;

	/*
	 * For high bandwidth configs, we set a higher latency in the bunit
	 * so that the core display fetch happens in time to avoid underruns.
	 */
	if (cdclk == 400)
		val |= 4500 / 250; /* 4.5 usec */
	else
		val |= 3000 / 250; /* 3.0 usec */
	vlv_bunit_write(dev_priv, BUNIT_REG_BISOC, val);
	mutex_unlock(&dev_priv->dpio_lock);

	/* Since we changed the CDclk, we need to update the GMBUSFREQ too */
	intel_i2c_reset(dev);
}

static int valleyview_cur_cdclk(struct drm_i915_private *dev_priv)
{
	int cur_cdclk, vco;
	int divider;

	vco = valleyview_get_vco(dev_priv);

	mutex_lock(&dev_priv->dpio_lock);
	divider = vlv_cck_read(dev_priv, CCK_DISPLAY_CLOCK_CONTROL);
	mutex_unlock(&dev_priv->dpio_lock);

	divider &= 0xf;

	cur_cdclk = (vco << 1) / (divider + 1);

	return cur_cdclk;
}

static int valleyview_calc_cdclk(struct drm_i915_private *dev_priv,
				 int max_pixclk)
{
	int cur_cdclk;

	cur_cdclk = valleyview_cur_cdclk(dev_priv);

	/*
	 * Really only a few cases to deal with, as only 4 CDclks are supported:
	 *   200MHz
	 *   267MHz
	 *   320MHz
	 *   400MHz
	 * So we check to see whether we're above 90% of the lower bin and
	 * adjust if needed.
	 */
	if (max_pixclk > 288000) {
		return 400;
	} else if (max_pixclk > 240000) {
		return 320;
	} else
		return 266;
	/* Looks like the 200MHz CDclk freq doesn't work on some configs */
}

/* compute the max pixel clock for new configuration */
static int intel_mode_max_pixclk(struct drm_i915_private *dev_priv)
{
	struct drm_device *dev = dev_priv->dev;
	struct intel_crtc *intel_crtc;
	int max_pixclk = 0;

	list_for_each_entry(intel_crtc, &dev->mode_config.crtc_list,
			    base.head) {
		if (intel_crtc->new_enabled)
			max_pixclk = max(max_pixclk,
					 intel_crtc->new_config->adjusted_mode.crtc_clock);
	}

	return max_pixclk;
}

static void valleyview_modeset_global_pipes(struct drm_device *dev,
					    unsigned *prepare_pipes)
{
	struct drm_i915_private *dev_priv = dev->dev_private;
	struct intel_crtc *intel_crtc;
	int max_pixclk = intel_mode_max_pixclk(dev_priv);
	int cur_cdclk = valleyview_cur_cdclk(dev_priv);

	if (valleyview_calc_cdclk(dev_priv, max_pixclk) == cur_cdclk)
		return;

	/* disable/enable all currently active pipes while we change cdclk */
	list_for_each_entry(intel_crtc, &dev->mode_config.crtc_list,
			    base.head)
		if (intel_crtc->base.enabled)
			*prepare_pipes |= (1 << intel_crtc->pipe);
}

static void valleyview_modeset_global_resources(struct drm_device *dev)
{
	struct drm_i915_private *dev_priv = dev->dev_private;
	int max_pixclk = intel_mode_max_pixclk(dev_priv);
	int cur_cdclk = valleyview_cur_cdclk(dev_priv);
	int req_cdclk = valleyview_calc_cdclk(dev_priv, max_pixclk);

	if (req_cdclk != cur_cdclk)
		valleyview_set_cdclk(dev, req_cdclk);
	modeset_update_crtc_power_domains(dev);
}

static void valleyview_crtc_enable(struct drm_crtc *crtc)
{
	struct drm_device *dev = crtc->dev;
	struct drm_i915_private *dev_priv = dev->dev_private;
	struct intel_crtc *intel_crtc = to_intel_crtc(crtc);
	struct intel_encoder *encoder;
	int pipe = intel_crtc->pipe;
	int plane = intel_crtc->plane;
	bool is_dsi;

	WARN_ON(!crtc->enabled);

	if (intel_crtc->active)
		return;

	intel_crtc->active = true;

	for_each_encoder_on_crtc(dev, crtc, encoder)
		if (encoder->pre_pll_enable)
			encoder->pre_pll_enable(encoder);

	is_dsi = intel_pipe_has_type(crtc, INTEL_OUTPUT_DSI);

	if (!is_dsi)
		vlv_enable_pll(intel_crtc);

	for_each_encoder_on_crtc(dev, crtc, encoder)
		if (encoder->pre_enable)
			encoder->pre_enable(encoder);

	i9xx_pfit_enable(intel_crtc);

	intel_crtc_load_lut(crtc);

	intel_update_watermarks(crtc);
	intel_enable_pipe(intel_crtc);
	intel_set_cpu_fifo_underrun_reporting(dev, pipe, true);
	intel_enable_primary_hw_plane(dev_priv, plane, pipe);
	intel_enable_planes(crtc);
	intel_crtc_update_cursor(crtc, true);

	intel_update_fbc(dev);

	for_each_encoder_on_crtc(dev, crtc, encoder)
		encoder->enable(encoder);
}

static void i9xx_crtc_enable(struct drm_crtc *crtc)
{
	struct drm_device *dev = crtc->dev;
	struct drm_i915_private *dev_priv = dev->dev_private;
	struct intel_crtc *intel_crtc = to_intel_crtc(crtc);
	struct intel_encoder *encoder;
	int pipe = intel_crtc->pipe;
	int plane = intel_crtc->plane;

	WARN_ON(!crtc->enabled);

	if (intel_crtc->active)
		return;

	intel_crtc->active = true;

	for_each_encoder_on_crtc(dev, crtc, encoder)
		if (encoder->pre_enable)
			encoder->pre_enable(encoder);

	i9xx_enable_pll(intel_crtc);

	i9xx_pfit_enable(intel_crtc);

	intel_crtc_load_lut(crtc);

	intel_update_watermarks(crtc);
	intel_enable_pipe(intel_crtc);
	intel_set_cpu_fifo_underrun_reporting(dev, pipe, true);
	intel_enable_primary_hw_plane(dev_priv, plane, pipe);
	intel_enable_planes(crtc);
	/* The fixup needs to happen before cursor is enabled */
	if (IS_G4X(dev))
		g4x_fixup_plane(dev_priv, pipe);
	intel_crtc_update_cursor(crtc, true);

	/* Give the overlay scaler a chance to enable if it's on this pipe */
	intel_crtc_dpms_overlay(intel_crtc, true);

	intel_update_fbc(dev);

	for_each_encoder_on_crtc(dev, crtc, encoder)
		encoder->enable(encoder);
}

static void i9xx_pfit_disable(struct intel_crtc *crtc)
{
	struct drm_device *dev = crtc->base.dev;
	struct drm_i915_private *dev_priv = dev->dev_private;

	if (!crtc->config.gmch_pfit.control)
		return;

	assert_pipe_disabled(dev_priv, crtc->pipe);

	DRM_DEBUG_DRIVER("disabling pfit, current: 0x%08x\n",
			 I915_READ(PFIT_CONTROL));
	I915_WRITE(PFIT_CONTROL, 0);
}

static void i9xx_crtc_disable(struct drm_crtc *crtc)
{
	struct drm_device *dev = crtc->dev;
	struct drm_i915_private *dev_priv = dev->dev_private;
	struct intel_crtc *intel_crtc = to_intel_crtc(crtc);
	struct intel_encoder *encoder;
	int pipe = intel_crtc->pipe;
	int plane = intel_crtc->plane;

	if (!intel_crtc->active)
		return;

	for_each_encoder_on_crtc(dev, crtc, encoder)
		encoder->disable(encoder);

	/* Give the overlay scaler a chance to disable if it's on this pipe */
	intel_crtc_wait_for_pending_flips(crtc);
	drm_vblank_off(dev, pipe);

	if (dev_priv->fbc.plane == plane)
		intel_disable_fbc(dev);

	intel_crtc_dpms_overlay(intel_crtc, false);
	intel_crtc_update_cursor(crtc, false);
	intel_disable_planes(crtc);
	intel_disable_primary_hw_plane(dev_priv, plane, pipe);

	intel_set_cpu_fifo_underrun_reporting(dev, pipe, false);
	intel_disable_pipe(dev_priv, pipe);

	i9xx_pfit_disable(intel_crtc);

	for_each_encoder_on_crtc(dev, crtc, encoder)
		if (encoder->post_disable)
			encoder->post_disable(encoder);

	if (IS_VALLEYVIEW(dev) && !intel_pipe_has_type(crtc, INTEL_OUTPUT_DSI))
		vlv_disable_pll(dev_priv, pipe);
	else if (!IS_VALLEYVIEW(dev))
		i9xx_disable_pll(dev_priv, pipe);

	intel_crtc->active = false;
	intel_update_watermarks(crtc);

	intel_update_fbc(dev);
}

static void i9xx_crtc_off(struct drm_crtc *crtc)
{
}

static void intel_crtc_update_sarea(struct drm_crtc *crtc,
				    bool enabled)
{
	struct drm_device *dev = crtc->dev;
	struct drm_i915_master_private *master_priv;
	struct intel_crtc *intel_crtc = to_intel_crtc(crtc);
	int pipe = intel_crtc->pipe;

	if (!dev->primary->master)
		return;

	master_priv = dev->primary->master->driver_priv;
	if (!master_priv->sarea_priv)
		return;

	switch (pipe) {
	case 0:
		master_priv->sarea_priv->pipeA_w = enabled ? crtc->mode.hdisplay : 0;
		master_priv->sarea_priv->pipeA_h = enabled ? crtc->mode.vdisplay : 0;
		break;
	case 1:
		master_priv->sarea_priv->pipeB_w = enabled ? crtc->mode.hdisplay : 0;
		master_priv->sarea_priv->pipeB_h = enabled ? crtc->mode.vdisplay : 0;
		break;
	default:
		DRM_ERROR("Can't update pipe %c in SAREA\n", pipe_name(pipe));
		break;
	}
}

/**
 * Sets the power management mode of the pipe and plane.
 */
void intel_crtc_update_dpms(struct drm_crtc *crtc)
{
	struct drm_device *dev = crtc->dev;
	struct drm_i915_private *dev_priv = dev->dev_private;
	struct intel_encoder *intel_encoder;
	bool enable = false;

	for_each_encoder_on_crtc(dev, crtc, intel_encoder)
		enable |= intel_encoder->connectors_active;

	if (enable)
		dev_priv->display.crtc_enable(crtc);
	else
		dev_priv->display.crtc_disable(crtc);

	intel_crtc_update_sarea(crtc, enable);
}

static void intel_crtc_disable(struct drm_crtc *crtc)
{
	struct drm_device *dev = crtc->dev;
	struct drm_connector *connector;
	struct drm_i915_private *dev_priv = dev->dev_private;
	struct intel_crtc *intel_crtc = to_intel_crtc(crtc);

	/* crtc should still be enabled when we disable it. */
	WARN_ON(!crtc->enabled);

	dev_priv->display.crtc_disable(crtc);
	intel_crtc->eld_vld = false;
	intel_crtc_update_sarea(crtc, false);
	dev_priv->display.off(crtc);

	assert_plane_disabled(dev->dev_private, to_intel_crtc(crtc)->plane);
	assert_cursor_disabled(dev_priv, to_intel_crtc(crtc)->pipe);
	assert_pipe_disabled(dev->dev_private, to_intel_crtc(crtc)->pipe);

	if (crtc->primary->fb) {
		mutex_lock(&dev->struct_mutex);
		intel_unpin_fb_obj(to_intel_framebuffer(crtc->primary->fb)->obj);
		mutex_unlock(&dev->struct_mutex);
		crtc->primary->fb = NULL;
	}

	/* Update computed state. */
	list_for_each_entry(connector, &dev->mode_config.connector_list, head) {
		if (!connector->encoder || !connector->encoder->crtc)
			continue;

		if (connector->encoder->crtc != crtc)
			continue;

		connector->dpms = DRM_MODE_DPMS_OFF;
		to_intel_encoder(connector->encoder)->connectors_active = false;
	}
}

void intel_encoder_destroy(struct drm_encoder *encoder)
{
	struct intel_encoder *intel_encoder = to_intel_encoder(encoder);

	drm_encoder_cleanup(encoder);
	kfree(intel_encoder);
}

/* Simple dpms helper for encoders with just one connector, no cloning and only
 * one kind of off state. It clamps all !ON modes to fully OFF and changes the
 * state of the entire output pipe. */
static void intel_encoder_dpms(struct intel_encoder *encoder, int mode)
{
	if (mode == DRM_MODE_DPMS_ON) {
		encoder->connectors_active = true;

		intel_crtc_update_dpms(encoder->base.crtc);
	} else {
		encoder->connectors_active = false;

		intel_crtc_update_dpms(encoder->base.crtc);
	}
}

/* Cross check the actual hw state with our own modeset state tracking (and it's
 * internal consistency). */
static void intel_connector_check_state(struct intel_connector *connector)
{
	if (connector->get_hw_state(connector)) {
		struct intel_encoder *encoder = connector->encoder;
		struct drm_crtc *crtc;
		bool encoder_enabled;
		enum pipe pipe;

		DRM_DEBUG_KMS("[CONNECTOR:%d:%s]\n",
			      connector->base.base.id,
			      drm_get_connector_name(&connector->base));

		WARN(connector->base.dpms == DRM_MODE_DPMS_OFF,
		     "wrong connector dpms state\n");
		WARN(connector->base.encoder != &encoder->base,
		     "active connector not linked to encoder\n");
		WARN(!encoder->connectors_active,
		     "encoder->connectors_active not set\n");

		encoder_enabled = encoder->get_hw_state(encoder, &pipe);
		WARN(!encoder_enabled, "encoder not enabled\n");
		if (WARN_ON(!encoder->base.crtc))
			return;

		crtc = encoder->base.crtc;

		WARN(!crtc->enabled, "crtc not enabled\n");
		WARN(!to_intel_crtc(crtc)->active, "crtc not active\n");
		WARN(pipe != to_intel_crtc(crtc)->pipe,
		     "encoder active on the wrong pipe\n");
	}
}

/* Even simpler default implementation, if there's really no special case to
 * consider. */
void intel_connector_dpms(struct drm_connector *connector, int mode)
{
	/* All the simple cases only support two dpms states. */
	if (mode != DRM_MODE_DPMS_ON)
		mode = DRM_MODE_DPMS_OFF;

	if (mode == connector->dpms)
		return;

	connector->dpms = mode;

	/* Only need to change hw state when actually enabled */
	if (connector->encoder)
		intel_encoder_dpms(to_intel_encoder(connector->encoder), mode);

	intel_modeset_check_state(connector->dev);
}

/* Simple connector->get_hw_state implementation for encoders that support only
 * one connector and no cloning and hence the encoder state determines the state
 * of the connector. */
bool intel_connector_get_hw_state(struct intel_connector *connector)
{
	enum pipe pipe = 0;
	struct intel_encoder *encoder = connector->encoder;

	return encoder->get_hw_state(encoder, &pipe);
}

static bool ironlake_check_fdi_lanes(struct drm_device *dev, enum pipe pipe,
				     struct intel_crtc_config *pipe_config)
{
	struct drm_i915_private *dev_priv = dev->dev_private;
	struct intel_crtc *pipe_B_crtc =
		to_intel_crtc(dev_priv->pipe_to_crtc_mapping[PIPE_B]);

	DRM_DEBUG_KMS("checking fdi config on pipe %c, lanes %i\n",
		      pipe_name(pipe), pipe_config->fdi_lanes);
	if (pipe_config->fdi_lanes > 4) {
		DRM_DEBUG_KMS("invalid fdi lane config on pipe %c: %i lanes\n",
			      pipe_name(pipe), pipe_config->fdi_lanes);
		return false;
	}

	if (IS_HASWELL(dev) || IS_BROADWELL(dev)) {
		if (pipe_config->fdi_lanes > 2) {
			DRM_DEBUG_KMS("only 2 lanes on haswell, required: %i lanes\n",
				      pipe_config->fdi_lanes);
			return false;
		} else {
			return true;
		}
	}

	if (INTEL_INFO(dev)->num_pipes == 2)
		return true;

	/* Ivybridge 3 pipe is really complicated */
	switch (pipe) {
	case PIPE_A:
		return true;
	case PIPE_B:
		if (dev_priv->pipe_to_crtc_mapping[PIPE_C]->enabled &&
		    pipe_config->fdi_lanes > 2) {
			DRM_DEBUG_KMS("invalid shared fdi lane config on pipe %c: %i lanes\n",
				      pipe_name(pipe), pipe_config->fdi_lanes);
			return false;
		}
		return true;
	case PIPE_C:
		if (!pipe_has_enabled_pch(pipe_B_crtc) ||
		    pipe_B_crtc->config.fdi_lanes <= 2) {
			if (pipe_config->fdi_lanes > 2) {
				DRM_DEBUG_KMS("invalid shared fdi lane config on pipe %c: %i lanes\n",
					      pipe_name(pipe), pipe_config->fdi_lanes);
				return false;
			}
		} else {
			DRM_DEBUG_KMS("fdi link B uses too many lanes to enable link C\n");
			return false;
		}
		return true;
	default:
		BUG();
	}
}

#define RETRY 1
static int ironlake_fdi_compute_config(struct intel_crtc *intel_crtc,
				       struct intel_crtc_config *pipe_config)
{
	struct drm_device *dev = intel_crtc->base.dev;
	struct drm_display_mode *adjusted_mode = &pipe_config->adjusted_mode;
	int lane, link_bw, fdi_dotclock;
	bool setup_ok, needs_recompute = false;

retry:
	/* FDI is a binary signal running at ~2.7GHz, encoding
	 * each output octet as 10 bits. The actual frequency
	 * is stored as a divider into a 100MHz clock, and the
	 * mode pixel clock is stored in units of 1KHz.
	 * Hence the bw of each lane in terms of the mode signal
	 * is:
	 */
	link_bw = intel_fdi_link_freq(dev) * MHz(100)/KHz(1)/10;

	fdi_dotclock = adjusted_mode->crtc_clock;

	lane = ironlake_get_lanes_required(fdi_dotclock, link_bw,
					   pipe_config->pipe_bpp);

	pipe_config->fdi_lanes = lane;

	intel_link_compute_m_n(pipe_config->pipe_bpp, lane, fdi_dotclock,
			       link_bw, &pipe_config->fdi_m_n);

	setup_ok = ironlake_check_fdi_lanes(intel_crtc->base.dev,
					    intel_crtc->pipe, pipe_config);
	if (!setup_ok && pipe_config->pipe_bpp > 6*3) {
		pipe_config->pipe_bpp -= 2*3;
		DRM_DEBUG_KMS("fdi link bw constraint, reducing pipe bpp to %i\n",
			      pipe_config->pipe_bpp);
		needs_recompute = true;
		pipe_config->bw_constrained = true;

		goto retry;
	}

	if (needs_recompute)
		return RETRY;

	return setup_ok ? 0 : -EINVAL;
}

static void hsw_compute_ips_config(struct intel_crtc *crtc,
				   struct intel_crtc_config *pipe_config)
{
	pipe_config->ips_enabled = i915.enable_ips &&
				   hsw_crtc_supports_ips(crtc) &&
				   pipe_config->pipe_bpp <= 24;
}

static int intel_crtc_compute_config(struct intel_crtc *crtc,
				     struct intel_crtc_config *pipe_config)
{
	struct drm_device *dev = crtc->base.dev;
	struct drm_display_mode *adjusted_mode = &pipe_config->adjusted_mode;

	/* FIXME should check pixel clock limits on all platforms */
	if (INTEL_INFO(dev)->gen < 4) {
		struct drm_i915_private *dev_priv = dev->dev_private;
		int clock_limit =
			dev_priv->display.get_display_clock_speed(dev);

		/*
		 * Enable pixel doubling when the dot clock
		 * is > 90% of the (display) core speed.
		 *
		 * GDG double wide on either pipe,
		 * otherwise pipe A only.
		 */
		if ((crtc->pipe == PIPE_A || IS_I915G(dev)) &&
		    adjusted_mode->crtc_clock > clock_limit * 9 / 10) {
			clock_limit *= 2;
			pipe_config->double_wide = true;
		}

		if (adjusted_mode->crtc_clock > clock_limit * 9 / 10)
			return -EINVAL;
	}

	/*
	 * Pipe horizontal size must be even in:
	 * - DVO ganged mode
	 * - LVDS dual channel mode
	 * - Double wide pipe
	 */
	if ((intel_pipe_has_type(&crtc->base, INTEL_OUTPUT_LVDS) &&
	     intel_is_dual_link_lvds(dev)) || pipe_config->double_wide)
		pipe_config->pipe_src_w &= ~1;

	/* Cantiga+ cannot handle modes with a hsync front porch of 0.
	 * WaPruneModeWithIncorrectHsyncOffset:ctg,elk,ilk,snb,ivb,vlv,hsw.
	 */
	if ((INTEL_INFO(dev)->gen > 4 || IS_G4X(dev)) &&
		adjusted_mode->hsync_start == adjusted_mode->hdisplay)
		return -EINVAL;

	if ((IS_G4X(dev) || IS_VALLEYVIEW(dev)) && pipe_config->pipe_bpp > 10*3) {
		pipe_config->pipe_bpp = 10*3; /* 12bpc is gen5+ */
	} else if (INTEL_INFO(dev)->gen <= 4 && pipe_config->pipe_bpp > 8*3) {
		/* only a 8bpc pipe, with 6bpc dither through the panel fitter
		 * for lvds. */
		pipe_config->pipe_bpp = 8*3;
	}

	if (HAS_IPS(dev))
		hsw_compute_ips_config(crtc, pipe_config);

	/* XXX: PCH clock sharing is done in ->mode_set, so make sure the old
	 * clock survives for now. */
	if (HAS_PCH_IBX(dev) || HAS_PCH_CPT(dev))
		pipe_config->shared_dpll = crtc->config.shared_dpll;

	if (pipe_config->has_pch_encoder)
		return ironlake_fdi_compute_config(crtc, pipe_config);

	return 0;
}

static int valleyview_get_display_clock_speed(struct drm_device *dev)
{
	return 400000; /* FIXME */
}

static int i945_get_display_clock_speed(struct drm_device *dev)
{
	return 400000;
}

static int i915_get_display_clock_speed(struct drm_device *dev)
{
	return 333000;
}

static int i9xx_misc_get_display_clock_speed(struct drm_device *dev)
{
	return 200000;
}

static int pnv_get_display_clock_speed(struct drm_device *dev)
{
	u16 gcfgc = 0;

	pci_read_config_word(dev->pdev, GCFGC, &gcfgc);

	switch (gcfgc & GC_DISPLAY_CLOCK_MASK) {
	case GC_DISPLAY_CLOCK_267_MHZ_PNV:
		return 267000;
	case GC_DISPLAY_CLOCK_333_MHZ_PNV:
		return 333000;
	case GC_DISPLAY_CLOCK_444_MHZ_PNV:
		return 444000;
	case GC_DISPLAY_CLOCK_200_MHZ_PNV:
		return 200000;
	default:
		DRM_ERROR("Unknown pnv display core clock 0x%04x\n", gcfgc);
	case GC_DISPLAY_CLOCK_133_MHZ_PNV:
		return 133000;
	case GC_DISPLAY_CLOCK_167_MHZ_PNV:
		return 167000;
	}
}

static int i915gm_get_display_clock_speed(struct drm_device *dev)
{
	u16 gcfgc = 0;

	pci_read_config_word(dev->pdev, GCFGC, &gcfgc);

	if (gcfgc & GC_LOW_FREQUENCY_ENABLE)
		return 133000;
	else {
		switch (gcfgc & GC_DISPLAY_CLOCK_MASK) {
		case GC_DISPLAY_CLOCK_333_MHZ:
			return 333000;
		default:
		case GC_DISPLAY_CLOCK_190_200_MHZ:
			return 190000;
		}
	}
}

static int i865_get_display_clock_speed(struct drm_device *dev)
{
	return 266000;
}

static int i855_get_display_clock_speed(struct drm_device *dev)
{
	u16 hpllcc = 0;
	/* Assume that the hardware is in the high speed state.  This
	 * should be the default.
	 */
	switch (hpllcc & GC_CLOCK_CONTROL_MASK) {
	case GC_CLOCK_133_200:
	case GC_CLOCK_100_200:
		return 200000;
	case GC_CLOCK_166_250:
		return 250000;
	case GC_CLOCK_100_133:
		return 133000;
	}

	/* Shouldn't happen */
	return 0;
}

static int i830_get_display_clock_speed(struct drm_device *dev)
{
	return 133000;
}

static void
intel_reduce_m_n_ratio(uint32_t *num, uint32_t *den)
{
	while (*num > DATA_LINK_M_N_MASK ||
	       *den > DATA_LINK_M_N_MASK) {
		*num >>= 1;
		*den >>= 1;
	}
}

static void compute_m_n(unsigned int m, unsigned int n,
			uint32_t *ret_m, uint32_t *ret_n)
{
	*ret_n = min_t(unsigned int, roundup_pow_of_two(n), DATA_LINK_N_MAX);
	*ret_m = div_u64((uint64_t) m * *ret_n, n);
	intel_reduce_m_n_ratio(ret_m, ret_n);
}

void
intel_link_compute_m_n(int bits_per_pixel, int nlanes,
		       int pixel_clock, int link_clock,
		       struct intel_link_m_n *m_n)
{
	m_n->tu = 64;

	compute_m_n(bits_per_pixel * pixel_clock,
		    link_clock * nlanes * 8,
		    &m_n->gmch_m, &m_n->gmch_n);

	compute_m_n(pixel_clock, link_clock,
		    &m_n->link_m, &m_n->link_n);
}

static inline bool intel_panel_use_ssc(struct drm_i915_private *dev_priv)
{
	if (i915.panel_use_ssc >= 0)
		return i915.panel_use_ssc != 0;
	return dev_priv->vbt.lvds_use_ssc
		&& !(dev_priv->quirks & QUIRK_LVDS_SSC_DISABLE);
}

static int i9xx_get_refclk(struct drm_crtc *crtc, int num_connectors)
{
	struct drm_device *dev = crtc->dev;
	struct drm_i915_private *dev_priv = dev->dev_private;
	int refclk;

	if (IS_VALLEYVIEW(dev)) {
		refclk = 100000;
	} else if (intel_pipe_has_type(crtc, INTEL_OUTPUT_LVDS) &&
	    intel_panel_use_ssc(dev_priv) && num_connectors < 2) {
		refclk = dev_priv->vbt.lvds_ssc_freq;
		DRM_DEBUG_KMS("using SSC reference clock of %d kHz\n", refclk);
	} else if (!IS_GEN2(dev)) {
		refclk = 96000;
	} else {
		refclk = 48000;
	}

	return refclk;
}

static uint32_t pnv_dpll_compute_fp(struct dpll *dpll)
{
	return (1 << dpll->n) << 16 | dpll->m2;
}

static uint32_t i9xx_dpll_compute_fp(struct dpll *dpll)
{
	return dpll->n << 16 | dpll->m1 << 8 | dpll->m2;
}

static void i9xx_update_pll_dividers(struct intel_crtc *crtc,
				     intel_clock_t *reduced_clock)
{
	struct drm_device *dev = crtc->base.dev;
	struct drm_i915_private *dev_priv = dev->dev_private;
	int pipe = crtc->pipe;
	u32 fp, fp2 = 0;

	if (IS_PINEVIEW(dev)) {
		fp = pnv_dpll_compute_fp(&crtc->config.dpll);
		if (reduced_clock)
			fp2 = pnv_dpll_compute_fp(reduced_clock);
	} else {
		fp = i9xx_dpll_compute_fp(&crtc->config.dpll);
		if (reduced_clock)
			fp2 = i9xx_dpll_compute_fp(reduced_clock);
	}

	I915_WRITE(FP0(pipe), fp);
	crtc->config.dpll_hw_state.fp0 = fp;

	crtc->lowfreq_avail = false;
	if (intel_pipe_has_type(&crtc->base, INTEL_OUTPUT_LVDS) &&
	    reduced_clock && i915.powersave) {
		I915_WRITE(FP1(pipe), fp2);
		crtc->config.dpll_hw_state.fp1 = fp2;
		crtc->lowfreq_avail = true;
	} else {
		I915_WRITE(FP1(pipe), fp);
		crtc->config.dpll_hw_state.fp1 = fp;
	}
}

static void vlv_pllb_recal_opamp(struct drm_i915_private *dev_priv, enum pipe
		pipe)
{
	u32 reg_val;

	/*
	 * PLLB opamp always calibrates to max value of 0x3f, force enable it
	 * and set it to a reasonable value instead.
	 */
	reg_val = vlv_dpio_read(dev_priv, pipe, VLV_PLL_DW9(1));
	reg_val &= 0xffffff00;
	reg_val |= 0x00000030;
	vlv_dpio_write(dev_priv, pipe, VLV_PLL_DW9(1), reg_val);

	reg_val = vlv_dpio_read(dev_priv, pipe, VLV_REF_DW13);
	reg_val &= 0x8cffffff;
	reg_val = 0x8c000000;
	vlv_dpio_write(dev_priv, pipe, VLV_REF_DW13, reg_val);

	reg_val = vlv_dpio_read(dev_priv, pipe, VLV_PLL_DW9(1));
	reg_val &= 0xffffff00;
	vlv_dpio_write(dev_priv, pipe, VLV_PLL_DW9(1), reg_val);

	reg_val = vlv_dpio_read(dev_priv, pipe, VLV_REF_DW13);
	reg_val &= 0x00ffffff;
	reg_val |= 0xb0000000;
	vlv_dpio_write(dev_priv, pipe, VLV_REF_DW13, reg_val);
}

static void intel_pch_transcoder_set_m_n(struct intel_crtc *crtc,
					 struct intel_link_m_n *m_n)
{
	struct drm_device *dev = crtc->base.dev;
	struct drm_i915_private *dev_priv = dev->dev_private;
	int pipe = crtc->pipe;

	I915_WRITE(PCH_TRANS_DATA_M1(pipe), TU_SIZE(m_n->tu) | m_n->gmch_m);
	I915_WRITE(PCH_TRANS_DATA_N1(pipe), m_n->gmch_n);
	I915_WRITE(PCH_TRANS_LINK_M1(pipe), m_n->link_m);
	I915_WRITE(PCH_TRANS_LINK_N1(pipe), m_n->link_n);
}

static void intel_cpu_transcoder_set_m_n(struct intel_crtc *crtc,
					 struct intel_link_m_n *m_n)
{
	struct drm_device *dev = crtc->base.dev;
	struct drm_i915_private *dev_priv = dev->dev_private;
	int pipe = crtc->pipe;
	enum transcoder transcoder = crtc->config.cpu_transcoder;

	if (INTEL_INFO(dev)->gen >= 5) {
		I915_WRITE(PIPE_DATA_M1(transcoder), TU_SIZE(m_n->tu) | m_n->gmch_m);
		I915_WRITE(PIPE_DATA_N1(transcoder), m_n->gmch_n);
		I915_WRITE(PIPE_LINK_M1(transcoder), m_n->link_m);
		I915_WRITE(PIPE_LINK_N1(transcoder), m_n->link_n);
	} else {
		I915_WRITE(PIPE_DATA_M_G4X(pipe), TU_SIZE(m_n->tu) | m_n->gmch_m);
		I915_WRITE(PIPE_DATA_N_G4X(pipe), m_n->gmch_n);
		I915_WRITE(PIPE_LINK_M_G4X(pipe), m_n->link_m);
		I915_WRITE(PIPE_LINK_N_G4X(pipe), m_n->link_n);
	}
}

static void intel_dp_set_m_n(struct intel_crtc *crtc)
{
	if (crtc->config.has_pch_encoder)
		intel_pch_transcoder_set_m_n(crtc, &crtc->config.dp_m_n);
	else
		intel_cpu_transcoder_set_m_n(crtc, &crtc->config.dp_m_n);
}

static void vlv_update_pll(struct intel_crtc *crtc)
{
	struct drm_device *dev = crtc->base.dev;
	struct drm_i915_private *dev_priv = dev->dev_private;
	int pipe = crtc->pipe;
	u32 dpll, mdiv;
	u32 bestn, bestm1, bestm2, bestp1, bestp2;
	u32 coreclk, reg_val, dpll_md;

	mutex_lock(&dev_priv->dpio_lock);

	bestn = crtc->config.dpll.n;
	bestm1 = crtc->config.dpll.m1;
	bestm2 = crtc->config.dpll.m2;
	bestp1 = crtc->config.dpll.p1;
	bestp2 = crtc->config.dpll.p2;

	/* See eDP HDMI DPIO driver vbios notes doc */

	/* PLL B needs special handling */
	if (pipe)
		vlv_pllb_recal_opamp(dev_priv, pipe);

	/* Set up Tx target for periodic Rcomp update */
	vlv_dpio_write(dev_priv, pipe, VLV_PLL_DW9_BCAST, 0x0100000f);

	/* Disable target IRef on PLL */
	reg_val = vlv_dpio_read(dev_priv, pipe, VLV_PLL_DW8(pipe));
	reg_val &= 0x00ffffff;
	vlv_dpio_write(dev_priv, pipe, VLV_PLL_DW8(pipe), reg_val);

	/* Disable fast lock */
	vlv_dpio_write(dev_priv, pipe, VLV_CMN_DW0, 0x610);

	/* Set idtafcrecal before PLL is enabled */
	mdiv = ((bestm1 << DPIO_M1DIV_SHIFT) | (bestm2 & DPIO_M2DIV_MASK));
	mdiv |= ((bestp1 << DPIO_P1_SHIFT) | (bestp2 << DPIO_P2_SHIFT));
	mdiv |= ((bestn << DPIO_N_SHIFT));
	mdiv |= (1 << DPIO_K_SHIFT);

	/*
	 * Post divider depends on pixel clock rate, DAC vs digital (and LVDS,
	 * but we don't support that).
	 * Note: don't use the DAC post divider as it seems unstable.
	 */
	mdiv |= (DPIO_POST_DIV_HDMIDP << DPIO_POST_DIV_SHIFT);
	vlv_dpio_write(dev_priv, pipe, VLV_PLL_DW3(pipe), mdiv);

	mdiv |= DPIO_ENABLE_CALIBRATION;
	vlv_dpio_write(dev_priv, pipe, VLV_PLL_DW3(pipe), mdiv);

	/* Set HBR and RBR LPF coefficients */
	if (crtc->config.port_clock == 162000 ||
	    intel_pipe_has_type(&crtc->base, INTEL_OUTPUT_ANALOG) ||
	    intel_pipe_has_type(&crtc->base, INTEL_OUTPUT_HDMI))
		vlv_dpio_write(dev_priv, pipe, VLV_PLL_DW10(pipe),
				 0x009f0003);
	else
		vlv_dpio_write(dev_priv, pipe, VLV_PLL_DW10(pipe),
				 0x00d0000f);

	if (intel_pipe_has_type(&crtc->base, INTEL_OUTPUT_EDP) ||
	    intel_pipe_has_type(&crtc->base, INTEL_OUTPUT_DISPLAYPORT)) {
		/* Use SSC source */
		if (!pipe)
			vlv_dpio_write(dev_priv, pipe, VLV_PLL_DW5(pipe),
					 0x0df40000);
		else
			vlv_dpio_write(dev_priv, pipe, VLV_PLL_DW5(pipe),
					 0x0df70000);
	} else { /* HDMI or VGA */
		/* Use bend source */
		if (!pipe)
			vlv_dpio_write(dev_priv, pipe, VLV_PLL_DW5(pipe),
					 0x0df70000);
		else
			vlv_dpio_write(dev_priv, pipe, VLV_PLL_DW5(pipe),
					 0x0df40000);
	}

	coreclk = vlv_dpio_read(dev_priv, pipe, VLV_PLL_DW7(pipe));
	coreclk = (coreclk & 0x0000ff00) | 0x01c00000;
	if (intel_pipe_has_type(&crtc->base, INTEL_OUTPUT_DISPLAYPORT) ||
	    intel_pipe_has_type(&crtc->base, INTEL_OUTPUT_EDP))
		coreclk |= 0x01000000;
	vlv_dpio_write(dev_priv, pipe, VLV_PLL_DW7(pipe), coreclk);

	vlv_dpio_write(dev_priv, pipe, VLV_PLL_DW11(pipe), 0x87871000);

	/*
	 * Enable DPIO clock input. We should never disable the reference
	 * clock for pipe B, since VGA hotplug / manual detection depends
	 * on it.
	 */
	dpll = DPLL_EXT_BUFFER_ENABLE_VLV | DPLL_REFA_CLK_ENABLE_VLV |
		DPLL_VGA_MODE_DIS | DPLL_INTEGRATED_CLOCK_VLV;
	/* We should never disable this, set it here for state tracking */
	if (pipe == PIPE_B)
		dpll |= DPLL_INTEGRATED_CRI_CLK_VLV;
	dpll |= DPLL_VCO_ENABLE;
	crtc->config.dpll_hw_state.dpll = dpll;

	dpll_md = (crtc->config.pixel_multiplier - 1)
		<< DPLL_MD_UDI_MULTIPLIER_SHIFT;
	crtc->config.dpll_hw_state.dpll_md = dpll_md;

	if (crtc->config.has_dp_encoder)
		intel_dp_set_m_n(crtc);

	mutex_unlock(&dev_priv->dpio_lock);
}

static void i9xx_update_pll(struct intel_crtc *crtc,
			    intel_clock_t *reduced_clock,
			    int num_connectors)
{
	struct drm_device *dev = crtc->base.dev;
	struct drm_i915_private *dev_priv = dev->dev_private;
	u32 dpll;
	bool is_sdvo;
	struct dpll *clock = &crtc->config.dpll;

	i9xx_update_pll_dividers(crtc, reduced_clock);

	is_sdvo = intel_pipe_has_type(&crtc->base, INTEL_OUTPUT_SDVO) ||
		intel_pipe_has_type(&crtc->base, INTEL_OUTPUT_HDMI);

	dpll = DPLL_VGA_MODE_DIS;

	if (intel_pipe_has_type(&crtc->base, INTEL_OUTPUT_LVDS))
		dpll |= DPLLB_MODE_LVDS;
	else
		dpll |= DPLLB_MODE_DAC_SERIAL;

	if (IS_I945G(dev) || IS_I945GM(dev) || IS_G33(dev)) {
		dpll |= (crtc->config.pixel_multiplier - 1)
			<< SDVO_MULTIPLIER_SHIFT_HIRES;
	}

	if (is_sdvo)
		dpll |= DPLL_SDVO_HIGH_SPEED;

	if (intel_pipe_has_type(&crtc->base, INTEL_OUTPUT_DISPLAYPORT))
		dpll |= DPLL_SDVO_HIGH_SPEED;

	/* compute bitmask from p1 value */
	if (IS_PINEVIEW(dev))
		dpll |= (1 << (clock->p1 - 1)) << DPLL_FPA01_P1_POST_DIV_SHIFT_PINEVIEW;
	else {
		dpll |= (1 << (clock->p1 - 1)) << DPLL_FPA01_P1_POST_DIV_SHIFT;
		if (IS_G4X(dev) && reduced_clock)
			dpll |= (1 << (reduced_clock->p1 - 1)) << DPLL_FPA1_P1_POST_DIV_SHIFT;
	}
	switch (clock->p2) {
	case 5:
		dpll |= DPLL_DAC_SERIAL_P2_CLOCK_DIV_5;
		break;
	case 7:
		dpll |= DPLLB_LVDS_P2_CLOCK_DIV_7;
		break;
	case 10:
		dpll |= DPLL_DAC_SERIAL_P2_CLOCK_DIV_10;
		break;
	case 14:
		dpll |= DPLLB_LVDS_P2_CLOCK_DIV_14;
		break;
	}
	if (INTEL_INFO(dev)->gen >= 4)
		dpll |= (6 << PLL_LOAD_PULSE_PHASE_SHIFT);

	if (crtc->config.sdvo_tv_clock)
		dpll |= PLL_REF_INPUT_TVCLKINBC;
	else if (intel_pipe_has_type(&crtc->base, INTEL_OUTPUT_LVDS) &&
		 intel_panel_use_ssc(dev_priv) && num_connectors < 2)
		dpll |= PLLB_REF_INPUT_SPREADSPECTRUMIN;
	else
		dpll |= PLL_REF_INPUT_DREFCLK;

	dpll |= DPLL_VCO_ENABLE;
	crtc->config.dpll_hw_state.dpll = dpll;

	if (INTEL_INFO(dev)->gen >= 4) {
		u32 dpll_md = (crtc->config.pixel_multiplier - 1)
			<< DPLL_MD_UDI_MULTIPLIER_SHIFT;
		crtc->config.dpll_hw_state.dpll_md = dpll_md;
	}

	if (crtc->config.has_dp_encoder)
		intel_dp_set_m_n(crtc);
}

static void i8xx_update_pll(struct intel_crtc *crtc,
			    intel_clock_t *reduced_clock,
			    int num_connectors)
{
	struct drm_device *dev = crtc->base.dev;
	struct drm_i915_private *dev_priv = dev->dev_private;
	u32 dpll;
	struct dpll *clock = &crtc->config.dpll;

	i9xx_update_pll_dividers(crtc, reduced_clock);

	dpll = DPLL_VGA_MODE_DIS;

	if (intel_pipe_has_type(&crtc->base, INTEL_OUTPUT_LVDS)) {
		dpll |= (1 << (clock->p1 - 1)) << DPLL_FPA01_P1_POST_DIV_SHIFT;
	} else {
		if (clock->p1 == 2)
			dpll |= PLL_P1_DIVIDE_BY_TWO;
		else
			dpll |= (clock->p1 - 2) << DPLL_FPA01_P1_POST_DIV_SHIFT;
		if (clock->p2 == 4)
			dpll |= PLL_P2_DIVIDE_BY_4;
	}

	if (intel_pipe_has_type(&crtc->base, INTEL_OUTPUT_DVO))
		dpll |= DPLL_DVO_2X_MODE;

	if (intel_pipe_has_type(&crtc->base, INTEL_OUTPUT_LVDS) &&
		 intel_panel_use_ssc(dev_priv) && num_connectors < 2)
		dpll |= PLLB_REF_INPUT_SPREADSPECTRUMIN;
	else
		dpll |= PLL_REF_INPUT_DREFCLK;

	dpll |= DPLL_VCO_ENABLE;
	crtc->config.dpll_hw_state.dpll = dpll;
}

static void intel_set_pipe_timings(struct intel_crtc *intel_crtc)
{
	struct drm_device *dev = intel_crtc->base.dev;
	struct drm_i915_private *dev_priv = dev->dev_private;
	enum pipe pipe = intel_crtc->pipe;
	enum transcoder cpu_transcoder = intel_crtc->config.cpu_transcoder;
	struct drm_display_mode *adjusted_mode =
		&intel_crtc->config.adjusted_mode;
	uint32_t crtc_vtotal, crtc_vblank_end;
	int vsyncshift = 0;

	/* We need to be careful not to changed the adjusted mode, for otherwise
	 * the hw state checker will get angry at the mismatch. */
	crtc_vtotal = adjusted_mode->crtc_vtotal;
	crtc_vblank_end = adjusted_mode->crtc_vblank_end;

	if (adjusted_mode->flags & DRM_MODE_FLAG_INTERLACE) {
		/* the chip adds 2 halflines automatically */
		crtc_vtotal -= 1;
		crtc_vblank_end -= 1;

		if (intel_pipe_has_type(&intel_crtc->base, INTEL_OUTPUT_SDVO))
			vsyncshift = (adjusted_mode->crtc_htotal - 1) / 2;
		else
			vsyncshift = adjusted_mode->crtc_hsync_start -
				adjusted_mode->crtc_htotal / 2;
		if (vsyncshift < 0)
			vsyncshift += adjusted_mode->crtc_htotal;
	}

	if (INTEL_INFO(dev)->gen > 3)
		I915_WRITE(VSYNCSHIFT(cpu_transcoder), vsyncshift);

	I915_WRITE(HTOTAL(cpu_transcoder),
		   (adjusted_mode->crtc_hdisplay - 1) |
		   ((adjusted_mode->crtc_htotal - 1) << 16));
	I915_WRITE(HBLANK(cpu_transcoder),
		   (adjusted_mode->crtc_hblank_start - 1) |
		   ((adjusted_mode->crtc_hblank_end - 1) << 16));
	I915_WRITE(HSYNC(cpu_transcoder),
		   (adjusted_mode->crtc_hsync_start - 1) |
		   ((adjusted_mode->crtc_hsync_end - 1) << 16));

	I915_WRITE(VTOTAL(cpu_transcoder),
		   (adjusted_mode->crtc_vdisplay - 1) |
		   ((crtc_vtotal - 1) << 16));
	I915_WRITE(VBLANK(cpu_transcoder),
		   (adjusted_mode->crtc_vblank_start - 1) |
		   ((crtc_vblank_end - 1) << 16));
	I915_WRITE(VSYNC(cpu_transcoder),
		   (adjusted_mode->crtc_vsync_start - 1) |
		   ((adjusted_mode->crtc_vsync_end - 1) << 16));

	/* Workaround: when the EDP input selection is B, the VTOTAL_B must be
	 * programmed with the VTOTAL_EDP value. Same for VTOTAL_C. This is
	 * documented on the DDI_FUNC_CTL register description, EDP Input Select
	 * bits. */
	if (IS_HASWELL(dev) && cpu_transcoder == TRANSCODER_EDP &&
	    (pipe == PIPE_B || pipe == PIPE_C))
		I915_WRITE(VTOTAL(pipe), I915_READ(VTOTAL(cpu_transcoder)));

	/* pipesrc controls the size that is scaled from, which should
	 * always be the user's requested size.
	 */
	I915_WRITE(PIPESRC(pipe),
		   ((intel_crtc->config.pipe_src_w - 1) << 16) |
		   (intel_crtc->config.pipe_src_h - 1));
}

static void intel_get_pipe_timings(struct intel_crtc *crtc,
				   struct intel_crtc_config *pipe_config)
{
	struct drm_device *dev = crtc->base.dev;
	struct drm_i915_private *dev_priv = dev->dev_private;
	enum transcoder cpu_transcoder = pipe_config->cpu_transcoder;
	uint32_t tmp;

	tmp = I915_READ(HTOTAL(cpu_transcoder));
	pipe_config->adjusted_mode.crtc_hdisplay = (tmp & 0xffff) + 1;
	pipe_config->adjusted_mode.crtc_htotal = ((tmp >> 16) & 0xffff) + 1;
	tmp = I915_READ(HBLANK(cpu_transcoder));
	pipe_config->adjusted_mode.crtc_hblank_start = (tmp & 0xffff) + 1;
	pipe_config->adjusted_mode.crtc_hblank_end = ((tmp >> 16) & 0xffff) + 1;
	tmp = I915_READ(HSYNC(cpu_transcoder));
	pipe_config->adjusted_mode.crtc_hsync_start = (tmp & 0xffff) + 1;
	pipe_config->adjusted_mode.crtc_hsync_end = ((tmp >> 16) & 0xffff) + 1;

	tmp = I915_READ(VTOTAL(cpu_transcoder));
	pipe_config->adjusted_mode.crtc_vdisplay = (tmp & 0xffff) + 1;
	pipe_config->adjusted_mode.crtc_vtotal = ((tmp >> 16) & 0xffff) + 1;
	tmp = I915_READ(VBLANK(cpu_transcoder));
	pipe_config->adjusted_mode.crtc_vblank_start = (tmp & 0xffff) + 1;
	pipe_config->adjusted_mode.crtc_vblank_end = ((tmp >> 16) & 0xffff) + 1;
	tmp = I915_READ(VSYNC(cpu_transcoder));
	pipe_config->adjusted_mode.crtc_vsync_start = (tmp & 0xffff) + 1;
	pipe_config->adjusted_mode.crtc_vsync_end = ((tmp >> 16) & 0xffff) + 1;

	if (I915_READ(PIPECONF(cpu_transcoder)) & PIPECONF_INTERLACE_MASK) {
		pipe_config->adjusted_mode.flags |= DRM_MODE_FLAG_INTERLACE;
		pipe_config->adjusted_mode.crtc_vtotal += 1;
		pipe_config->adjusted_mode.crtc_vblank_end += 1;
	}

	tmp = I915_READ(PIPESRC(crtc->pipe));
	pipe_config->pipe_src_h = (tmp & 0xffff) + 1;
	pipe_config->pipe_src_w = ((tmp >> 16) & 0xffff) + 1;

	pipe_config->requested_mode.vdisplay = pipe_config->pipe_src_h;
	pipe_config->requested_mode.hdisplay = pipe_config->pipe_src_w;
}

void intel_mode_from_pipe_config(struct drm_display_mode *mode,
				 struct intel_crtc_config *pipe_config)
{
	mode->hdisplay = pipe_config->adjusted_mode.crtc_hdisplay;
	mode->htotal = pipe_config->adjusted_mode.crtc_htotal;
	mode->hsync_start = pipe_config->adjusted_mode.crtc_hsync_start;
	mode->hsync_end = pipe_config->adjusted_mode.crtc_hsync_end;

	mode->vdisplay = pipe_config->adjusted_mode.crtc_vdisplay;
	mode->vtotal = pipe_config->adjusted_mode.crtc_vtotal;
	mode->vsync_start = pipe_config->adjusted_mode.crtc_vsync_start;
	mode->vsync_end = pipe_config->adjusted_mode.crtc_vsync_end;

	mode->flags = pipe_config->adjusted_mode.flags;

	mode->clock = pipe_config->adjusted_mode.crtc_clock;
	mode->flags |= pipe_config->adjusted_mode.flags;
}

static void i9xx_set_pipeconf(struct intel_crtc *intel_crtc)
{
	struct drm_device *dev = intel_crtc->base.dev;
	struct drm_i915_private *dev_priv = dev->dev_private;
	uint32_t pipeconf;

	pipeconf = 0;

	if (dev_priv->quirks & QUIRK_PIPEA_FORCE &&
	    I915_READ(PIPECONF(intel_crtc->pipe)) & PIPECONF_ENABLE)
		pipeconf |= PIPECONF_ENABLE;

	if (intel_crtc->config.double_wide)
		pipeconf |= PIPECONF_DOUBLE_WIDE;

	/* only g4x and later have fancy bpc/dither controls */
	if (IS_G4X(dev) || IS_VALLEYVIEW(dev)) {
		/* Bspec claims that we can't use dithering for 30bpp pipes. */
		if (intel_crtc->config.dither && intel_crtc->config.pipe_bpp != 30)
			pipeconf |= PIPECONF_DITHER_EN |
				    PIPECONF_DITHER_TYPE_SP;

		switch (intel_crtc->config.pipe_bpp) {
		case 18:
			pipeconf |= PIPECONF_6BPC;
			break;
		case 24:
			pipeconf |= PIPECONF_8BPC;
			break;
		case 30:
			pipeconf |= PIPECONF_10BPC;
			break;
		default:
			/* Case prevented by intel_choose_pipe_bpp_dither. */
			BUG();
		}
	}

	if (HAS_PIPE_CXSR(dev)) {
		if (intel_crtc->lowfreq_avail) {
			DRM_DEBUG_KMS("enabling CxSR downclocking\n");
			pipeconf |= PIPECONF_CXSR_DOWNCLOCK;
		} else {
			DRM_DEBUG_KMS("disabling CxSR downclocking\n");
		}
	}

	if (intel_crtc->config.adjusted_mode.flags & DRM_MODE_FLAG_INTERLACE) {
		if (INTEL_INFO(dev)->gen < 4 ||
		    intel_pipe_has_type(&intel_crtc->base, INTEL_OUTPUT_SDVO))
			pipeconf |= PIPECONF_INTERLACE_W_FIELD_INDICATION;
		else
			pipeconf |= PIPECONF_INTERLACE_W_SYNC_SHIFT;
	} else
		pipeconf |= PIPECONF_PROGRESSIVE;

	if (IS_VALLEYVIEW(dev) && intel_crtc->config.limited_color_range)
		pipeconf |= PIPECONF_COLOR_RANGE_SELECT;

	I915_WRITE(PIPECONF(intel_crtc->pipe), pipeconf);
	POSTING_READ(PIPECONF(intel_crtc->pipe));
}

static int i9xx_crtc_mode_set(struct drm_crtc *crtc,
			      int x, int y,
			      struct drm_framebuffer *fb)
{
	struct drm_device *dev = crtc->dev;
	struct drm_i915_private *dev_priv = dev->dev_private;
	struct intel_crtc *intel_crtc = to_intel_crtc(crtc);
	int pipe = intel_crtc->pipe;
	int plane = intel_crtc->plane;
	int refclk, num_connectors = 0;
	intel_clock_t clock, reduced_clock;
	u32 dspcntr;
	bool ok, has_reduced_clock = false;
	bool is_lvds = false, is_dsi = false;
	struct intel_encoder *encoder;
	const intel_limit_t *limit;
	int ret;

	for_each_encoder_on_crtc(dev, crtc, encoder) {
		switch (encoder->type) {
		case INTEL_OUTPUT_LVDS:
			is_lvds = true;
			break;
		case INTEL_OUTPUT_DSI:
			is_dsi = true;
			break;
		}

		num_connectors++;
	}

	if (is_dsi)
		goto skip_dpll;

	if (!intel_crtc->config.clock_set) {
		refclk = i9xx_get_refclk(crtc, num_connectors);

		/*
		 * Returns a set of divisors for the desired target clock with
		 * the given refclk, or FALSE.  The returned values represent
		 * the clock equation: reflck * (5 * (m1 + 2) + (m2 + 2)) / (n +
		 * 2) / p1 / p2.
		 */
		limit = intel_limit(crtc, refclk);
		ok = dev_priv->display.find_dpll(limit, crtc,
						 intel_crtc->config.port_clock,
						 refclk, NULL, &clock);
		if (!ok) {
			DRM_ERROR("Couldn't find PLL settings for mode!\n");
			return -EINVAL;
		}

		if (is_lvds && dev_priv->lvds_downclock_avail) {
			/*
			 * Ensure we match the reduced clock's P to the target
			 * clock.  If the clocks don't match, we can't switch
			 * the display clock by using the FP0/FP1. In such case
			 * we will disable the LVDS downclock feature.
			 */
			has_reduced_clock =
				dev_priv->display.find_dpll(limit, crtc,
							    dev_priv->lvds_downclock,
							    refclk, &clock,
							    &reduced_clock);
		}
		/* Compat-code for transition, will disappear. */
		intel_crtc->config.dpll.n = clock.n;
		intel_crtc->config.dpll.m1 = clock.m1;
		intel_crtc->config.dpll.m2 = clock.m2;
		intel_crtc->config.dpll.p1 = clock.p1;
		intel_crtc->config.dpll.p2 = clock.p2;
	}

	if (IS_GEN2(dev)) {
		i8xx_update_pll(intel_crtc,
				has_reduced_clock ? &reduced_clock : NULL,
				num_connectors);
	} else if (IS_VALLEYVIEW(dev)) {
		vlv_update_pll(intel_crtc);
	} else {
		i9xx_update_pll(intel_crtc,
				has_reduced_clock ? &reduced_clock : NULL,
                                num_connectors);
	}

skip_dpll:
	/* Set up the display plane register */
	dspcntr = DISPPLANE_GAMMA_ENABLE;

	if (!IS_VALLEYVIEW(dev)) {
		if (pipe == 0)
			dspcntr &= ~DISPPLANE_SEL_PIPE_MASK;
		else
			dspcntr |= DISPPLANE_SEL_PIPE_B;
	}

	intel_set_pipe_timings(intel_crtc);

	/* pipesrc and dspsize control the size that is scaled from,
	 * which should always be the user's requested size.
	 */
	I915_WRITE(DSPSIZE(plane),
		   ((intel_crtc->config.pipe_src_h - 1) << 16) |
		   (intel_crtc->config.pipe_src_w - 1));
	I915_WRITE(DSPPOS(plane), 0);

	i9xx_set_pipeconf(intel_crtc);

	I915_WRITE(DSPCNTR(plane), dspcntr);
	POSTING_READ(DSPCNTR(plane));

	ret = intel_pipe_set_base(crtc, x, y, fb);

	return ret;
}

static void i9xx_get_pfit_config(struct intel_crtc *crtc,
				 struct intel_crtc_config *pipe_config)
{
	struct drm_device *dev = crtc->base.dev;
	struct drm_i915_private *dev_priv = dev->dev_private;
	uint32_t tmp;

	if (INTEL_INFO(dev)->gen <= 3 && (IS_I830(dev) || !IS_MOBILE(dev)))
		return;

	tmp = I915_READ(PFIT_CONTROL);
	if (!(tmp & PFIT_ENABLE))
		return;

	/* Check whether the pfit is attached to our pipe. */
	if (INTEL_INFO(dev)->gen < 4) {
		if (crtc->pipe != PIPE_B)
			return;
	} else {
		if ((tmp & PFIT_PIPE_MASK) != (crtc->pipe << PFIT_PIPE_SHIFT))
			return;
	}

	pipe_config->gmch_pfit.control = tmp;
	pipe_config->gmch_pfit.pgm_ratios = I915_READ(PFIT_PGM_RATIOS);
	if (INTEL_INFO(dev)->gen < 5)
		pipe_config->gmch_pfit.lvds_border_bits =
			I915_READ(LVDS) & LVDS_BORDER_ENABLE;
}

static void vlv_crtc_clock_get(struct intel_crtc *crtc,
			       struct intel_crtc_config *pipe_config)
{
	struct drm_device *dev = crtc->base.dev;
	struct drm_i915_private *dev_priv = dev->dev_private;
	int pipe = pipe_config->cpu_transcoder;
	intel_clock_t clock;
	u32 mdiv;
	int refclk = 100000;

	mutex_lock(&dev_priv->dpio_lock);
	mdiv = vlv_dpio_read(dev_priv, pipe, VLV_PLL_DW3(pipe));
	mutex_unlock(&dev_priv->dpio_lock);

	clock.m1 = (mdiv >> DPIO_M1DIV_SHIFT) & 7;
	clock.m2 = mdiv & DPIO_M2DIV_MASK;
	clock.n = (mdiv >> DPIO_N_SHIFT) & 0xf;
	clock.p1 = (mdiv >> DPIO_P1_SHIFT) & 7;
	clock.p2 = (mdiv >> DPIO_P2_SHIFT) & 0x1f;

	vlv_clock(refclk, &clock);

	/* clock.dot is the fast clock */
	pipe_config->port_clock = clock.dot / 5;
}

static void i9xx_get_plane_config(struct intel_crtc *crtc,
				  struct intel_plane_config *plane_config)
{
	struct drm_device *dev = crtc->base.dev;
	struct drm_i915_private *dev_priv = dev->dev_private;
	u32 val, base, offset;
	int pipe = crtc->pipe, plane = crtc->plane;
	int fourcc, pixel_format;
	int aligned_height;

	crtc->base.primary->fb = kzalloc(sizeof(struct intel_framebuffer), GFP_KERNEL);
	if (!crtc->base.primary->fb) {
		DRM_DEBUG_KMS("failed to alloc fb\n");
		return;
	}

	val = I915_READ(DSPCNTR(plane));

	if (INTEL_INFO(dev)->gen >= 4)
		if (val & DISPPLANE_TILED)
			plane_config->tiled = true;

	pixel_format = val & DISPPLANE_PIXFORMAT_MASK;
	fourcc = intel_format_to_fourcc(pixel_format);
	crtc->base.primary->fb->pixel_format = fourcc;
	crtc->base.primary->fb->bits_per_pixel =
		drm_format_plane_cpp(fourcc, 0) * 8;

	if (INTEL_INFO(dev)->gen >= 4) {
		if (plane_config->tiled)
			offset = I915_READ(DSPTILEOFF(plane));
		else
			offset = I915_READ(DSPLINOFF(plane));
		base = I915_READ(DSPSURF(plane)) & 0xfffff000;
	} else {
		base = I915_READ(DSPADDR(plane));
	}
	plane_config->base = base;

	val = I915_READ(PIPESRC(pipe));
	crtc->base.primary->fb->width = ((val >> 16) & 0xfff) + 1;
	crtc->base.primary->fb->height = ((val >> 0) & 0xfff) + 1;

	val = I915_READ(DSPSTRIDE(pipe));
	crtc->base.primary->fb->pitches[0] = val & 0xffffff80;

	aligned_height = intel_align_height(dev, crtc->base.primary->fb->height,
					    plane_config->tiled);

	plane_config->size = ALIGN(crtc->base.primary->fb->pitches[0] *
				   aligned_height, PAGE_SIZE);

	DRM_DEBUG_KMS("pipe/plane %d/%d with fb: size=%dx%d@%d, offset=%x, pitch %d, size 0x%x\n",
		      pipe, plane, crtc->base.primary->fb->width,
		      crtc->base.primary->fb->height,
		      crtc->base.primary->fb->bits_per_pixel, base,
		      crtc->base.primary->fb->pitches[0],
		      plane_config->size);

}

static bool i9xx_get_pipe_config(struct intel_crtc *crtc,
				 struct intel_crtc_config *pipe_config)
{
	struct drm_device *dev = crtc->base.dev;
	struct drm_i915_private *dev_priv = dev->dev_private;
	uint32_t tmp;

	if (!intel_display_power_enabled(dev_priv,
					 POWER_DOMAIN_PIPE(crtc->pipe)))
		return false;

	pipe_config->cpu_transcoder = (enum transcoder) crtc->pipe;
	pipe_config->shared_dpll = DPLL_ID_PRIVATE;

	tmp = I915_READ(PIPECONF(crtc->pipe));
	if (!(tmp & PIPECONF_ENABLE))
		return false;

	if (IS_G4X(dev) || IS_VALLEYVIEW(dev)) {
		switch (tmp & PIPECONF_BPC_MASK) {
		case PIPECONF_6BPC:
			pipe_config->pipe_bpp = 18;
			break;
		case PIPECONF_8BPC:
			pipe_config->pipe_bpp = 24;
			break;
		case PIPECONF_10BPC:
			pipe_config->pipe_bpp = 30;
			break;
		default:
			break;
		}
	}

	if (INTEL_INFO(dev)->gen < 4)
		pipe_config->double_wide = tmp & PIPECONF_DOUBLE_WIDE;

	intel_get_pipe_timings(crtc, pipe_config);

	i9xx_get_pfit_config(crtc, pipe_config);

	if (INTEL_INFO(dev)->gen >= 4) {
		tmp = I915_READ(DPLL_MD(crtc->pipe));
		pipe_config->pixel_multiplier =
			((tmp & DPLL_MD_UDI_MULTIPLIER_MASK)
			 >> DPLL_MD_UDI_MULTIPLIER_SHIFT) + 1;
		pipe_config->dpll_hw_state.dpll_md = tmp;
	} else if (IS_I945G(dev) || IS_I945GM(dev) || IS_G33(dev)) {
		tmp = I915_READ(DPLL(crtc->pipe));
		pipe_config->pixel_multiplier =
			((tmp & SDVO_MULTIPLIER_MASK)
			 >> SDVO_MULTIPLIER_SHIFT_HIRES) + 1;
	} else {
		/* Note that on i915G/GM the pixel multiplier is in the sdvo
		 * port and will be fixed up in the encoder->get_config
		 * function. */
		pipe_config->pixel_multiplier = 1;
	}
	pipe_config->dpll_hw_state.dpll = I915_READ(DPLL(crtc->pipe));
	if (!IS_VALLEYVIEW(dev)) {
		pipe_config->dpll_hw_state.fp0 = I915_READ(FP0(crtc->pipe));
		pipe_config->dpll_hw_state.fp1 = I915_READ(FP1(crtc->pipe));
	} else {
		/* Mask out read-only status bits. */
		pipe_config->dpll_hw_state.dpll &= ~(DPLL_LOCK_VLV |
						     DPLL_PORTC_READY_MASK |
						     DPLL_PORTB_READY_MASK);
	}

	if (IS_VALLEYVIEW(dev))
		vlv_crtc_clock_get(crtc, pipe_config);
	else
		i9xx_crtc_clock_get(crtc, pipe_config);

	return true;
}

static void ironlake_init_pch_refclk(struct drm_device *dev)
{
	struct drm_i915_private *dev_priv = dev->dev_private;
	struct drm_mode_config *mode_config = &dev->mode_config;
	struct intel_encoder *encoder;
	u32 val, final;
	bool has_lvds = false;
	bool has_cpu_edp = false;
	bool has_panel = false;
	bool has_ck505 = false;
	bool can_ssc = false;

	/* We need to take the global config into account */
	list_for_each_entry(encoder, &mode_config->encoder_list,
			    base.head) {
		switch (encoder->type) {
		case INTEL_OUTPUT_LVDS:
			has_panel = true;
			has_lvds = true;
			break;
		case INTEL_OUTPUT_EDP:
			has_panel = true;
			if (enc_to_dig_port(&encoder->base)->port == PORT_A)
				has_cpu_edp = true;
			break;
		}
	}

	if (HAS_PCH_IBX(dev)) {
		has_ck505 = dev_priv->vbt.display_clock_mode;
		can_ssc = has_ck505;
	} else {
		has_ck505 = false;
		can_ssc = true;
	}

	DRM_DEBUG_KMS("has_panel %d has_lvds %d has_ck505 %d\n",
		      has_panel, has_lvds, has_ck505);

	/* Ironlake: try to setup display ref clock before DPLL
	 * enabling. This is only under driver's control after
	 * PCH B stepping, previous chipset stepping should be
	 * ignoring this setting.
	 */
	val = I915_READ(PCH_DREF_CONTROL);

	/* As we must carefully and slowly disable/enable each source in turn,
	 * compute the final state we want first and check if we need to
	 * make any changes at all.
	 */
	final = val;
	final &= ~DREF_NONSPREAD_SOURCE_MASK;
	if (has_ck505)
		final |= DREF_NONSPREAD_CK505_ENABLE;
	else
		final |= DREF_NONSPREAD_SOURCE_ENABLE;

	final &= ~DREF_SSC_SOURCE_MASK;
	final &= ~DREF_CPU_SOURCE_OUTPUT_MASK;
	final &= ~DREF_SSC1_ENABLE;

	if (has_panel) {
		final |= DREF_SSC_SOURCE_ENABLE;

		if (intel_panel_use_ssc(dev_priv) && can_ssc)
			final |= DREF_SSC1_ENABLE;

		if (has_cpu_edp) {
			if (intel_panel_use_ssc(dev_priv) && can_ssc)
				final |= DREF_CPU_SOURCE_OUTPUT_DOWNSPREAD;
			else
				final |= DREF_CPU_SOURCE_OUTPUT_NONSPREAD;
		} else
			final |= DREF_CPU_SOURCE_OUTPUT_DISABLE;
	} else {
		final |= DREF_SSC_SOURCE_DISABLE;
		final |= DREF_CPU_SOURCE_OUTPUT_DISABLE;
	}

	if (final == val)
		return;

	/* Always enable nonspread source */
	val &= ~DREF_NONSPREAD_SOURCE_MASK;

	if (has_ck505)
		val |= DREF_NONSPREAD_CK505_ENABLE;
	else
		val |= DREF_NONSPREAD_SOURCE_ENABLE;

	if (has_panel) {
		val &= ~DREF_SSC_SOURCE_MASK;
		val |= DREF_SSC_SOURCE_ENABLE;

		/* SSC must be turned on before enabling the CPU output  */
		if (intel_panel_use_ssc(dev_priv) && can_ssc) {
			DRM_DEBUG_KMS("Using SSC on panel\n");
			val |= DREF_SSC1_ENABLE;
		} else
			val &= ~DREF_SSC1_ENABLE;

		/* Get SSC going before enabling the outputs */
		I915_WRITE(PCH_DREF_CONTROL, val);
		POSTING_READ(PCH_DREF_CONTROL);
		udelay(200);

		val &= ~DREF_CPU_SOURCE_OUTPUT_MASK;

		/* Enable CPU source on CPU attached eDP */
		if (has_cpu_edp) {
			if (intel_panel_use_ssc(dev_priv) && can_ssc) {
				DRM_DEBUG_KMS("Using SSC on eDP\n");
				val |= DREF_CPU_SOURCE_OUTPUT_DOWNSPREAD;
			}
			else
				val |= DREF_CPU_SOURCE_OUTPUT_NONSPREAD;
		} else
			val |= DREF_CPU_SOURCE_OUTPUT_DISABLE;

		I915_WRITE(PCH_DREF_CONTROL, val);
		POSTING_READ(PCH_DREF_CONTROL);
		udelay(200);
	} else {
		DRM_DEBUG_KMS("Disabling SSC entirely\n");

		val &= ~DREF_CPU_SOURCE_OUTPUT_MASK;

		/* Turn off CPU output */
		val |= DREF_CPU_SOURCE_OUTPUT_DISABLE;

		I915_WRITE(PCH_DREF_CONTROL, val);
		POSTING_READ(PCH_DREF_CONTROL);
		udelay(200);

		/* Turn off the SSC source */
		val &= ~DREF_SSC_SOURCE_MASK;
		val |= DREF_SSC_SOURCE_DISABLE;

		/* Turn off SSC1 */
		val &= ~DREF_SSC1_ENABLE;

		I915_WRITE(PCH_DREF_CONTROL, val);
		POSTING_READ(PCH_DREF_CONTROL);
		udelay(200);
	}

	BUG_ON(val != final);
}

static void lpt_reset_fdi_mphy(struct drm_i915_private *dev_priv)
{
	uint32_t tmp;

	tmp = I915_READ(SOUTH_CHICKEN2);
	tmp |= FDI_MPHY_IOSFSB_RESET_CTL;
	I915_WRITE(SOUTH_CHICKEN2, tmp);

	if (wait_for_atomic_us(I915_READ(SOUTH_CHICKEN2) &
			       FDI_MPHY_IOSFSB_RESET_STATUS, 100))
		DRM_ERROR("FDI mPHY reset assert timeout\n");

	tmp = I915_READ(SOUTH_CHICKEN2);
	tmp &= ~FDI_MPHY_IOSFSB_RESET_CTL;
	I915_WRITE(SOUTH_CHICKEN2, tmp);

	if (wait_for_atomic_us((I915_READ(SOUTH_CHICKEN2) &
				FDI_MPHY_IOSFSB_RESET_STATUS) == 0, 100))
		DRM_ERROR("FDI mPHY reset de-assert timeout\n");
}

/* WaMPhyProgramming:hsw */
static void lpt_program_fdi_mphy(struct drm_i915_private *dev_priv)
{
	uint32_t tmp;

	tmp = intel_sbi_read(dev_priv, 0x8008, SBI_MPHY);
	tmp &= ~(0xFF << 24);
	tmp |= (0x12 << 24);
	intel_sbi_write(dev_priv, 0x8008, tmp, SBI_MPHY);

	tmp = intel_sbi_read(dev_priv, 0x2008, SBI_MPHY);
	tmp |= (1 << 11);
	intel_sbi_write(dev_priv, 0x2008, tmp, SBI_MPHY);

	tmp = intel_sbi_read(dev_priv, 0x2108, SBI_MPHY);
	tmp |= (1 << 11);
	intel_sbi_write(dev_priv, 0x2108, tmp, SBI_MPHY);

	tmp = intel_sbi_read(dev_priv, 0x206C, SBI_MPHY);
	tmp |= (1 << 24) | (1 << 21) | (1 << 18);
	intel_sbi_write(dev_priv, 0x206C, tmp, SBI_MPHY);

	tmp = intel_sbi_read(dev_priv, 0x216C, SBI_MPHY);
	tmp |= (1 << 24) | (1 << 21) | (1 << 18);
	intel_sbi_write(dev_priv, 0x216C, tmp, SBI_MPHY);

	tmp = intel_sbi_read(dev_priv, 0x2080, SBI_MPHY);
	tmp &= ~(7 << 13);
	tmp |= (5 << 13);
	intel_sbi_write(dev_priv, 0x2080, tmp, SBI_MPHY);

	tmp = intel_sbi_read(dev_priv, 0x2180, SBI_MPHY);
	tmp &= ~(7 << 13);
	tmp |= (5 << 13);
	intel_sbi_write(dev_priv, 0x2180, tmp, SBI_MPHY);

	tmp = intel_sbi_read(dev_priv, 0x208C, SBI_MPHY);
	tmp &= ~0xFF;
	tmp |= 0x1C;
	intel_sbi_write(dev_priv, 0x208C, tmp, SBI_MPHY);

	tmp = intel_sbi_read(dev_priv, 0x218C, SBI_MPHY);
	tmp &= ~0xFF;
	tmp |= 0x1C;
	intel_sbi_write(dev_priv, 0x218C, tmp, SBI_MPHY);

	tmp = intel_sbi_read(dev_priv, 0x2098, SBI_MPHY);
	tmp &= ~(0xFF << 16);
	tmp |= (0x1C << 16);
	intel_sbi_write(dev_priv, 0x2098, tmp, SBI_MPHY);

	tmp = intel_sbi_read(dev_priv, 0x2198, SBI_MPHY);
	tmp &= ~(0xFF << 16);
	tmp |= (0x1C << 16);
	intel_sbi_write(dev_priv, 0x2198, tmp, SBI_MPHY);

	tmp = intel_sbi_read(dev_priv, 0x20C4, SBI_MPHY);
	tmp |= (1 << 27);
	intel_sbi_write(dev_priv, 0x20C4, tmp, SBI_MPHY);

	tmp = intel_sbi_read(dev_priv, 0x21C4, SBI_MPHY);
	tmp |= (1 << 27);
	intel_sbi_write(dev_priv, 0x21C4, tmp, SBI_MPHY);

	tmp = intel_sbi_read(dev_priv, 0x20EC, SBI_MPHY);
	tmp &= ~(0xF << 28);
	tmp |= (4 << 28);
	intel_sbi_write(dev_priv, 0x20EC, tmp, SBI_MPHY);

	tmp = intel_sbi_read(dev_priv, 0x21EC, SBI_MPHY);
	tmp &= ~(0xF << 28);
	tmp |= (4 << 28);
	intel_sbi_write(dev_priv, 0x21EC, tmp, SBI_MPHY);
}

/* Implements 3 different sequences from BSpec chapter "Display iCLK
 * Programming" based on the parameters passed:
 * - Sequence to enable CLKOUT_DP
 * - Sequence to enable CLKOUT_DP without spread
 * - Sequence to enable CLKOUT_DP for FDI usage and configure PCH FDI I/O
 */
static void lpt_enable_clkout_dp(struct drm_device *dev, bool with_spread,
				 bool with_fdi)
{
	struct drm_i915_private *dev_priv = dev->dev_private;
	uint32_t reg, tmp;

	if (WARN(with_fdi && !with_spread, "FDI requires downspread\n"))
		with_spread = true;
	if (WARN(dev_priv->pch_id == INTEL_PCH_LPT_LP_DEVICE_ID_TYPE &&
		 with_fdi, "LP PCH doesn't have FDI\n"))
		with_fdi = false;

	mutex_lock(&dev_priv->dpio_lock);

	tmp = intel_sbi_read(dev_priv, SBI_SSCCTL, SBI_ICLK);
	tmp &= ~SBI_SSCCTL_DISABLE;
	tmp |= SBI_SSCCTL_PATHALT;
	intel_sbi_write(dev_priv, SBI_SSCCTL, tmp, SBI_ICLK);

	udelay(24);

	if (with_spread) {
		tmp = intel_sbi_read(dev_priv, SBI_SSCCTL, SBI_ICLK);
		tmp &= ~SBI_SSCCTL_PATHALT;
		intel_sbi_write(dev_priv, SBI_SSCCTL, tmp, SBI_ICLK);

		if (with_fdi) {
			lpt_reset_fdi_mphy(dev_priv);
			lpt_program_fdi_mphy(dev_priv);
		}
	}

	reg = (dev_priv->pch_id == INTEL_PCH_LPT_LP_DEVICE_ID_TYPE) ?
	       SBI_GEN0 : SBI_DBUFF0;
	tmp = intel_sbi_read(dev_priv, reg, SBI_ICLK);
	tmp |= SBI_GEN0_CFG_BUFFENABLE_DISABLE;
	intel_sbi_write(dev_priv, reg, tmp, SBI_ICLK);

	mutex_unlock(&dev_priv->dpio_lock);
}

/* Sequence to disable CLKOUT_DP */
static void lpt_disable_clkout_dp(struct drm_device *dev)
{
	struct drm_i915_private *dev_priv = dev->dev_private;
	uint32_t reg, tmp;

	mutex_lock(&dev_priv->dpio_lock);

	reg = (dev_priv->pch_id == INTEL_PCH_LPT_LP_DEVICE_ID_TYPE) ?
	       SBI_GEN0 : SBI_DBUFF0;
	tmp = intel_sbi_read(dev_priv, reg, SBI_ICLK);
	tmp &= ~SBI_GEN0_CFG_BUFFENABLE_DISABLE;
	intel_sbi_write(dev_priv, reg, tmp, SBI_ICLK);

	tmp = intel_sbi_read(dev_priv, SBI_SSCCTL, SBI_ICLK);
	if (!(tmp & SBI_SSCCTL_DISABLE)) {
		if (!(tmp & SBI_SSCCTL_PATHALT)) {
			tmp |= SBI_SSCCTL_PATHALT;
			intel_sbi_write(dev_priv, SBI_SSCCTL, tmp, SBI_ICLK);
			udelay(32);
		}
		tmp |= SBI_SSCCTL_DISABLE;
		intel_sbi_write(dev_priv, SBI_SSCCTL, tmp, SBI_ICLK);
	}

	mutex_unlock(&dev_priv->dpio_lock);
}

static void lpt_init_pch_refclk(struct drm_device *dev)
{
	struct drm_mode_config *mode_config = &dev->mode_config;
	struct intel_encoder *encoder;
	bool has_vga = false;

	list_for_each_entry(encoder, &mode_config->encoder_list, base.head) {
		switch (encoder->type) {
		case INTEL_OUTPUT_ANALOG:
			has_vga = true;
			break;
		}
	}

	if (has_vga)
		lpt_enable_clkout_dp(dev, true, true);
	else
		lpt_disable_clkout_dp(dev);
}

/*
 * Initialize reference clocks when the driver loads
 */
void intel_init_pch_refclk(struct drm_device *dev)
{
	if (HAS_PCH_IBX(dev) || HAS_PCH_CPT(dev))
		ironlake_init_pch_refclk(dev);
	else if (HAS_PCH_LPT(dev))
		lpt_init_pch_refclk(dev);
}

static int ironlake_get_refclk(struct drm_crtc *crtc)
{
	struct drm_device *dev = crtc->dev;
	struct drm_i915_private *dev_priv = dev->dev_private;
	struct intel_encoder *encoder;
	int num_connectors = 0;
	bool is_lvds = false;

	for_each_encoder_on_crtc(dev, crtc, encoder) {
		switch (encoder->type) {
		case INTEL_OUTPUT_LVDS:
			is_lvds = true;
			break;
		}
		num_connectors++;
	}

	if (is_lvds && intel_panel_use_ssc(dev_priv) && num_connectors < 2) {
		DRM_DEBUG_KMS("using SSC reference clock of %d kHz\n",
			      dev_priv->vbt.lvds_ssc_freq);
		return dev_priv->vbt.lvds_ssc_freq;
	}

	return 120000;
}

static void ironlake_set_pipeconf(struct drm_crtc *crtc)
{
	struct drm_i915_private *dev_priv = crtc->dev->dev_private;
	struct intel_crtc *intel_crtc = to_intel_crtc(crtc);
	int pipe = intel_crtc->pipe;
	uint32_t val;

	val = 0;

	switch (intel_crtc->config.pipe_bpp) {
	case 18:
		val |= PIPECONF_6BPC;
		break;
	case 24:
		val |= PIPECONF_8BPC;
		break;
	case 30:
		val |= PIPECONF_10BPC;
		break;
	case 36:
		val |= PIPECONF_12BPC;
		break;
	default:
		/* Case prevented by intel_choose_pipe_bpp_dither. */
		BUG();
	}

	if (intel_crtc->config.dither)
		val |= (PIPECONF_DITHER_EN | PIPECONF_DITHER_TYPE_SP);

	if (intel_crtc->config.adjusted_mode.flags & DRM_MODE_FLAG_INTERLACE)
		val |= PIPECONF_INTERLACED_ILK;
	else
		val |= PIPECONF_PROGRESSIVE;

	if (intel_crtc->config.limited_color_range)
		val |= PIPECONF_COLOR_RANGE_SELECT;

	I915_WRITE(PIPECONF(pipe), val);
	POSTING_READ(PIPECONF(pipe));
}

/*
 * Set up the pipe CSC unit.
 *
 * Currently only full range RGB to limited range RGB conversion
 * is supported, but eventually this should handle various
 * RGB<->YCbCr scenarios as well.
 */
static void intel_set_pipe_csc(struct drm_crtc *crtc)
{
	struct drm_device *dev = crtc->dev;
	struct drm_i915_private *dev_priv = dev->dev_private;
	struct intel_crtc *intel_crtc = to_intel_crtc(crtc);
	int pipe = intel_crtc->pipe;
	uint16_t coeff = 0x7800; /* 1.0 */

	/*
	 * TODO: Check what kind of values actually come out of the pipe
	 * with these coeff/postoff values and adjust to get the best
	 * accuracy. Perhaps we even need to take the bpc value into
	 * consideration.
	 */

	if (intel_crtc->config.limited_color_range)
		coeff = ((235 - 16) * (1 << 12) / 255) & 0xff8; /* 0.xxx... */

	/*
	 * GY/GU and RY/RU should be the other way around according
	 * to BSpec, but reality doesn't agree. Just set them up in
	 * a way that results in the correct picture.
	 */
	I915_WRITE(PIPE_CSC_COEFF_RY_GY(pipe), coeff << 16);
	I915_WRITE(PIPE_CSC_COEFF_BY(pipe), 0);

	I915_WRITE(PIPE_CSC_COEFF_RU_GU(pipe), coeff);
	I915_WRITE(PIPE_CSC_COEFF_BU(pipe), 0);

	I915_WRITE(PIPE_CSC_COEFF_RV_GV(pipe), 0);
	I915_WRITE(PIPE_CSC_COEFF_BV(pipe), coeff << 16);

	I915_WRITE(PIPE_CSC_PREOFF_HI(pipe), 0);
	I915_WRITE(PIPE_CSC_PREOFF_ME(pipe), 0);
	I915_WRITE(PIPE_CSC_PREOFF_LO(pipe), 0);

	if (INTEL_INFO(dev)->gen > 6) {
		uint16_t postoff = 0;

		if (intel_crtc->config.limited_color_range)
			postoff = (16 * (1 << 12) / 255) & 0x1fff;

		I915_WRITE(PIPE_CSC_POSTOFF_HI(pipe), postoff);
		I915_WRITE(PIPE_CSC_POSTOFF_ME(pipe), postoff);
		I915_WRITE(PIPE_CSC_POSTOFF_LO(pipe), postoff);

		I915_WRITE(PIPE_CSC_MODE(pipe), 0);
	} else {
		uint32_t mode = CSC_MODE_YUV_TO_RGB;

		if (intel_crtc->config.limited_color_range)
			mode |= CSC_BLACK_SCREEN_OFFSET;

		I915_WRITE(PIPE_CSC_MODE(pipe), mode);
	}
}

static void haswell_set_pipeconf(struct drm_crtc *crtc)
{
	struct drm_device *dev = crtc->dev;
	struct drm_i915_private *dev_priv = dev->dev_private;
	struct intel_crtc *intel_crtc = to_intel_crtc(crtc);
	enum pipe pipe = intel_crtc->pipe;
	enum transcoder cpu_transcoder = intel_crtc->config.cpu_transcoder;
	uint32_t val;

	val = 0;

	if (IS_HASWELL(dev) && intel_crtc->config.dither)
		val |= (PIPECONF_DITHER_EN | PIPECONF_DITHER_TYPE_SP);

	if (intel_crtc->config.adjusted_mode.flags & DRM_MODE_FLAG_INTERLACE)
		val |= PIPECONF_INTERLACED_ILK;
	else
		val |= PIPECONF_PROGRESSIVE;

	I915_WRITE(PIPECONF(cpu_transcoder), val);
	POSTING_READ(PIPECONF(cpu_transcoder));

	I915_WRITE(GAMMA_MODE(intel_crtc->pipe), GAMMA_MODE_MODE_8BIT);
	POSTING_READ(GAMMA_MODE(intel_crtc->pipe));

	if (IS_BROADWELL(dev)) {
		val = 0;

		switch (intel_crtc->config.pipe_bpp) {
		case 18:
			val |= PIPEMISC_DITHER_6_BPC;
			break;
		case 24:
			val |= PIPEMISC_DITHER_8_BPC;
			break;
		case 30:
			val |= PIPEMISC_DITHER_10_BPC;
			break;
		case 36:
			val |= PIPEMISC_DITHER_12_BPC;
			break;
		default:
			/* Case prevented by pipe_config_set_bpp. */
			BUG();
		}

		if (intel_crtc->config.dither)
			val |= PIPEMISC_DITHER_ENABLE | PIPEMISC_DITHER_TYPE_SP;

		I915_WRITE(PIPEMISC(pipe), val);
	}
}

static bool ironlake_compute_clocks(struct drm_crtc *crtc,
				    intel_clock_t *clock,
				    bool *has_reduced_clock,
				    intel_clock_t *reduced_clock)
{
	struct drm_device *dev = crtc->dev;
	struct drm_i915_private *dev_priv = dev->dev_private;
	struct intel_encoder *intel_encoder;
	int refclk;
	const intel_limit_t *limit;
	bool ret, is_lvds = false;

	for_each_encoder_on_crtc(dev, crtc, intel_encoder) {
		switch (intel_encoder->type) {
		case INTEL_OUTPUT_LVDS:
			is_lvds = true;
			break;
		}
	}

	refclk = ironlake_get_refclk(crtc);

	/*
	 * Returns a set of divisors for the desired target clock with the given
	 * refclk, or FALSE.  The returned values represent the clock equation:
	 * reflck * (5 * (m1 + 2) + (m2 + 2)) / (n + 2) / p1 / p2.
	 */
	limit = intel_limit(crtc, refclk);
	ret = dev_priv->display.find_dpll(limit, crtc,
					  to_intel_crtc(crtc)->config.port_clock,
					  refclk, NULL, clock);
	if (!ret)
		return false;

	if (is_lvds && dev_priv->lvds_downclock_avail) {
		/*
		 * Ensure we match the reduced clock's P to the target clock.
		 * If the clocks don't match, we can't switch the display clock
		 * by using the FP0/FP1. In such case we will disable the LVDS
		 * downclock feature.
		*/
		*has_reduced_clock =
			dev_priv->display.find_dpll(limit, crtc,
						    dev_priv->lvds_downclock,
						    refclk, clock,
						    reduced_clock);
	}

	return true;
}

int ironlake_get_lanes_required(int target_clock, int link_bw, int bpp)
{
	/*
	 * Account for spread spectrum to avoid
	 * oversubscribing the link. Max center spread
	 * is 2.5%; use 5% for safety's sake.
	 */
	u32 bps = target_clock * bpp * 21 / 20;
	return DIV_ROUND_UP(bps, link_bw * 8);
}

static bool ironlake_needs_fb_cb_tune(struct dpll *dpll, int factor)
{
	return i9xx_dpll_compute_m(dpll) < factor * dpll->n;
}

static uint32_t ironlake_compute_dpll(struct intel_crtc *intel_crtc,
				      u32 *fp,
				      intel_clock_t *reduced_clock, u32 *fp2)
{
	struct drm_crtc *crtc = &intel_crtc->base;
	struct drm_device *dev = crtc->dev;
	struct drm_i915_private *dev_priv = dev->dev_private;
	struct intel_encoder *intel_encoder;
	uint32_t dpll;
	int factor, num_connectors = 0;
	bool is_lvds = false, is_sdvo = false;

	for_each_encoder_on_crtc(dev, crtc, intel_encoder) {
		switch (intel_encoder->type) {
		case INTEL_OUTPUT_LVDS:
			is_lvds = true;
			break;
		case INTEL_OUTPUT_SDVO:
		case INTEL_OUTPUT_HDMI:
			is_sdvo = true;
			break;
		}

		num_connectors++;
	}

	/* Enable autotuning of the PLL clock (if permissible) */
	factor = 21;
	if (is_lvds) {
		if ((intel_panel_use_ssc(dev_priv) &&
		     dev_priv->vbt.lvds_ssc_freq == 100000) ||
		    (HAS_PCH_IBX(dev) && intel_is_dual_link_lvds(dev)))
			factor = 25;
	} else if (intel_crtc->config.sdvo_tv_clock)
		factor = 20;

	if (ironlake_needs_fb_cb_tune(&intel_crtc->config.dpll, factor))
		*fp |= FP_CB_TUNE;

	if (fp2 && (reduced_clock->m < factor * reduced_clock->n))
		*fp2 |= FP_CB_TUNE;

	dpll = 0;

	if (is_lvds)
		dpll |= DPLLB_MODE_LVDS;
	else
		dpll |= DPLLB_MODE_DAC_SERIAL;

	dpll |= (intel_crtc->config.pixel_multiplier - 1)
		<< PLL_REF_SDVO_HDMI_MULTIPLIER_SHIFT;

	if (is_sdvo)
		dpll |= DPLL_SDVO_HIGH_SPEED;
	if (intel_crtc->config.has_dp_encoder)
		dpll |= DPLL_SDVO_HIGH_SPEED;

	/* compute bitmask from p1 value */
	dpll |= (1 << (intel_crtc->config.dpll.p1 - 1)) << DPLL_FPA01_P1_POST_DIV_SHIFT;
	/* also FPA1 */
	dpll |= (1 << (intel_crtc->config.dpll.p1 - 1)) << DPLL_FPA1_P1_POST_DIV_SHIFT;

	switch (intel_crtc->config.dpll.p2) {
	case 5:
		dpll |= DPLL_DAC_SERIAL_P2_CLOCK_DIV_5;
		break;
	case 7:
		dpll |= DPLLB_LVDS_P2_CLOCK_DIV_7;
		break;
	case 10:
		dpll |= DPLL_DAC_SERIAL_P2_CLOCK_DIV_10;
		break;
	case 14:
		dpll |= DPLLB_LVDS_P2_CLOCK_DIV_14;
		break;
	}

	if (is_lvds && intel_panel_use_ssc(dev_priv) && num_connectors < 2)
		dpll |= PLLB_REF_INPUT_SPREADSPECTRUMIN;
	else
		dpll |= PLL_REF_INPUT_DREFCLK;

	return dpll | DPLL_VCO_ENABLE;
}

static int ironlake_crtc_mode_set(struct drm_crtc *crtc,
				  int x, int y,
				  struct drm_framebuffer *fb)
{
	struct drm_device *dev = crtc->dev;
	struct drm_i915_private *dev_priv = dev->dev_private;
	struct intel_crtc *intel_crtc = to_intel_crtc(crtc);
	int pipe = intel_crtc->pipe;
	int plane = intel_crtc->plane;
	int num_connectors = 0;
	intel_clock_t clock, reduced_clock;
	u32 dpll = 0, fp = 0, fp2 = 0;
	bool ok, has_reduced_clock = false;
	bool is_lvds = false;
	struct intel_encoder *encoder;
	struct intel_shared_dpll *pll;
	int ret;

	for_each_encoder_on_crtc(dev, crtc, encoder) {
		switch (encoder->type) {
		case INTEL_OUTPUT_LVDS:
			is_lvds = true;
			break;
		}

		num_connectors++;
	}

	WARN(!(HAS_PCH_IBX(dev) || HAS_PCH_CPT(dev)),
	     "Unexpected PCH type %d\n", INTEL_PCH_TYPE(dev));

	ok = ironlake_compute_clocks(crtc, &clock,
				     &has_reduced_clock, &reduced_clock);
	if (!ok && !intel_crtc->config.clock_set) {
		DRM_ERROR("Couldn't find PLL settings for mode!\n");
		return -EINVAL;
	}
	/* Compat-code for transition, will disappear. */
	if (!intel_crtc->config.clock_set) {
		intel_crtc->config.dpll.n = clock.n;
		intel_crtc->config.dpll.m1 = clock.m1;
		intel_crtc->config.dpll.m2 = clock.m2;
		intel_crtc->config.dpll.p1 = clock.p1;
		intel_crtc->config.dpll.p2 = clock.p2;
	}

	/* CPU eDP is the only output that doesn't need a PCH PLL of its own. */
	if (intel_crtc->config.has_pch_encoder) {
		fp = i9xx_dpll_compute_fp(&intel_crtc->config.dpll);
		if (has_reduced_clock)
			fp2 = i9xx_dpll_compute_fp(&reduced_clock);

		dpll = ironlake_compute_dpll(intel_crtc,
					     &fp, &reduced_clock,
					     has_reduced_clock ? &fp2 : NULL);

		intel_crtc->config.dpll_hw_state.dpll = dpll;
		intel_crtc->config.dpll_hw_state.fp0 = fp;
		if (has_reduced_clock)
			intel_crtc->config.dpll_hw_state.fp1 = fp2;
		else
			intel_crtc->config.dpll_hw_state.fp1 = fp;

		pll = intel_get_shared_dpll(intel_crtc);
		if (pll == NULL) {
			DRM_DEBUG_DRIVER("failed to find PLL for pipe %c\n",
					 pipe_name(pipe));
			return -EINVAL;
		}
	} else
		intel_put_shared_dpll(intel_crtc);

	if (intel_crtc->config.has_dp_encoder)
		intel_dp_set_m_n(intel_crtc);

	if (is_lvds && has_reduced_clock && i915.powersave)
		intel_crtc->lowfreq_avail = true;
	else
		intel_crtc->lowfreq_avail = false;

	intel_set_pipe_timings(intel_crtc);

	if (intel_crtc->config.has_pch_encoder) {
		intel_cpu_transcoder_set_m_n(intel_crtc,
					     &intel_crtc->config.fdi_m_n);
	}

	ironlake_set_pipeconf(crtc);

	/* Set up the display plane register */
	I915_WRITE(DSPCNTR(plane), DISPPLANE_GAMMA_ENABLE);
	POSTING_READ(DSPCNTR(plane));

	ret = intel_pipe_set_base(crtc, x, y, fb);

	return ret;
}

static void intel_pch_transcoder_get_m_n(struct intel_crtc *crtc,
					 struct intel_link_m_n *m_n)
{
	struct drm_device *dev = crtc->base.dev;
	struct drm_i915_private *dev_priv = dev->dev_private;
	enum pipe pipe = crtc->pipe;

	m_n->link_m = I915_READ(PCH_TRANS_LINK_M1(pipe));
	m_n->link_n = I915_READ(PCH_TRANS_LINK_N1(pipe));
	m_n->gmch_m = I915_READ(PCH_TRANS_DATA_M1(pipe))
		& ~TU_SIZE_MASK;
	m_n->gmch_n = I915_READ(PCH_TRANS_DATA_N1(pipe));
	m_n->tu = ((I915_READ(PCH_TRANS_DATA_M1(pipe))
		    & TU_SIZE_MASK) >> TU_SIZE_SHIFT) + 1;
}

static void intel_cpu_transcoder_get_m_n(struct intel_crtc *crtc,
					 enum transcoder transcoder,
					 struct intel_link_m_n *m_n)
{
	struct drm_device *dev = crtc->base.dev;
	struct drm_i915_private *dev_priv = dev->dev_private;
	enum pipe pipe = crtc->pipe;

	if (INTEL_INFO(dev)->gen >= 5) {
		m_n->link_m = I915_READ(PIPE_LINK_M1(transcoder));
		m_n->link_n = I915_READ(PIPE_LINK_N1(transcoder));
		m_n->gmch_m = I915_READ(PIPE_DATA_M1(transcoder))
			& ~TU_SIZE_MASK;
		m_n->gmch_n = I915_READ(PIPE_DATA_N1(transcoder));
		m_n->tu = ((I915_READ(PIPE_DATA_M1(transcoder))
			    & TU_SIZE_MASK) >> TU_SIZE_SHIFT) + 1;
	} else {
		m_n->link_m = I915_READ(PIPE_LINK_M_G4X(pipe));
		m_n->link_n = I915_READ(PIPE_LINK_N_G4X(pipe));
		m_n->gmch_m = I915_READ(PIPE_DATA_M_G4X(pipe))
			& ~TU_SIZE_MASK;
		m_n->gmch_n = I915_READ(PIPE_DATA_N_G4X(pipe));
		m_n->tu = ((I915_READ(PIPE_DATA_M_G4X(pipe))
			    & TU_SIZE_MASK) >> TU_SIZE_SHIFT) + 1;
	}
}

void intel_dp_get_m_n(struct intel_crtc *crtc,
		      struct intel_crtc_config *pipe_config)
{
	if (crtc->config.has_pch_encoder)
		intel_pch_transcoder_get_m_n(crtc, &pipe_config->dp_m_n);
	else
		intel_cpu_transcoder_get_m_n(crtc, pipe_config->cpu_transcoder,
					     &pipe_config->dp_m_n);
}

static void ironlake_get_fdi_m_n_config(struct intel_crtc *crtc,
					struct intel_crtc_config *pipe_config)
{
	intel_cpu_transcoder_get_m_n(crtc, pipe_config->cpu_transcoder,
				     &pipe_config->fdi_m_n);
}

static void ironlake_get_pfit_config(struct intel_crtc *crtc,
				     struct intel_crtc_config *pipe_config)
{
	struct drm_device *dev = crtc->base.dev;
	struct drm_i915_private *dev_priv = dev->dev_private;
	uint32_t tmp;

	tmp = I915_READ(PF_CTL(crtc->pipe));

	if (tmp & PF_ENABLE) {
		pipe_config->pch_pfit.enabled = true;
		pipe_config->pch_pfit.pos = I915_READ(PF_WIN_POS(crtc->pipe));
		pipe_config->pch_pfit.size = I915_READ(PF_WIN_SZ(crtc->pipe));

		/* We currently do not free assignements of panel fitters on
		 * ivb/hsw (since we don't use the higher upscaling modes which
		 * differentiates them) so just WARN about this case for now. */
		if (IS_GEN7(dev)) {
			WARN_ON((tmp & PF_PIPE_SEL_MASK_IVB) !=
				PF_PIPE_SEL_IVB(crtc->pipe));
		}
	}
}

static void ironlake_get_plane_config(struct intel_crtc *crtc,
				      struct intel_plane_config *plane_config)
{
	struct drm_device *dev = crtc->base.dev;
	struct drm_i915_private *dev_priv = dev->dev_private;
	u32 val, base, offset;
	int pipe = crtc->pipe, plane = crtc->plane;
	int fourcc, pixel_format;
	int aligned_height;

	crtc->base.primary->fb = kzalloc(sizeof(struct intel_framebuffer), GFP_KERNEL);
	if (!crtc->base.primary->fb) {
		DRM_DEBUG_KMS("failed to alloc fb\n");
		return;
	}

	val = I915_READ(DSPCNTR(plane));

	if (INTEL_INFO(dev)->gen >= 4)
		if (val & DISPPLANE_TILED)
			plane_config->tiled = true;

	pixel_format = val & DISPPLANE_PIXFORMAT_MASK;
	fourcc = intel_format_to_fourcc(pixel_format);
	crtc->base.primary->fb->pixel_format = fourcc;
	crtc->base.primary->fb->bits_per_pixel =
		drm_format_plane_cpp(fourcc, 0) * 8;

	base = I915_READ(DSPSURF(plane)) & 0xfffff000;
	if (IS_HASWELL(dev) || IS_BROADWELL(dev)) {
		offset = I915_READ(DSPOFFSET(plane));
	} else {
		if (plane_config->tiled)
			offset = I915_READ(DSPTILEOFF(plane));
		else
			offset = I915_READ(DSPLINOFF(plane));
	}
	plane_config->base = base;

	val = I915_READ(PIPESRC(pipe));
	crtc->base.primary->fb->width = ((val >> 16) & 0xfff) + 1;
	crtc->base.primary->fb->height = ((val >> 0) & 0xfff) + 1;

	val = I915_READ(DSPSTRIDE(pipe));
	crtc->base.primary->fb->pitches[0] = val & 0xffffff80;

	aligned_height = intel_align_height(dev, crtc->base.primary->fb->height,
					    plane_config->tiled);

	plane_config->size = ALIGN(crtc->base.primary->fb->pitches[0] *
				   aligned_height, PAGE_SIZE);

	DRM_DEBUG_KMS("pipe/plane %d/%d with fb: size=%dx%d@%d, offset=%x, pitch %d, size 0x%x\n",
		      pipe, plane, crtc->base.primary->fb->width,
		      crtc->base.primary->fb->height,
		      crtc->base.primary->fb->bits_per_pixel, base,
		      crtc->base.primary->fb->pitches[0],
		      plane_config->size);
}

static bool ironlake_get_pipe_config(struct intel_crtc *crtc,
				     struct intel_crtc_config *pipe_config)
{
	struct drm_device *dev = crtc->base.dev;
	struct drm_i915_private *dev_priv = dev->dev_private;
	uint32_t tmp;

	pipe_config->cpu_transcoder = (enum transcoder) crtc->pipe;
	pipe_config->shared_dpll = DPLL_ID_PRIVATE;

	tmp = I915_READ(PIPECONF(crtc->pipe));
	if (!(tmp & PIPECONF_ENABLE))
		return false;

	switch (tmp & PIPECONF_BPC_MASK) {
	case PIPECONF_6BPC:
		pipe_config->pipe_bpp = 18;
		break;
	case PIPECONF_8BPC:
		pipe_config->pipe_bpp = 24;
		break;
	case PIPECONF_10BPC:
		pipe_config->pipe_bpp = 30;
		break;
	case PIPECONF_12BPC:
		pipe_config->pipe_bpp = 36;
		break;
	default:
		break;
	}

	if (I915_READ(PCH_TRANSCONF(crtc->pipe)) & TRANS_ENABLE) {
		struct intel_shared_dpll *pll;

		pipe_config->has_pch_encoder = true;

		tmp = I915_READ(FDI_RX_CTL(crtc->pipe));
		pipe_config->fdi_lanes = ((FDI_DP_PORT_WIDTH_MASK & tmp) >>
					  FDI_DP_PORT_WIDTH_SHIFT) + 1;

		ironlake_get_fdi_m_n_config(crtc, pipe_config);

		if (HAS_PCH_IBX(dev_priv->dev)) {
			pipe_config->shared_dpll =
				(enum intel_dpll_id) crtc->pipe;
		} else {
			tmp = I915_READ(PCH_DPLL_SEL);
			if (tmp & TRANS_DPLLB_SEL(crtc->pipe))
				pipe_config->shared_dpll = DPLL_ID_PCH_PLL_B;
			else
				pipe_config->shared_dpll = DPLL_ID_PCH_PLL_A;
		}

		pll = &dev_priv->shared_dplls[pipe_config->shared_dpll];

		WARN_ON(!pll->get_hw_state(dev_priv, pll,
					   &pipe_config->dpll_hw_state));

		tmp = pipe_config->dpll_hw_state.dpll;
		pipe_config->pixel_multiplier =
			((tmp & PLL_REF_SDVO_HDMI_MULTIPLIER_MASK)
			 >> PLL_REF_SDVO_HDMI_MULTIPLIER_SHIFT) + 1;

		ironlake_pch_clock_get(crtc, pipe_config);
	} else {
		pipe_config->pixel_multiplier = 1;
	}

	intel_get_pipe_timings(crtc, pipe_config);

	ironlake_get_pfit_config(crtc, pipe_config);

	return true;
}

static void assert_can_disable_lcpll(struct drm_i915_private *dev_priv)
{
	struct drm_device *dev = dev_priv->dev;
	struct intel_ddi_plls *plls = &dev_priv->ddi_plls;
	struct intel_crtc *crtc;
	unsigned long irqflags;
	uint32_t val;

	list_for_each_entry(crtc, &dev->mode_config.crtc_list, base.head)
		WARN(crtc->active, "CRTC for pipe %c enabled\n",
		     pipe_name(crtc->pipe));

	WARN(I915_READ(HSW_PWR_WELL_DRIVER), "Power well on\n");
	WARN(plls->spll_refcount, "SPLL enabled\n");
	WARN(plls->wrpll1_refcount, "WRPLL1 enabled\n");
	WARN(plls->wrpll2_refcount, "WRPLL2 enabled\n");
	WARN(I915_READ(PCH_PP_STATUS) & PP_ON, "Panel power on\n");
	WARN(I915_READ(BLC_PWM_CPU_CTL2) & BLM_PWM_ENABLE,
	     "CPU PWM1 enabled\n");
	WARN(I915_READ(HSW_BLC_PWM2_CTL) & BLM_PWM_ENABLE,
	     "CPU PWM2 enabled\n");
	WARN(I915_READ(BLC_PWM_PCH_CTL1) & BLM_PCH_PWM_ENABLE,
	     "PCH PWM1 enabled\n");
	WARN(I915_READ(UTIL_PIN_CTL) & UTIL_PIN_ENABLE,
	     "Utility pin enabled\n");
	WARN(I915_READ(PCH_GTC_CTL) & PCH_GTC_ENABLE, "PCH GTC enabled\n");

	spin_lock_irqsave(&dev_priv->irq_lock, irqflags);
	val = I915_READ(DEIMR);
	WARN((val | DE_PCH_EVENT_IVB) != 0xffffffff,
	     "Unexpected DEIMR bits enabled: 0x%x\n", val);
	val = I915_READ(SDEIMR);
	WARN((val | SDE_HOTPLUG_MASK_CPT) != 0xffffffff,
	     "Unexpected SDEIMR bits enabled: 0x%x\n", val);
	spin_unlock_irqrestore(&dev_priv->irq_lock, irqflags);
}

/*
 * This function implements pieces of two sequences from BSpec:
 * - Sequence for display software to disable LCPLL
 * - Sequence for display software to allow package C8+
 * The steps implemented here are just the steps that actually touch the LCPLL
 * register. Callers should take care of disabling all the display engine
 * functions, doing the mode unset, fixing interrupts, etc.
 */
static void hsw_disable_lcpll(struct drm_i915_private *dev_priv,
			      bool switch_to_fclk, bool allow_power_down)
{
	uint32_t val;

	assert_can_disable_lcpll(dev_priv);

	val = I915_READ(LCPLL_CTL);

	if (switch_to_fclk) {
		val |= LCPLL_CD_SOURCE_FCLK;
		I915_WRITE(LCPLL_CTL, val);

		if (wait_for_atomic_us(I915_READ(LCPLL_CTL) &
				       LCPLL_CD_SOURCE_FCLK_DONE, 1))
			DRM_ERROR("Switching to FCLK failed\n");

		val = I915_READ(LCPLL_CTL);
	}

	val |= LCPLL_PLL_DISABLE;
	I915_WRITE(LCPLL_CTL, val);
	POSTING_READ(LCPLL_CTL);

	if (wait_for((I915_READ(LCPLL_CTL) & LCPLL_PLL_LOCK) == 0, 1))
		DRM_ERROR("LCPLL still locked\n");

	val = I915_READ(D_COMP);
	val |= D_COMP_COMP_DISABLE;
	mutex_lock(&dev_priv->rps.hw_lock);
	if (sandybridge_pcode_write(dev_priv, GEN6_PCODE_WRITE_D_COMP, val))
		DRM_ERROR("Failed to disable D_COMP\n");
	mutex_unlock(&dev_priv->rps.hw_lock);
	POSTING_READ(D_COMP);
	ndelay(100);

	if (wait_for((I915_READ(D_COMP) & D_COMP_RCOMP_IN_PROGRESS) == 0, 1))
		DRM_ERROR("D_COMP RCOMP still in progress\n");

	if (allow_power_down) {
		val = I915_READ(LCPLL_CTL);
		val |= LCPLL_POWER_DOWN_ALLOW;
		I915_WRITE(LCPLL_CTL, val);
		POSTING_READ(LCPLL_CTL);
	}
}

/*
 * Fully restores LCPLL, disallowing power down and switching back to LCPLL
 * source.
 */
static void hsw_restore_lcpll(struct drm_i915_private *dev_priv)
{
	uint32_t val;
	unsigned long irqflags;

	val = I915_READ(LCPLL_CTL);

	if ((val & (LCPLL_PLL_LOCK | LCPLL_PLL_DISABLE | LCPLL_CD_SOURCE_FCLK |
		    LCPLL_POWER_DOWN_ALLOW)) == LCPLL_PLL_LOCK)
		return;

	/*
	 * Make sure we're not on PC8 state before disabling PC8, otherwise
	 * we'll hang the machine. To prevent PC8 state, just enable force_wake.
	 *
	 * The other problem is that hsw_restore_lcpll() is called as part of
	 * the runtime PM resume sequence, so we can't just call
	 * gen6_gt_force_wake_get() because that function calls
	 * intel_runtime_pm_get(), and we can't change the runtime PM refcount
	 * while we are on the resume sequence. So to solve this problem we have
	 * to call special forcewake code that doesn't touch runtime PM and
	 * doesn't enable the forcewake delayed work.
	 */
	spin_lock_irqsave(&dev_priv->uncore.lock, irqflags);
	if (dev_priv->uncore.forcewake_count++ == 0)
		dev_priv->uncore.funcs.force_wake_get(dev_priv, FORCEWAKE_ALL);
	spin_unlock_irqrestore(&dev_priv->uncore.lock, irqflags);

	if (val & LCPLL_POWER_DOWN_ALLOW) {
		val &= ~LCPLL_POWER_DOWN_ALLOW;
		I915_WRITE(LCPLL_CTL, val);
		POSTING_READ(LCPLL_CTL);
	}

	val = I915_READ(D_COMP);
	val |= D_COMP_COMP_FORCE;
	val &= ~D_COMP_COMP_DISABLE;
	mutex_lock(&dev_priv->rps.hw_lock);
	if (sandybridge_pcode_write(dev_priv, GEN6_PCODE_WRITE_D_COMP, val))
		DRM_ERROR("Failed to enable D_COMP\n");
	mutex_unlock(&dev_priv->rps.hw_lock);
	POSTING_READ(D_COMP);

	val = I915_READ(LCPLL_CTL);
	val &= ~LCPLL_PLL_DISABLE;
	I915_WRITE(LCPLL_CTL, val);

	if (wait_for(I915_READ(LCPLL_CTL) & LCPLL_PLL_LOCK, 5))
		DRM_ERROR("LCPLL not locked yet\n");

	if (val & LCPLL_CD_SOURCE_FCLK) {
		val = I915_READ(LCPLL_CTL);
		val &= ~LCPLL_CD_SOURCE_FCLK;
		I915_WRITE(LCPLL_CTL, val);

		if (wait_for_atomic_us((I915_READ(LCPLL_CTL) &
					LCPLL_CD_SOURCE_FCLK_DONE) == 0, 1))
			DRM_ERROR("Switching back to LCPLL failed\n");
	}

	/* See the big comment above. */
	spin_lock_irqsave(&dev_priv->uncore.lock, irqflags);
	if (--dev_priv->uncore.forcewake_count == 0)
		dev_priv->uncore.funcs.force_wake_put(dev_priv, FORCEWAKE_ALL);
	spin_unlock_irqrestore(&dev_priv->uncore.lock, irqflags);
}

/*
 * Package states C8 and deeper are really deep PC states that can only be
 * reached when all the devices on the system allow it, so even if the graphics
 * device allows PC8+, it doesn't mean the system will actually get to these
 * states. Our driver only allows PC8+ when going into runtime PM.
 *
 * The requirements for PC8+ are that all the outputs are disabled, the power
 * well is disabled and most interrupts are disabled, and these are also
 * requirements for runtime PM. When these conditions are met, we manually do
 * the other conditions: disable the interrupts, clocks and switch LCPLL refclk
 * to Fclk. If we're in PC8+ and we get an non-hotplug interrupt, we can hard
 * hang the machine.
 *
 * When we really reach PC8 or deeper states (not just when we allow it) we lose
 * the state of some registers, so when we come back from PC8+ we need to
 * restore this state. We don't get into PC8+ if we're not in RC6, so we don't
 * need to take care of the registers kept by RC6. Notice that this happens even
 * if we don't put the device in PCI D3 state (which is what currently happens
 * because of the runtime PM support).
 *
 * For more, read "Display Sequences for Package C8" on the hardware
 * documentation.
 */
void hsw_enable_pc8(struct drm_i915_private *dev_priv)
{
	struct drm_device *dev = dev_priv->dev;
	uint32_t val;

	WARN_ON(!HAS_PC8(dev));

	DRM_DEBUG_KMS("Enabling package C8+\n");

	if (dev_priv->pch_id == INTEL_PCH_LPT_LP_DEVICE_ID_TYPE) {
		val = I915_READ(SOUTH_DSPCLK_GATE_D);
		val &= ~PCH_LP_PARTITION_LEVEL_DISABLE;
		I915_WRITE(SOUTH_DSPCLK_GATE_D, val);
	}

	lpt_disable_clkout_dp(dev);
	hsw_runtime_pm_disable_interrupts(dev);
	hsw_disable_lcpll(dev_priv, true, true);
}

void hsw_disable_pc8(struct drm_i915_private *dev_priv)
{
	struct drm_device *dev = dev_priv->dev;
	uint32_t val;

	WARN_ON(!HAS_PC8(dev));

	DRM_DEBUG_KMS("Disabling package C8+\n");

	hsw_restore_lcpll(dev_priv);
	hsw_runtime_pm_restore_interrupts(dev);
	lpt_init_pch_refclk(dev);

	if (dev_priv->pch_id == INTEL_PCH_LPT_LP_DEVICE_ID_TYPE) {
		val = I915_READ(SOUTH_DSPCLK_GATE_D);
		val |= PCH_LP_PARTITION_LEVEL_DISABLE;
		I915_WRITE(SOUTH_DSPCLK_GATE_D, val);
	}

	intel_prepare_ddi(dev);
	i915_gem_init_swizzling(dev);
	mutex_lock(&dev_priv->rps.hw_lock);
	gen6_update_ring_freq(dev);
	mutex_unlock(&dev_priv->rps.hw_lock);
}

static void haswell_modeset_global_resources(struct drm_device *dev)
{
	modeset_update_crtc_power_domains(dev);
}

static int haswell_crtc_mode_set(struct drm_crtc *crtc,
				 int x, int y,
				 struct drm_framebuffer *fb)
{
	struct drm_device *dev = crtc->dev;
	struct drm_i915_private *dev_priv = dev->dev_private;
	struct intel_crtc *intel_crtc = to_intel_crtc(crtc);
	int plane = intel_crtc->plane;
	int ret;

	if (!intel_ddi_pll_select(intel_crtc))
		return -EINVAL;
	intel_ddi_pll_enable(intel_crtc);

	if (intel_crtc->config.has_dp_encoder)
		intel_dp_set_m_n(intel_crtc);

	intel_crtc->lowfreq_avail = false;

	intel_set_pipe_timings(intel_crtc);

	if (intel_crtc->config.has_pch_encoder) {
		intel_cpu_transcoder_set_m_n(intel_crtc,
					     &intel_crtc->config.fdi_m_n);
	}

	haswell_set_pipeconf(crtc);

	intel_set_pipe_csc(crtc);

	/* Set up the display plane register */
	I915_WRITE(DSPCNTR(plane), DISPPLANE_GAMMA_ENABLE | DISPPLANE_PIPE_CSC_ENABLE);
	POSTING_READ(DSPCNTR(plane));

	ret = intel_pipe_set_base(crtc, x, y, fb);

	return ret;
}

static bool haswell_get_pipe_config(struct intel_crtc *crtc,
				    struct intel_crtc_config *pipe_config)
{
	struct drm_device *dev = crtc->base.dev;
	struct drm_i915_private *dev_priv = dev->dev_private;
	enum intel_display_power_domain pfit_domain;
	uint32_t tmp;

	if (!intel_display_power_enabled(dev_priv,
					 POWER_DOMAIN_PIPE(crtc->pipe)))
		return false;

	pipe_config->cpu_transcoder = (enum transcoder) crtc->pipe;
	pipe_config->shared_dpll = DPLL_ID_PRIVATE;

	tmp = I915_READ(TRANS_DDI_FUNC_CTL(TRANSCODER_EDP));
	if (tmp & TRANS_DDI_FUNC_ENABLE) {
		enum pipe trans_edp_pipe;
		switch (tmp & TRANS_DDI_EDP_INPUT_MASK) {
		default:
			WARN(1, "unknown pipe linked to edp transcoder\n");
		case TRANS_DDI_EDP_INPUT_A_ONOFF:
		case TRANS_DDI_EDP_INPUT_A_ON:
			trans_edp_pipe = PIPE_A;
			break;
		case TRANS_DDI_EDP_INPUT_B_ONOFF:
			trans_edp_pipe = PIPE_B;
			break;
		case TRANS_DDI_EDP_INPUT_C_ONOFF:
			trans_edp_pipe = PIPE_C;
			break;
		}

		if (trans_edp_pipe == crtc->pipe)
			pipe_config->cpu_transcoder = TRANSCODER_EDP;
	}

	if (!intel_display_power_enabled(dev_priv,
			POWER_DOMAIN_TRANSCODER(pipe_config->cpu_transcoder)))
		return false;

	tmp = I915_READ(PIPECONF(pipe_config->cpu_transcoder));
	if (!(tmp & PIPECONF_ENABLE))
		return false;

	/*
	 * Haswell has only FDI/PCH transcoder A. It is which is connected to
	 * DDI E. So just check whether this pipe is wired to DDI E and whether
	 * the PCH transcoder is on.
	 */
	tmp = I915_READ(TRANS_DDI_FUNC_CTL(pipe_config->cpu_transcoder));
	if ((tmp & TRANS_DDI_PORT_MASK) == TRANS_DDI_SELECT_PORT(PORT_E) &&
	    I915_READ(LPT_TRANSCONF) & TRANS_ENABLE) {
		pipe_config->has_pch_encoder = true;

		tmp = I915_READ(FDI_RX_CTL(PIPE_A));
		pipe_config->fdi_lanes = ((FDI_DP_PORT_WIDTH_MASK & tmp) >>
					  FDI_DP_PORT_WIDTH_SHIFT) + 1;

		ironlake_get_fdi_m_n_config(crtc, pipe_config);
	}

	intel_get_pipe_timings(crtc, pipe_config);

	pfit_domain = POWER_DOMAIN_PIPE_PANEL_FITTER(crtc->pipe);
	if (intel_display_power_enabled(dev_priv, pfit_domain))
		ironlake_get_pfit_config(crtc, pipe_config);

	if (IS_HASWELL(dev))
		pipe_config->ips_enabled = hsw_crtc_supports_ips(crtc) &&
			(I915_READ(IPS_CTL) & IPS_ENABLE);

	pipe_config->pixel_multiplier = 1;

	return true;
}

static int intel_crtc_mode_set(struct drm_crtc *crtc,
			       int x, int y,
			       struct drm_framebuffer *fb)
{
	struct drm_device *dev = crtc->dev;
	struct drm_i915_private *dev_priv = dev->dev_private;
	struct intel_encoder *encoder;
	struct intel_crtc *intel_crtc = to_intel_crtc(crtc);
	struct drm_display_mode *mode = &intel_crtc->config.requested_mode;
	int pipe = intel_crtc->pipe;
	int ret;

	drm_vblank_pre_modeset(dev, pipe);

	ret = dev_priv->display.crtc_mode_set(crtc, x, y, fb);

	drm_vblank_post_modeset(dev, pipe);

	if (ret != 0)
		return ret;

	for_each_encoder_on_crtc(dev, crtc, encoder) {
		DRM_DEBUG_KMS("[ENCODER:%d:%s] set [MODE:%d:%s]\n",
			encoder->base.base.id,
			drm_get_encoder_name(&encoder->base),
			mode->base.id, mode->name);
		encoder->mode_set(encoder);
	}

	return 0;
}

static struct {
	int clock;
	u32 config;
} hdmi_audio_clock[] = {
	{ DIV_ROUND_UP(25200 * 1000, 1001), AUD_CONFIG_PIXEL_CLOCK_HDMI_25175 },
	{ 25200, AUD_CONFIG_PIXEL_CLOCK_HDMI_25200 }, /* default per bspec */
	{ 27000, AUD_CONFIG_PIXEL_CLOCK_HDMI_27000 },
	{ 27000 * 1001 / 1000, AUD_CONFIG_PIXEL_CLOCK_HDMI_27027 },
	{ 54000, AUD_CONFIG_PIXEL_CLOCK_HDMI_54000 },
	{ 54000 * 1001 / 1000, AUD_CONFIG_PIXEL_CLOCK_HDMI_54054 },
	{ DIV_ROUND_UP(74250 * 1000, 1001), AUD_CONFIG_PIXEL_CLOCK_HDMI_74176 },
	{ 74250, AUD_CONFIG_PIXEL_CLOCK_HDMI_74250 },
	{ DIV_ROUND_UP(148500 * 1000, 1001), AUD_CONFIG_PIXEL_CLOCK_HDMI_148352 },
	{ 148500, AUD_CONFIG_PIXEL_CLOCK_HDMI_148500 },
};

/* get AUD_CONFIG_PIXEL_CLOCK_HDMI_* value for mode */
static u32 audio_config_hdmi_pixel_clock(struct drm_display_mode *mode)
{
	int i;

	for (i = 0; i < ARRAY_SIZE(hdmi_audio_clock); i++) {
		if (mode->clock == hdmi_audio_clock[i].clock)
			break;
	}

	if (i == ARRAY_SIZE(hdmi_audio_clock)) {
		DRM_DEBUG_KMS("HDMI audio pixel clock setting for %d not found, falling back to defaults\n", mode->clock);
		i = 1;
	}

	DRM_DEBUG_KMS("Configuring HDMI audio for pixel clock %d (0x%08x)\n",
		      hdmi_audio_clock[i].clock,
		      hdmi_audio_clock[i].config);

	return hdmi_audio_clock[i].config;
}

static bool intel_eld_uptodate(struct drm_connector *connector,
			       int reg_eldv, uint32_t bits_eldv,
			       int reg_elda, uint32_t bits_elda,
			       int reg_edid)
{
	struct drm_i915_private *dev_priv = connector->dev->dev_private;
	uint8_t *eld = connector->eld;
	uint32_t i;

	i = I915_READ(reg_eldv);
	i &= bits_eldv;

	if (!eld[0])
		return !i;

	if (!i)
		return false;

	i = I915_READ(reg_elda);
	i &= ~bits_elda;
	I915_WRITE(reg_elda, i);

	for (i = 0; i < eld[2]; i++)
		if (I915_READ(reg_edid) != *((uint32_t *)eld + i))
			return false;

	return true;
}

static void g4x_write_eld(struct drm_connector *connector,
			  struct drm_crtc *crtc,
			  struct drm_display_mode *mode)
{
	struct drm_i915_private *dev_priv = connector->dev->dev_private;
	uint8_t *eld = connector->eld;
	uint32_t eldv;
	uint32_t len;
	uint32_t i;

	i = I915_READ(G4X_AUD_VID_DID);

	if (i == INTEL_AUDIO_DEVBLC || i == INTEL_AUDIO_DEVCL)
		eldv = G4X_ELDV_DEVCL_DEVBLC;
	else
		eldv = G4X_ELDV_DEVCTG;

	if (intel_eld_uptodate(connector,
			       G4X_AUD_CNTL_ST, eldv,
			       G4X_AUD_CNTL_ST, G4X_ELD_ADDR,
			       G4X_HDMIW_HDMIEDID))
		return;

	i = I915_READ(G4X_AUD_CNTL_ST);
	i &= ~(eldv | G4X_ELD_ADDR);
	len = (i >> 9) & 0x1f;		/* ELD buffer size */
	I915_WRITE(G4X_AUD_CNTL_ST, i);

	if (!eld[0])
		return;

	len = min_t(uint8_t, eld[2], len);
	DRM_DEBUG_DRIVER("ELD size %d\n", len);
	for (i = 0; i < len; i++)
		I915_WRITE(G4X_HDMIW_HDMIEDID, *((uint32_t *)eld + i));

	i = I915_READ(G4X_AUD_CNTL_ST);
	i |= eldv;
	I915_WRITE(G4X_AUD_CNTL_ST, i);
}

static void haswell_write_eld(struct drm_connector *connector,
			      struct drm_crtc *crtc,
			      struct drm_display_mode *mode)
{
	struct drm_i915_private *dev_priv = connector->dev->dev_private;
	uint8_t *eld = connector->eld;
	struct drm_device *dev = crtc->dev;
	struct intel_crtc *intel_crtc = to_intel_crtc(crtc);
	uint32_t eldv;
	uint32_t i;
	int len;
	int pipe = to_intel_crtc(crtc)->pipe;
	int tmp;

	int hdmiw_hdmiedid = HSW_AUD_EDID_DATA(pipe);
	int aud_cntl_st = HSW_AUD_DIP_ELD_CTRL(pipe);
	int aud_config = HSW_AUD_CFG(pipe);
	int aud_cntrl_st2 = HSW_AUD_PIN_ELD_CP_VLD;


	DRM_DEBUG_DRIVER("HDMI: Haswell Audio initialize....\n");

	/* Audio output enable */
	DRM_DEBUG_DRIVER("HDMI audio: enable codec\n");
	tmp = I915_READ(aud_cntrl_st2);
	tmp |= (AUDIO_OUTPUT_ENABLE_A << (pipe * 4));
	I915_WRITE(aud_cntrl_st2, tmp);

	/* Wait for 1 vertical blank */
	intel_wait_for_vblank(dev, pipe);

	/* Set ELD valid state */
	tmp = I915_READ(aud_cntrl_st2);
	DRM_DEBUG_DRIVER("HDMI audio: pin eld vld status=0x%08x\n", tmp);
	tmp |= (AUDIO_ELD_VALID_A << (pipe * 4));
	I915_WRITE(aud_cntrl_st2, tmp);
	tmp = I915_READ(aud_cntrl_st2);
	DRM_DEBUG_DRIVER("HDMI audio: eld vld status=0x%08x\n", tmp);

	/* Enable HDMI mode */
	tmp = I915_READ(aud_config);
	DRM_DEBUG_DRIVER("HDMI audio: audio conf: 0x%08x\n", tmp);
	/* clear N_programing_enable and N_value_index */
	tmp &= ~(AUD_CONFIG_N_VALUE_INDEX | AUD_CONFIG_N_PROG_ENABLE);
	I915_WRITE(aud_config, tmp);

	DRM_DEBUG_DRIVER("ELD on pipe %c\n", pipe_name(pipe));

	eldv = AUDIO_ELD_VALID_A << (pipe * 4);
	intel_crtc->eld_vld = true;

	if (intel_pipe_has_type(crtc, INTEL_OUTPUT_DISPLAYPORT)) {
		DRM_DEBUG_DRIVER("ELD: DisplayPort detected\n");
		eld[5] |= (1 << 2);	/* Conn_Type, 0x1 = DisplayPort */
		I915_WRITE(aud_config, AUD_CONFIG_N_VALUE_INDEX); /* 0x1 = DP */
	} else {
		I915_WRITE(aud_config, audio_config_hdmi_pixel_clock(mode));
	}

	if (intel_eld_uptodate(connector,
			       aud_cntrl_st2, eldv,
			       aud_cntl_st, IBX_ELD_ADDRESS,
			       hdmiw_hdmiedid))
		return;

	i = I915_READ(aud_cntrl_st2);
	i &= ~eldv;
	I915_WRITE(aud_cntrl_st2, i);

	if (!eld[0])
		return;

	i = I915_READ(aud_cntl_st);
	i &= ~IBX_ELD_ADDRESS;
	I915_WRITE(aud_cntl_st, i);
	i = (i >> 29) & DIP_PORT_SEL_MASK;		/* DIP_Port_Select, 0x1 = PortB */
	DRM_DEBUG_DRIVER("port num:%d\n", i);

	len = min_t(uint8_t, eld[2], 21);	/* 84 bytes of hw ELD buffer */
	DRM_DEBUG_DRIVER("ELD size %d\n", len);
	for (i = 0; i < len; i++)
		I915_WRITE(hdmiw_hdmiedid, *((uint32_t *)eld + i));

	i = I915_READ(aud_cntrl_st2);
	i |= eldv;
	I915_WRITE(aud_cntrl_st2, i);

}

static void ironlake_write_eld(struct drm_connector *connector,
			       struct drm_crtc *crtc,
			       struct drm_display_mode *mode)
{
	struct drm_i915_private *dev_priv = connector->dev->dev_private;
	uint8_t *eld = connector->eld;
	uint32_t eldv;
	uint32_t i;
	int len;
	int hdmiw_hdmiedid;
	int aud_config;
	int aud_cntl_st;
	int aud_cntrl_st2;
	int pipe = to_intel_crtc(crtc)->pipe;

	if (HAS_PCH_IBX(connector->dev)) {
		hdmiw_hdmiedid = IBX_HDMIW_HDMIEDID(pipe);
		aud_config = IBX_AUD_CFG(pipe);
		aud_cntl_st = IBX_AUD_CNTL_ST(pipe);
		aud_cntrl_st2 = IBX_AUD_CNTL_ST2;
	} else if (IS_VALLEYVIEW(connector->dev)) {
		hdmiw_hdmiedid = VLV_HDMIW_HDMIEDID(pipe);
		aud_config = VLV_AUD_CFG(pipe);
		aud_cntl_st = VLV_AUD_CNTL_ST(pipe);
		aud_cntrl_st2 = VLV_AUD_CNTL_ST2;
	} else {
		hdmiw_hdmiedid = CPT_HDMIW_HDMIEDID(pipe);
		aud_config = CPT_AUD_CFG(pipe);
		aud_cntl_st = CPT_AUD_CNTL_ST(pipe);
		aud_cntrl_st2 = CPT_AUD_CNTRL_ST2;
	}

	DRM_DEBUG_DRIVER("ELD on pipe %c\n", pipe_name(pipe));

	if (IS_VALLEYVIEW(connector->dev))  {
		struct intel_encoder *intel_encoder;
		struct intel_digital_port *intel_dig_port;

		intel_encoder = intel_attached_encoder(connector);
		intel_dig_port = enc_to_dig_port(&intel_encoder->base);
		i = intel_dig_port->port;
	} else {
		i = I915_READ(aud_cntl_st);
		i = (i >> 29) & DIP_PORT_SEL_MASK;
		/* DIP_Port_Select, 0x1 = PortB */
	}

	if (!i) {
		DRM_DEBUG_DRIVER("Audio directed to unknown port\n");
		/* operate blindly on all ports */
		eldv = IBX_ELD_VALIDB;
		eldv |= IBX_ELD_VALIDB << 4;
		eldv |= IBX_ELD_VALIDB << 8;
	} else {
		DRM_DEBUG_DRIVER("ELD on port %c\n", port_name(i));
		eldv = IBX_ELD_VALIDB << ((i - 1) * 4);
	}

	if (intel_pipe_has_type(crtc, INTEL_OUTPUT_DISPLAYPORT)) {
		DRM_DEBUG_DRIVER("ELD: DisplayPort detected\n");
		eld[5] |= (1 << 2);	/* Conn_Type, 0x1 = DisplayPort */
		I915_WRITE(aud_config, AUD_CONFIG_N_VALUE_INDEX); /* 0x1 = DP */
	} else {
		I915_WRITE(aud_config, audio_config_hdmi_pixel_clock(mode));
	}

	if (intel_eld_uptodate(connector,
			       aud_cntrl_st2, eldv,
			       aud_cntl_st, IBX_ELD_ADDRESS,
			       hdmiw_hdmiedid))
		return;

	i = I915_READ(aud_cntrl_st2);
	i &= ~eldv;
	I915_WRITE(aud_cntrl_st2, i);

	if (!eld[0])
		return;

	i = I915_READ(aud_cntl_st);
	i &= ~IBX_ELD_ADDRESS;
	I915_WRITE(aud_cntl_st, i);

	len = min_t(uint8_t, eld[2], 21);	/* 84 bytes of hw ELD buffer */
	DRM_DEBUG_DRIVER("ELD size %d\n", len);
	for (i = 0; i < len; i++)
		I915_WRITE(hdmiw_hdmiedid, *((uint32_t *)eld + i));

	i = I915_READ(aud_cntrl_st2);
	i |= eldv;
	I915_WRITE(aud_cntrl_st2, i);
}

void intel_write_eld(struct drm_encoder *encoder,
		     struct drm_display_mode *mode)
{
	struct drm_crtc *crtc = encoder->crtc;
	struct drm_connector *connector;
	struct drm_device *dev = encoder->dev;
	struct drm_i915_private *dev_priv = dev->dev_private;

	connector = drm_select_eld(encoder, mode);
	if (!connector)
		return;

	DRM_DEBUG_DRIVER("ELD on [CONNECTOR:%d:%s], [ENCODER:%d:%s]\n",
			 connector->base.id,
			 drm_get_connector_name(connector),
			 connector->encoder->base.id,
			 drm_get_encoder_name(connector->encoder));

	connector->eld[6] = drm_av_sync_delay(connector, mode) / 2;

	if (dev_priv->display.write_eld)
		dev_priv->display.write_eld(connector, crtc, mode);
}

static void i845_update_cursor(struct drm_crtc *crtc, u32 base)
{
	struct drm_device *dev = crtc->dev;
	struct drm_i915_private *dev_priv = dev->dev_private;
	struct intel_crtc *intel_crtc = to_intel_crtc(crtc);
	bool visible = base != 0;
	u32 cntl;

	if (intel_crtc->cursor_visible == visible)
		return;

	cntl = I915_READ(_CURACNTR);
	if (visible) {
		/* On these chipsets we can only modify the base whilst
		 * the cursor is disabled.
		 */
		I915_WRITE(_CURABASE, base);

		cntl &= ~(CURSOR_FORMAT_MASK);
		/* XXX width must be 64, stride 256 => 0x00 << 28 */
		cntl |= CURSOR_ENABLE |
			CURSOR_GAMMA_ENABLE |
			CURSOR_FORMAT_ARGB;
	} else
		cntl &= ~(CURSOR_ENABLE | CURSOR_GAMMA_ENABLE);
	I915_WRITE(_CURACNTR, cntl);

	intel_crtc->cursor_visible = visible;
}

static void i9xx_update_cursor(struct drm_crtc *crtc, u32 base)
{
	struct drm_device *dev = crtc->dev;
	struct drm_i915_private *dev_priv = dev->dev_private;
	struct intel_crtc *intel_crtc = to_intel_crtc(crtc);
	int pipe = intel_crtc->pipe;
	bool visible = base != 0;

	if (intel_crtc->cursor_visible != visible) {
		int16_t width = intel_crtc->cursor_width;
		uint32_t cntl = I915_READ(CURCNTR(pipe));
		if (base) {
			cntl &= ~(CURSOR_MODE | MCURSOR_PIPE_SELECT);
			cntl |= MCURSOR_GAMMA_ENABLE;

			switch (width) {
			case 64:
				cntl |= CURSOR_MODE_64_ARGB_AX;
				break;
			case 128:
				cntl |= CURSOR_MODE_128_ARGB_AX;
				break;
			case 256:
				cntl |= CURSOR_MODE_256_ARGB_AX;
				break;
			default:
				WARN_ON(1);
				return;
			}
			cntl |= pipe << 28; /* Connect to correct pipe */
		} else {
			cntl &= ~(CURSOR_MODE | MCURSOR_GAMMA_ENABLE);
			cntl |= CURSOR_MODE_DISABLE;
		}
		I915_WRITE(CURCNTR(pipe), cntl);

		intel_crtc->cursor_visible = visible;
	}
	/* and commit changes on next vblank */
	POSTING_READ(CURCNTR(pipe));
	I915_WRITE(CURBASE(pipe), base);
	POSTING_READ(CURBASE(pipe));
}

static void ivb_update_cursor(struct drm_crtc *crtc, u32 base)
{
	struct drm_device *dev = crtc->dev;
	struct drm_i915_private *dev_priv = dev->dev_private;
	struct intel_crtc *intel_crtc = to_intel_crtc(crtc);
	int pipe = intel_crtc->pipe;
	bool visible = base != 0;

	if (intel_crtc->cursor_visible != visible) {
		int16_t width = intel_crtc->cursor_width;
		uint32_t cntl = I915_READ(CURCNTR_IVB(pipe));
		if (base) {
			cntl &= ~CURSOR_MODE;
			cntl |= MCURSOR_GAMMA_ENABLE;
			switch (width) {
			case 64:
				cntl |= CURSOR_MODE_64_ARGB_AX;
				break;
			case 128:
				cntl |= CURSOR_MODE_128_ARGB_AX;
				break;
			case 256:
				cntl |= CURSOR_MODE_256_ARGB_AX;
				break;
			default:
				WARN_ON(1);
				return;
			}
		} else {
			cntl &= ~(CURSOR_MODE | MCURSOR_GAMMA_ENABLE);
			cntl |= CURSOR_MODE_DISABLE;
		}
		if (IS_HASWELL(dev) || IS_BROADWELL(dev)) {
			cntl |= CURSOR_PIPE_CSC_ENABLE;
			cntl &= ~CURSOR_TRICKLE_FEED_DISABLE;
		}
		I915_WRITE(CURCNTR_IVB(pipe), cntl);

		intel_crtc->cursor_visible = visible;
	}
	/* and commit changes on next vblank */
	POSTING_READ(CURCNTR_IVB(pipe));
	I915_WRITE(CURBASE_IVB(pipe), base);
	POSTING_READ(CURBASE_IVB(pipe));
}

/* If no-part of the cursor is visible on the framebuffer, then the GPU may hang... */
static void intel_crtc_update_cursor(struct drm_crtc *crtc,
				     bool on)
{
	struct drm_device *dev = crtc->dev;
	struct drm_i915_private *dev_priv = dev->dev_private;
	struct intel_crtc *intel_crtc = to_intel_crtc(crtc);
	int pipe = intel_crtc->pipe;
	int x = intel_crtc->cursor_x;
	int y = intel_crtc->cursor_y;
	u32 base = 0, pos = 0;
	bool visible;

	if (on)
		base = intel_crtc->cursor_addr;

	if (x >= intel_crtc->config.pipe_src_w)
		base = 0;

	if (y >= intel_crtc->config.pipe_src_h)
		base = 0;

	if (x < 0) {
		if (x + intel_crtc->cursor_width <= 0)
			base = 0;

		pos |= CURSOR_POS_SIGN << CURSOR_X_SHIFT;
		x = -x;
	}
	pos |= x << CURSOR_X_SHIFT;

	if (y < 0) {
		if (y + intel_crtc->cursor_height <= 0)
			base = 0;

		pos |= CURSOR_POS_SIGN << CURSOR_Y_SHIFT;
		y = -y;
	}
	pos |= y << CURSOR_Y_SHIFT;

	visible = base != 0;
	if (!visible && !intel_crtc->cursor_visible)
		return;

	if (IS_IVYBRIDGE(dev) || IS_HASWELL(dev) || IS_BROADWELL(dev)) {
		I915_WRITE(CURPOS_IVB(pipe), pos);
		ivb_update_cursor(crtc, base);
	} else {
		I915_WRITE(CURPOS(pipe), pos);
		if (IS_845G(dev) || IS_I865G(dev))
			i845_update_cursor(crtc, base);
		else
			i9xx_update_cursor(crtc, base);
	}
}

static int intel_crtc_cursor_set(struct drm_crtc *crtc,
				 struct drm_file *file,
				 uint32_t handle,
				 uint32_t width, uint32_t height)
{
	struct drm_device *dev = crtc->dev;
	struct drm_i915_private *dev_priv = dev->dev_private;
	struct intel_crtc *intel_crtc = to_intel_crtc(crtc);
	struct drm_i915_gem_object *obj;
	unsigned old_width;
	uint32_t addr;
	int ret;

	/* if we want to turn off the cursor ignore width and height */
	if (!handle) {
		DRM_DEBUG_KMS("cursor off\n");
		addr = 0;
		obj = NULL;
		mutex_lock(&dev->struct_mutex);
		goto finish;
	}

	/* Check for which cursor types we support */
	if (!((width == 64 && height == 64) ||
			(width == 128 && height == 128 && !IS_GEN2(dev)) ||
			(width == 256 && height == 256 && !IS_GEN2(dev)))) {
		DRM_DEBUG("Cursor dimension not supported\n");
		return -EINVAL;
	}

	obj = to_intel_bo(drm_gem_object_lookup(dev, file, handle));
	if (&obj->base == NULL)
		return -ENOENT;

	if (obj->base.size < width * height * 4) {
		DRM_DEBUG_KMS("buffer is to small\n");
		ret = -ENOMEM;
		goto fail;
	}

	/* we only need to pin inside GTT if cursor is non-phy */
	mutex_lock(&dev->struct_mutex);
	if (!INTEL_INFO(dev)->cursor_needs_physical) {
		unsigned alignment;

		if (obj->tiling_mode) {
			DRM_DEBUG_KMS("cursor cannot be tiled\n");
			ret = -EINVAL;
			goto fail_locked;
		}

		/* Note that the w/a also requires 2 PTE of padding following
		 * the bo. We currently fill all unused PTE with the shadow
		 * page and so we should always have valid PTE following the
		 * cursor preventing the VT-d warning.
		 */
		alignment = 0;
		if (need_vtd_wa(dev))
			alignment = 64*1024;

		ret = i915_gem_object_pin_to_display_plane(obj, alignment, NULL);
		if (ret) {
			DRM_DEBUG_KMS("failed to move cursor bo into the GTT\n");
			goto fail_locked;
		}

		ret = i915_gem_object_put_fence(obj);
		if (ret) {
			DRM_DEBUG_KMS("failed to release fence for cursor");
			goto fail_unpin;
		}

		addr = i915_gem_obj_ggtt_offset(obj);
	} else {
		int align = IS_I830(dev) ? 16 * 1024 : 256;
		ret = i915_gem_object_attach_phys(obj, align);
		if (ret) {
			DRM_DEBUG_KMS("failed to attach phys object\n");
			goto fail_locked;
		}
		addr = obj->phys_handle->busaddr;
	}

	if (IS_GEN2(dev))
		I915_WRITE(CURSIZE, (height << 12) | width);

 finish:
	if (intel_crtc->cursor_bo) {
		if (!INTEL_INFO(dev)->cursor_needs_physical)
			i915_gem_object_unpin_from_display_plane(intel_crtc->cursor_bo);
		drm_gem_object_unreference(&intel_crtc->cursor_bo->base);
	}

	mutex_unlock(&dev->struct_mutex);

	old_width = intel_crtc->cursor_width;

	intel_crtc->cursor_addr = addr;
	intel_crtc->cursor_bo = obj;
	intel_crtc->cursor_width = width;
	intel_crtc->cursor_height = height;

	if (intel_crtc->active) {
		if (old_width != width)
			intel_update_watermarks(crtc);
		intel_crtc_update_cursor(crtc, intel_crtc->cursor_bo != NULL);
	}

	return 0;
fail_unpin:
	i915_gem_object_unpin_from_display_plane(obj);
fail_locked:
	mutex_unlock(&dev->struct_mutex);
fail:
	drm_gem_object_unreference_unlocked(&obj->base);
	return ret;
}

static int intel_crtc_cursor_move(struct drm_crtc *crtc, int x, int y)
{
	struct intel_crtc *intel_crtc = to_intel_crtc(crtc);

	intel_crtc->cursor_x = clamp_t(int, x, SHRT_MIN, SHRT_MAX);
	intel_crtc->cursor_y = clamp_t(int, y, SHRT_MIN, SHRT_MAX);

	if (intel_crtc->active)
		intel_crtc_update_cursor(crtc, intel_crtc->cursor_bo != NULL);

	return 0;
}

static void intel_crtc_gamma_set(struct drm_crtc *crtc, u16 *red, u16 *green,
				 u16 *blue, uint32_t start, uint32_t size)
{
	int end = (start + size > 256) ? 256 : start + size, i;
	struct intel_crtc *intel_crtc = to_intel_crtc(crtc);

	for (i = start; i < end; i++) {
		intel_crtc->lut_r[i] = red[i] >> 8;
		intel_crtc->lut_g[i] = green[i] >> 8;
		intel_crtc->lut_b[i] = blue[i] >> 8;
	}

	intel_crtc_load_lut(crtc);
}

/* VESA 640x480x72Hz mode to set on the pipe */
static struct drm_display_mode load_detect_mode = {
	DRM_MODE("640x480", DRM_MODE_TYPE_DEFAULT, 31500, 640, 664,
		 704, 832, 0, 480, 489, 491, 520, 0, DRM_MODE_FLAG_NHSYNC | DRM_MODE_FLAG_NVSYNC),
};

struct drm_framebuffer *
__intel_framebuffer_create(struct drm_device *dev,
			   struct drm_mode_fb_cmd2 *mode_cmd,
			   struct drm_i915_gem_object *obj)
{
	struct intel_framebuffer *intel_fb;
	int ret;

	intel_fb = kzalloc(sizeof(*intel_fb), GFP_KERNEL);
	if (!intel_fb) {
		drm_gem_object_unreference_unlocked(&obj->base);
		return ERR_PTR(-ENOMEM);
	}

	ret = intel_framebuffer_init(dev, intel_fb, mode_cmd, obj);
	if (ret)
		goto err;

	return &intel_fb->base;
err:
	drm_gem_object_unreference_unlocked(&obj->base);
	kfree(intel_fb);

	return ERR_PTR(ret);
}

static struct drm_framebuffer *
intel_framebuffer_create(struct drm_device *dev,
			 struct drm_mode_fb_cmd2 *mode_cmd,
			 struct drm_i915_gem_object *obj)
{
	struct drm_framebuffer *fb;
	int ret;

	ret = i915_mutex_lock_interruptible(dev);
	if (ret)
		return ERR_PTR(ret);
	fb = __intel_framebuffer_create(dev, mode_cmd, obj);
	mutex_unlock(&dev->struct_mutex);

	return fb;
}

static u32
intel_framebuffer_pitch_for_width(int width, int bpp)
{
	u32 pitch = DIV_ROUND_UP(width * bpp, 8);
	return ALIGN(pitch, 64);
}

static u32
intel_framebuffer_size_for_mode(struct drm_display_mode *mode, int bpp)
{
	u32 pitch = intel_framebuffer_pitch_for_width(mode->hdisplay, bpp);
	return ALIGN(pitch * mode->vdisplay, PAGE_SIZE);
}

static struct drm_framebuffer *
intel_framebuffer_create_for_mode(struct drm_device *dev,
				  struct drm_display_mode *mode,
				  int depth, int bpp)
{
	struct drm_i915_gem_object *obj;
	struct drm_mode_fb_cmd2 mode_cmd = { 0 };

	obj = i915_gem_alloc_object(dev,
				    intel_framebuffer_size_for_mode(mode, bpp));
	if (obj == NULL)
		return ERR_PTR(-ENOMEM);

	mode_cmd.width = mode->hdisplay;
	mode_cmd.height = mode->vdisplay;
	mode_cmd.pitches[0] = intel_framebuffer_pitch_for_width(mode_cmd.width,
								bpp);
	mode_cmd.pixel_format = drm_mode_legacy_fb_format(bpp, depth);

	return intel_framebuffer_create(dev, &mode_cmd, obj);
}

static struct drm_framebuffer *
mode_fits_in_fbdev(struct drm_device *dev,
		   struct drm_display_mode *mode)
{
#ifdef CONFIG_DRM_I915_FBDEV
	struct drm_i915_private *dev_priv = dev->dev_private;
	struct drm_i915_gem_object *obj;
	struct drm_framebuffer *fb;

	if (!dev_priv->fbdev)
		return NULL;

	if (!dev_priv->fbdev->fb)
		return NULL;

	obj = dev_priv->fbdev->fb->obj;
	BUG_ON(!obj);

	fb = &dev_priv->fbdev->fb->base;
	if (fb->pitches[0] < intel_framebuffer_pitch_for_width(mode->hdisplay,
							       fb->bits_per_pixel))
		return NULL;

	if (obj->base.size < mode->vdisplay * fb->pitches[0])
		return NULL;

	return fb;
#else
	return NULL;
#endif
}

bool intel_get_load_detect_pipe(struct drm_connector *connector,
				struct drm_display_mode *mode,
				struct intel_load_detect_pipe *old)
{
	struct intel_crtc *intel_crtc;
	struct intel_encoder *intel_encoder =
		intel_attached_encoder(connector);
	struct drm_crtc *possible_crtc;
	struct drm_encoder *encoder = &intel_encoder->base;
	struct drm_crtc *crtc = NULL;
	struct drm_device *dev = encoder->dev;
	struct drm_framebuffer *fb;
	int i = -1;

	DRM_DEBUG_KMS("[CONNECTOR:%d:%s], [ENCODER:%d:%s]\n",
		      connector->base.id, drm_get_connector_name(connector),
		      encoder->base.id, drm_get_encoder_name(encoder));

	/*
	 * Algorithm gets a little messy:
	 *
	 *   - if the connector already has an assigned crtc, use it (but make
	 *     sure it's on first)
	 *
	 *   - try to find the first unused crtc that can drive this connector,
	 *     and use that if we find one
	 */

	/* See if we already have a CRTC for this connector */
	if (encoder->crtc) {
		crtc = encoder->crtc;

		mutex_lock(&crtc->mutex);

		old->dpms_mode = connector->dpms;
		old->load_detect_temp = false;

		/* Make sure the crtc and connector are running */
		if (connector->dpms != DRM_MODE_DPMS_ON)
			connector->funcs->dpms(connector, DRM_MODE_DPMS_ON);

		return true;
	}

	/* Find an unused one (if possible) */
	list_for_each_entry(possible_crtc, &dev->mode_config.crtc_list, head) {
		i++;
		if (!(encoder->possible_crtcs & (1 << i)))
			continue;
		if (!possible_crtc->enabled) {
			crtc = possible_crtc;
			break;
		}
	}

	/*
	 * If we didn't find an unused CRTC, don't use any.
	 */
	if (!crtc) {
		DRM_DEBUG_KMS("no pipe available for load-detect\n");
		return false;
	}

	mutex_lock(&crtc->mutex);
	intel_encoder->new_crtc = to_intel_crtc(crtc);
	to_intel_connector(connector)->new_encoder = intel_encoder;

	intel_crtc = to_intel_crtc(crtc);
	intel_crtc->new_enabled = true;
	intel_crtc->new_config = &intel_crtc->config;
	old->dpms_mode = connector->dpms;
	old->load_detect_temp = true;
	old->release_fb = NULL;

	if (!mode)
		mode = &load_detect_mode;

	/* We need a framebuffer large enough to accommodate all accesses
	 * that the plane may generate whilst we perform load detection.
	 * We can not rely on the fbcon either being present (we get called
	 * during its initialisation to detect all boot displays, or it may
	 * not even exist) or that it is large enough to satisfy the
	 * requested mode.
	 */
	fb = mode_fits_in_fbdev(dev, mode);
	if (fb == NULL) {
		DRM_DEBUG_KMS("creating tmp fb for load-detection\n");
		fb = intel_framebuffer_create_for_mode(dev, mode, 24, 32);
		old->release_fb = fb;
	} else
		DRM_DEBUG_KMS("reusing fbdev for load-detection framebuffer\n");
	if (IS_ERR(fb)) {
		DRM_DEBUG_KMS("failed to allocate framebuffer for load-detection\n");
		goto fail;
	}

	if (intel_set_mode(crtc, mode, 0, 0, fb)) {
		DRM_DEBUG_KMS("failed to set mode on load-detect pipe\n");
		if (old->release_fb)
			old->release_fb->funcs->destroy(old->release_fb);
		goto fail;
	}

	/* let the connector get through one full cycle before testing */
	intel_wait_for_vblank(dev, intel_crtc->pipe);
	return true;

 fail:
	intel_crtc->new_enabled = crtc->enabled;
	if (intel_crtc->new_enabled)
		intel_crtc->new_config = &intel_crtc->config;
	else
		intel_crtc->new_config = NULL;
	mutex_unlock(&crtc->mutex);
	return false;
}

void intel_release_load_detect_pipe(struct drm_connector *connector,
				    struct intel_load_detect_pipe *old)
{
	struct intel_encoder *intel_encoder =
		intel_attached_encoder(connector);
	struct drm_encoder *encoder = &intel_encoder->base;
	struct drm_crtc *crtc = encoder->crtc;
	struct intel_crtc *intel_crtc = to_intel_crtc(crtc);

	DRM_DEBUG_KMS("[CONNECTOR:%d:%s], [ENCODER:%d:%s]\n",
		      connector->base.id, drm_get_connector_name(connector),
		      encoder->base.id, drm_get_encoder_name(encoder));

	if (old->load_detect_temp) {
		to_intel_connector(connector)->new_encoder = NULL;
		intel_encoder->new_crtc = NULL;
		intel_crtc->new_enabled = false;
		intel_crtc->new_config = NULL;
		intel_set_mode(crtc, NULL, 0, 0, NULL);

		if (old->release_fb) {
			drm_framebuffer_unregister_private(old->release_fb);
			drm_framebuffer_unreference(old->release_fb);
		}

		mutex_unlock(&crtc->mutex);
		return;
	}

	/* Switch crtc and encoder back off if necessary */
	if (old->dpms_mode != DRM_MODE_DPMS_ON)
		connector->funcs->dpms(connector, old->dpms_mode);

	mutex_unlock(&crtc->mutex);
}

static int i9xx_pll_refclk(struct drm_device *dev,
			   const struct intel_crtc_config *pipe_config)
{
	struct drm_i915_private *dev_priv = dev->dev_private;
	u32 dpll = pipe_config->dpll_hw_state.dpll;

	if ((dpll & PLL_REF_INPUT_MASK) == PLLB_REF_INPUT_SPREADSPECTRUMIN)
		return dev_priv->vbt.lvds_ssc_freq;
	else if (HAS_PCH_SPLIT(dev))
		return 120000;
	else if (!IS_GEN2(dev))
		return 96000;
	else
		return 48000;
}

/* Returns the clock of the currently programmed mode of the given pipe. */
static void i9xx_crtc_clock_get(struct intel_crtc *crtc,
				struct intel_crtc_config *pipe_config)
{
	struct drm_device *dev = crtc->base.dev;
	struct drm_i915_private *dev_priv = dev->dev_private;
	int pipe = pipe_config->cpu_transcoder;
	u32 dpll = pipe_config->dpll_hw_state.dpll;
	u32 fp;
	intel_clock_t clock;
	int refclk = i9xx_pll_refclk(dev, pipe_config);

	if ((dpll & DISPLAY_RATE_SELECT_FPA1) == 0)
		fp = pipe_config->dpll_hw_state.fp0;
	else
		fp = pipe_config->dpll_hw_state.fp1;

	clock.m1 = (fp & FP_M1_DIV_MASK) >> FP_M1_DIV_SHIFT;
	if (IS_PINEVIEW(dev)) {
		clock.n = ffs((fp & FP_N_PINEVIEW_DIV_MASK) >> FP_N_DIV_SHIFT) - 1;
		clock.m2 = (fp & FP_M2_PINEVIEW_DIV_MASK) >> FP_M2_DIV_SHIFT;
	} else {
		clock.n = (fp & FP_N_DIV_MASK) >> FP_N_DIV_SHIFT;
		clock.m2 = (fp & FP_M2_DIV_MASK) >> FP_M2_DIV_SHIFT;
	}

	if (!IS_GEN2(dev)) {
		if (IS_PINEVIEW(dev))
			clock.p1 = ffs((dpll & DPLL_FPA01_P1_POST_DIV_MASK_PINEVIEW) >>
				DPLL_FPA01_P1_POST_DIV_SHIFT_PINEVIEW);
		else
			clock.p1 = ffs((dpll & DPLL_FPA01_P1_POST_DIV_MASK) >>
			       DPLL_FPA01_P1_POST_DIV_SHIFT);

		switch (dpll & DPLL_MODE_MASK) {
		case DPLLB_MODE_DAC_SERIAL:
			clock.p2 = dpll & DPLL_DAC_SERIAL_P2_CLOCK_DIV_5 ?
				5 : 10;
			break;
		case DPLLB_MODE_LVDS:
			clock.p2 = dpll & DPLLB_LVDS_P2_CLOCK_DIV_7 ?
				7 : 14;
			break;
		default:
			DRM_DEBUG_KMS("Unknown DPLL mode %08x in programmed "
				  "mode\n", (int)(dpll & DPLL_MODE_MASK));
			return;
		}

		if (IS_PINEVIEW(dev))
			pineview_clock(refclk, &clock);
		else
			i9xx_clock(refclk, &clock);
	} else {
		u32 lvds = IS_I830(dev) ? 0 : I915_READ(LVDS);
		bool is_lvds = (pipe == 1) && (lvds & LVDS_PORT_EN);

		if (is_lvds) {
			clock.p1 = ffs((dpll & DPLL_FPA01_P1_POST_DIV_MASK_I830_LVDS) >>
				       DPLL_FPA01_P1_POST_DIV_SHIFT);

			if (lvds & LVDS_CLKB_POWER_UP)
				clock.p2 = 7;
			else
				clock.p2 = 14;
		} else {
			if (dpll & PLL_P1_DIVIDE_BY_TWO)
				clock.p1 = 2;
			else {
				clock.p1 = ((dpll & DPLL_FPA01_P1_POST_DIV_MASK_I830) >>
					    DPLL_FPA01_P1_POST_DIV_SHIFT) + 2;
			}
			if (dpll & PLL_P2_DIVIDE_BY_4)
				clock.p2 = 4;
			else
				clock.p2 = 2;
		}

		i9xx_clock(refclk, &clock);
	}

	/*
	 * This value includes pixel_multiplier. We will use
	 * port_clock to compute adjusted_mode.crtc_clock in the
	 * encoder's get_config() function.
	 */
	pipe_config->port_clock = clock.dot;
}

int intel_dotclock_calculate(int link_freq,
			     const struct intel_link_m_n *m_n)
{
	/*
	 * The calculation for the data clock is:
	 * pixel_clock = ((m/n)*(link_clock * nr_lanes))/bpp
	 * But we want to avoid losing precison if possible, so:
	 * pixel_clock = ((m * link_clock * nr_lanes)/(n*bpp))
	 *
	 * and the link clock is simpler:
	 * link_clock = (m * link_clock) / n
	 */

	if (!m_n->link_n)
		return 0;

	return div_u64((u64)m_n->link_m * link_freq, m_n->link_n);
}

static void ironlake_pch_clock_get(struct intel_crtc *crtc,
				   struct intel_crtc_config *pipe_config)
{
	struct drm_device *dev = crtc->base.dev;

	/* read out port_clock from the DPLL */
	i9xx_crtc_clock_get(crtc, pipe_config);

	/*
	 * This value does not include pixel_multiplier.
	 * We will check that port_clock and adjusted_mode.crtc_clock
	 * agree once we know their relationship in the encoder's
	 * get_config() function.
	 */
	pipe_config->adjusted_mode.crtc_clock =
		intel_dotclock_calculate(intel_fdi_link_freq(dev) * 10000,
					 &pipe_config->fdi_m_n);
}

/** Returns the currently programmed mode of the given pipe. */
struct drm_display_mode *intel_crtc_mode_get(struct drm_device *dev,
					     struct drm_crtc *crtc)
{
	struct drm_i915_private *dev_priv = dev->dev_private;
	struct intel_crtc *intel_crtc = to_intel_crtc(crtc);
	enum transcoder cpu_transcoder = intel_crtc->config.cpu_transcoder;
	struct drm_display_mode *mode;
	struct intel_crtc_config pipe_config;
	int htot = I915_READ(HTOTAL(cpu_transcoder));
	int hsync = I915_READ(HSYNC(cpu_transcoder));
	int vtot = I915_READ(VTOTAL(cpu_transcoder));
	int vsync = I915_READ(VSYNC(cpu_transcoder));
	enum pipe pipe = intel_crtc->pipe;

	mode = kzalloc(sizeof(*mode), GFP_KERNEL);
	if (!mode)
		return NULL;

	/*
	 * Construct a pipe_config sufficient for getting the clock info
	 * back out of crtc_clock_get.
	 *
	 * Note, if LVDS ever uses a non-1 pixel multiplier, we'll need
	 * to use a real value here instead.
	 */
	pipe_config.cpu_transcoder = (enum transcoder) pipe;
	pipe_config.pixel_multiplier = 1;
	pipe_config.dpll_hw_state.dpll = I915_READ(DPLL(pipe));
	pipe_config.dpll_hw_state.fp0 = I915_READ(FP0(pipe));
	pipe_config.dpll_hw_state.fp1 = I915_READ(FP1(pipe));
	i9xx_crtc_clock_get(intel_crtc, &pipe_config);

	mode->clock = pipe_config.port_clock / pipe_config.pixel_multiplier;
	mode->hdisplay = (htot & 0xffff) + 1;
	mode->htotal = ((htot & 0xffff0000) >> 16) + 1;
	mode->hsync_start = (hsync & 0xffff) + 1;
	mode->hsync_end = ((hsync & 0xffff0000) >> 16) + 1;
	mode->vdisplay = (vtot & 0xffff) + 1;
	mode->vtotal = ((vtot & 0xffff0000) >> 16) + 1;
	mode->vsync_start = (vsync & 0xffff) + 1;
	mode->vsync_end = ((vsync & 0xffff0000) >> 16) + 1;

	drm_mode_set_name(mode);

	return mode;
}

static void intel_increase_pllclock(struct drm_crtc *crtc)
{
	struct drm_device *dev = crtc->dev;
	struct drm_i915_private *dev_priv = dev->dev_private;
	struct intel_crtc *intel_crtc = to_intel_crtc(crtc);
	int pipe = intel_crtc->pipe;
	int dpll_reg = DPLL(pipe);
	int dpll;

	if (HAS_PCH_SPLIT(dev))
		return;

	if (!dev_priv->lvds_downclock_avail)
		return;

	dpll = I915_READ(dpll_reg);
	if (!HAS_PIPE_CXSR(dev) && (dpll & DISPLAY_RATE_SELECT_FPA1)) {
		DRM_DEBUG_DRIVER("upclocking LVDS\n");

		assert_panel_unlocked(dev_priv, pipe);

		dpll &= ~DISPLAY_RATE_SELECT_FPA1;
		I915_WRITE(dpll_reg, dpll);
		intel_wait_for_vblank(dev, pipe);

		dpll = I915_READ(dpll_reg);
		if (dpll & DISPLAY_RATE_SELECT_FPA1)
			DRM_DEBUG_DRIVER("failed to upclock LVDS!\n");
	}
}

static void intel_decrease_pllclock(struct drm_crtc *crtc)
{
	struct drm_device *dev = crtc->dev;
	struct drm_i915_private *dev_priv = dev->dev_private;
	struct intel_crtc *intel_crtc = to_intel_crtc(crtc);

	if (HAS_PCH_SPLIT(dev))
		return;

	if (!dev_priv->lvds_downclock_avail)
		return;

	/*
	 * Since this is called by a timer, we should never get here in
	 * the manual case.
	 */
	if (!HAS_PIPE_CXSR(dev) && intel_crtc->lowfreq_avail) {
		int pipe = intel_crtc->pipe;
		int dpll_reg = DPLL(pipe);
		int dpll;

		DRM_DEBUG_DRIVER("downclocking LVDS\n");

		assert_panel_unlocked(dev_priv, pipe);

		dpll = I915_READ(dpll_reg);
		dpll |= DISPLAY_RATE_SELECT_FPA1;
		I915_WRITE(dpll_reg, dpll);
		intel_wait_for_vblank(dev, pipe);
		dpll = I915_READ(dpll_reg);
		if (!(dpll & DISPLAY_RATE_SELECT_FPA1))
			DRM_DEBUG_DRIVER("failed to downclock LVDS!\n");
	}

}

void intel_mark_busy(struct drm_device *dev)
{
	struct drm_i915_private *dev_priv = dev->dev_private;

	if (dev_priv->mm.busy)
		return;

	intel_runtime_pm_get(dev_priv);
	i915_update_gfx_val(dev_priv);
	dev_priv->mm.busy = true;
}

void intel_mark_idle(struct drm_device *dev)
{
	struct drm_i915_private *dev_priv = dev->dev_private;
	struct drm_crtc *crtc;

	if (!dev_priv->mm.busy)
		return;

	dev_priv->mm.busy = false;

	if (!i915.powersave)
		goto out;

	list_for_each_entry(crtc, &dev->mode_config.crtc_list, head) {
		if (!crtc->primary->fb)
			continue;

		intel_decrease_pllclock(crtc);
	}

	if (INTEL_INFO(dev)->gen >= 6)
		gen6_rps_idle(dev->dev_private);

out:
	intel_runtime_pm_put(dev_priv);
}

void intel_mark_fb_busy(struct drm_i915_gem_object *obj,
			struct intel_ring_buffer *ring)
{
	struct drm_device *dev = obj->base.dev;
	struct drm_crtc *crtc;

	if (!i915.powersave)
		return;

	list_for_each_entry(crtc, &dev->mode_config.crtc_list, head) {
		if (!crtc->primary->fb)
			continue;

		if (to_intel_framebuffer(crtc->primary->fb)->obj != obj)
			continue;

		intel_increase_pllclock(crtc);
		if (ring && intel_fbc_enabled(dev))
			ring->fbc_dirty = true;
	}
}

static void intel_crtc_destroy(struct drm_crtc *crtc)
{
	struct intel_crtc *intel_crtc = to_intel_crtc(crtc);
	struct drm_device *dev = crtc->dev;
	struct intel_unpin_work *work;
	unsigned long flags;

	spin_lock_irqsave(&dev->event_lock, flags);
	work = intel_crtc->unpin_work;
	intel_crtc->unpin_work = NULL;
	spin_unlock_irqrestore(&dev->event_lock, flags);

	if (work) {
		cancel_work_sync(&work->work);
		kfree(work);
	}

	intel_crtc_cursor_set(crtc, NULL, 0, 0, 0);

	drm_crtc_cleanup(crtc);

	kfree(intel_crtc);
}

static void intel_unpin_work_fn(struct work_struct *__work)
{
	struct intel_unpin_work *work =
		container_of(__work, struct intel_unpin_work, work);
	struct drm_device *dev = work->crtc->dev;

	mutex_lock(&dev->struct_mutex);
	intel_unpin_fb_obj(work->old_fb_obj);
	drm_gem_object_unreference(&work->pending_flip_obj->base);
	drm_gem_object_unreference(&work->old_fb_obj->base);

	intel_update_fbc(dev);
	mutex_unlock(&dev->struct_mutex);

	BUG_ON(atomic_read(&to_intel_crtc(work->crtc)->unpin_work_count) == 0);
	atomic_dec(&to_intel_crtc(work->crtc)->unpin_work_count);

	kfree(work);
}

static void do_intel_finish_page_flip(struct drm_device *dev,
				      struct drm_crtc *crtc)
{
	struct drm_i915_private *dev_priv = dev->dev_private;
	struct intel_crtc *intel_crtc = to_intel_crtc(crtc);
	struct intel_unpin_work *work;
	unsigned long flags;

	/* Ignore early vblank irqs */
	if (intel_crtc == NULL)
		return;

	spin_lock_irqsave(&dev->event_lock, flags);
	work = intel_crtc->unpin_work;

	/* Ensure we don't miss a work->pending update ... */
	smp_rmb();

	if (work == NULL || atomic_read(&work->pending) < INTEL_FLIP_COMPLETE) {
		spin_unlock_irqrestore(&dev->event_lock, flags);
		return;
	}

	/* and that the unpin work is consistent wrt ->pending. */
	smp_rmb();

	intel_crtc->unpin_work = NULL;

	if (work->event)
		drm_send_vblank_event(dev, intel_crtc->pipe, work->event);

	drm_vblank_put(dev, intel_crtc->pipe);

	spin_unlock_irqrestore(&dev->event_lock, flags);

	wake_up_all(&dev_priv->pending_flip_queue);

	queue_work(dev_priv->wq, &work->work);

	trace_i915_flip_complete(intel_crtc->plane, work->pending_flip_obj);
}

void intel_finish_page_flip(struct drm_device *dev, int pipe)
{
	struct drm_i915_private *dev_priv = dev->dev_private;
	struct drm_crtc *crtc = dev_priv->pipe_to_crtc_mapping[pipe];

	do_intel_finish_page_flip(dev, crtc);
}

void intel_finish_page_flip_plane(struct drm_device *dev, int plane)
{
	struct drm_i915_private *dev_priv = dev->dev_private;
	struct drm_crtc *crtc = dev_priv->plane_to_crtc_mapping[plane];

	do_intel_finish_page_flip(dev, crtc);
}

void intel_prepare_page_flip(struct drm_device *dev, int plane)
{
	struct drm_i915_private *dev_priv = dev->dev_private;
	struct intel_crtc *intel_crtc =
		to_intel_crtc(dev_priv->plane_to_crtc_mapping[plane]);
	unsigned long flags;

	/* NB: An MMIO update of the plane base pointer will also
	 * generate a page-flip completion irq, i.e. every modeset
	 * is also accompanied by a spurious intel_prepare_page_flip().
	 */
	spin_lock_irqsave(&dev->event_lock, flags);
	if (intel_crtc->unpin_work)
		atomic_inc_not_zero(&intel_crtc->unpin_work->pending);
	spin_unlock_irqrestore(&dev->event_lock, flags);
}

inline static void intel_mark_page_flip_active(struct intel_crtc *intel_crtc)
{
	/* Ensure that the work item is consistent when activating it ... */
	smp_wmb();
	atomic_set(&intel_crtc->unpin_work->pending, INTEL_FLIP_PENDING);
	/* and that it is marked active as soon as the irq could fire. */
	smp_wmb();
}

static int intel_gen2_queue_flip(struct drm_device *dev,
				 struct drm_crtc *crtc,
				 struct drm_framebuffer *fb,
				 struct drm_i915_gem_object *obj,
				 uint32_t flags)
{
	struct drm_i915_private *dev_priv = dev->dev_private;
	struct intel_crtc *intel_crtc = to_intel_crtc(crtc);
	u32 flip_mask;
	struct intel_ring_buffer *ring = &dev_priv->ring[RCS];
	int ret;

	ret = intel_pin_and_fence_fb_obj(dev, obj, ring);
	if (ret)
		goto err;

	ret = intel_ring_begin(ring, 6);
	if (ret)
		goto err_unpin;

	/* Can't queue multiple flips, so wait for the previous
	 * one to finish before executing the next.
	 */
	if (intel_crtc->plane)
		flip_mask = MI_WAIT_FOR_PLANE_B_FLIP;
	else
		flip_mask = MI_WAIT_FOR_PLANE_A_FLIP;
	intel_ring_emit(ring, MI_WAIT_FOR_EVENT | flip_mask);
	intel_ring_emit(ring, MI_NOOP);
	intel_ring_emit(ring, MI_DISPLAY_FLIP |
			MI_DISPLAY_FLIP_PLANE(intel_crtc->plane));
	intel_ring_emit(ring, fb->pitches[0]);
	intel_ring_emit(ring, i915_gem_obj_ggtt_offset(obj) + intel_crtc->dspaddr_offset);
	intel_ring_emit(ring, 0); /* aux display base address, unused */

	intel_mark_page_flip_active(intel_crtc);
	__intel_ring_advance(ring);
	return 0;

err_unpin:
	intel_unpin_fb_obj(obj);
err:
	return ret;
}

static int intel_gen3_queue_flip(struct drm_device *dev,
				 struct drm_crtc *crtc,
				 struct drm_framebuffer *fb,
				 struct drm_i915_gem_object *obj,
				 uint32_t flags)
{
	struct drm_i915_private *dev_priv = dev->dev_private;
	struct intel_crtc *intel_crtc = to_intel_crtc(crtc);
	u32 flip_mask;
	struct intel_ring_buffer *ring = &dev_priv->ring[RCS];
	int ret;

	ret = intel_pin_and_fence_fb_obj(dev, obj, ring);
	if (ret)
		goto err;

	ret = intel_ring_begin(ring, 6);
	if (ret)
		goto err_unpin;

	if (intel_crtc->plane)
		flip_mask = MI_WAIT_FOR_PLANE_B_FLIP;
	else
		flip_mask = MI_WAIT_FOR_PLANE_A_FLIP;
	intel_ring_emit(ring, MI_WAIT_FOR_EVENT | flip_mask);
	intel_ring_emit(ring, MI_NOOP);
	intel_ring_emit(ring, MI_DISPLAY_FLIP_I915 |
			MI_DISPLAY_FLIP_PLANE(intel_crtc->plane));
	intel_ring_emit(ring, fb->pitches[0]);
	intel_ring_emit(ring, i915_gem_obj_ggtt_offset(obj) + intel_crtc->dspaddr_offset);
	intel_ring_emit(ring, MI_NOOP);

	intel_mark_page_flip_active(intel_crtc);
	__intel_ring_advance(ring);
	return 0;

err_unpin:
	intel_unpin_fb_obj(obj);
err:
	return ret;
}

static int intel_gen4_queue_flip(struct drm_device *dev,
				 struct drm_crtc *crtc,
				 struct drm_framebuffer *fb,
				 struct drm_i915_gem_object *obj,
				 uint32_t flags)
{
	struct drm_i915_private *dev_priv = dev->dev_private;
	struct intel_crtc *intel_crtc = to_intel_crtc(crtc);
	uint32_t pf, pipesrc;
	struct intel_ring_buffer *ring = &dev_priv->ring[RCS];
	int ret;

	ret = intel_pin_and_fence_fb_obj(dev, obj, ring);
	if (ret)
		goto err;

	ret = intel_ring_begin(ring, 4);
	if (ret)
		goto err_unpin;

	/* i965+ uses the linear or tiled offsets from the
	 * Display Registers (which do not change across a page-flip)
	 * so we need only reprogram the base address.
	 */
	intel_ring_emit(ring, MI_DISPLAY_FLIP |
			MI_DISPLAY_FLIP_PLANE(intel_crtc->plane));
	intel_ring_emit(ring, fb->pitches[0]);
	intel_ring_emit(ring,
			(i915_gem_obj_ggtt_offset(obj) + intel_crtc->dspaddr_offset) |
			obj->tiling_mode);

	/* XXX Enabling the panel-fitter across page-flip is so far
	 * untested on non-native modes, so ignore it for now.
	 * pf = I915_READ(pipe == 0 ? PFA_CTL_1 : PFB_CTL_1) & PF_ENABLE;
	 */
	pf = 0;
	pipesrc = I915_READ(PIPESRC(intel_crtc->pipe)) & 0x0fff0fff;
	intel_ring_emit(ring, pf | pipesrc);

	intel_mark_page_flip_active(intel_crtc);
	__intel_ring_advance(ring);
	return 0;

err_unpin:
	intel_unpin_fb_obj(obj);
err:
	return ret;
}

static int intel_gen6_queue_flip(struct drm_device *dev,
				 struct drm_crtc *crtc,
				 struct drm_framebuffer *fb,
				 struct drm_i915_gem_object *obj,
				 uint32_t flags)
{
	struct drm_i915_private *dev_priv = dev->dev_private;
	struct intel_crtc *intel_crtc = to_intel_crtc(crtc);
	struct intel_ring_buffer *ring = &dev_priv->ring[RCS];
	uint32_t pf, pipesrc;
	int ret;

	ret = intel_pin_and_fence_fb_obj(dev, obj, ring);
	if (ret)
		goto err;

	ret = intel_ring_begin(ring, 4);
	if (ret)
		goto err_unpin;

	intel_ring_emit(ring, MI_DISPLAY_FLIP |
			MI_DISPLAY_FLIP_PLANE(intel_crtc->plane));
	intel_ring_emit(ring, fb->pitches[0] | obj->tiling_mode);
	intel_ring_emit(ring, i915_gem_obj_ggtt_offset(obj) + intel_crtc->dspaddr_offset);

	/* Contrary to the suggestions in the documentation,
	 * "Enable Panel Fitter" does not seem to be required when page
	 * flipping with a non-native mode, and worse causes a normal
	 * modeset to fail.
	 * pf = I915_READ(PF_CTL(intel_crtc->pipe)) & PF_ENABLE;
	 */
	pf = 0;
	pipesrc = I915_READ(PIPESRC(intel_crtc->pipe)) & 0x0fff0fff;
	intel_ring_emit(ring, pf | pipesrc);

	intel_mark_page_flip_active(intel_crtc);
	__intel_ring_advance(ring);
	return 0;

err_unpin:
	intel_unpin_fb_obj(obj);
err:
	return ret;
}

static int intel_gen7_queue_flip(struct drm_device *dev,
				 struct drm_crtc *crtc,
				 struct drm_framebuffer *fb,
				 struct drm_i915_gem_object *obj,
				 uint32_t flags)
{
	struct drm_i915_private *dev_priv = dev->dev_private;
	struct intel_crtc *intel_crtc = to_intel_crtc(crtc);
	struct intel_ring_buffer *ring;
	uint32_t plane_bit = 0;
	int len, ret;

	ring = obj->ring;
	if (IS_VALLEYVIEW(dev) || ring == NULL || ring->id != RCS)
		ring = &dev_priv->ring[BCS];

	ret = intel_pin_and_fence_fb_obj(dev, obj, ring);
	if (ret)
		goto err;

	switch(intel_crtc->plane) {
	case PLANE_A:
		plane_bit = MI_DISPLAY_FLIP_IVB_PLANE_A;
		break;
	case PLANE_B:
		plane_bit = MI_DISPLAY_FLIP_IVB_PLANE_B;
		break;
	case PLANE_C:
		plane_bit = MI_DISPLAY_FLIP_IVB_PLANE_C;
		break;
	default:
		WARN_ONCE(1, "unknown plane in flip command\n");
		ret = -ENODEV;
		goto err_unpin;
	}

	len = 4;
	if (ring->id == RCS)
		len += 6;

	/*
	 * BSpec MI_DISPLAY_FLIP for IVB:
	 * "The full packet must be contained within the same cache line."
	 *
	 * Currently the LRI+SRM+MI_DISPLAY_FLIP all fit within the same
	 * cacheline, if we ever start emitting more commands before
	 * the MI_DISPLAY_FLIP we may need to first emit everything else,
	 * then do the cacheline alignment, and finally emit the
	 * MI_DISPLAY_FLIP.
	 */
	ret = intel_ring_cacheline_align(ring);
	if (ret)
		goto err_unpin;

	ret = intel_ring_begin(ring, len);
	if (ret)
		goto err_unpin;

	/* Unmask the flip-done completion message. Note that the bspec says that
	 * we should do this for both the BCS and RCS, and that we must not unmask
	 * more than one flip event at any time (or ensure that one flip message
	 * can be sent by waiting for flip-done prior to queueing new flips).
	 * Experimentation says that BCS works despite DERRMR masking all
	 * flip-done completion events and that unmasking all planes at once
	 * for the RCS also doesn't appear to drop events. Setting the DERRMR
	 * to zero does lead to lockups within MI_DISPLAY_FLIP.
	 */
	if (ring->id == RCS) {
		intel_ring_emit(ring, MI_LOAD_REGISTER_IMM(1));
		intel_ring_emit(ring, DERRMR);
		intel_ring_emit(ring, ~(DERRMR_PIPEA_PRI_FLIP_DONE |
					DERRMR_PIPEB_PRI_FLIP_DONE |
					DERRMR_PIPEC_PRI_FLIP_DONE));
		intel_ring_emit(ring, MI_STORE_REGISTER_MEM(1) |
				MI_SRM_LRM_GLOBAL_GTT);
		intel_ring_emit(ring, DERRMR);
		intel_ring_emit(ring, ring->scratch.gtt_offset + 256);
	}

	intel_ring_emit(ring, MI_DISPLAY_FLIP_I915 | plane_bit);
	intel_ring_emit(ring, (fb->pitches[0] | obj->tiling_mode));
	intel_ring_emit(ring, i915_gem_obj_ggtt_offset(obj) + intel_crtc->dspaddr_offset);
	intel_ring_emit(ring, (MI_NOOP));

	intel_mark_page_flip_active(intel_crtc);
	__intel_ring_advance(ring);
	return 0;

err_unpin:
	intel_unpin_fb_obj(obj);
err:
	return ret;
}

static int intel_default_queue_flip(struct drm_device *dev,
				    struct drm_crtc *crtc,
				    struct drm_framebuffer *fb,
				    struct drm_i915_gem_object *obj,
				    uint32_t flags)
{
	return -ENODEV;
}

static int intel_crtc_page_flip(struct drm_crtc *crtc,
				struct drm_framebuffer *fb,
				struct drm_pending_vblank_event *event,
				uint32_t page_flip_flags)
{
	struct drm_device *dev = crtc->dev;
	struct drm_i915_private *dev_priv = dev->dev_private;
	struct drm_framebuffer *old_fb = crtc->primary->fb;
	struct drm_i915_gem_object *obj = to_intel_framebuffer(fb)->obj;
	struct intel_crtc *intel_crtc = to_intel_crtc(crtc);
	struct intel_unpin_work *work;
	unsigned long flags;
	int ret;

	/* Can't change pixel format via MI display flips. */
	if (fb->pixel_format != crtc->primary->fb->pixel_format)
		return -EINVAL;

	/*
	 * TILEOFF/LINOFF registers can't be changed via MI display flips.
	 * Note that pitch changes could also affect these register.
	 */
	if (INTEL_INFO(dev)->gen > 3 &&
	    (fb->offsets[0] != crtc->primary->fb->offsets[0] ||
	     fb->pitches[0] != crtc->primary->fb->pitches[0]))
		return -EINVAL;

	if (i915_terminally_wedged(&dev_priv->gpu_error))
		goto out_hang;

	work = kzalloc(sizeof(*work), GFP_KERNEL);
	if (work == NULL)
		return -ENOMEM;

	work->event = event;
	work->crtc = crtc;
	work->old_fb_obj = to_intel_framebuffer(old_fb)->obj;
	INIT_WORK(&work->work, intel_unpin_work_fn);

	ret = drm_vblank_get(dev, intel_crtc->pipe);
	if (ret)
		goto free_work;

	/* We borrow the event spin lock for protecting unpin_work */
	spin_lock_irqsave(&dev->event_lock, flags);
	if (intel_crtc->unpin_work) {
		spin_unlock_irqrestore(&dev->event_lock, flags);
		kfree(work);
		drm_vblank_put(dev, intel_crtc->pipe);

		DRM_DEBUG_DRIVER("flip queue: crtc already busy\n");
		return -EBUSY;
	}
	intel_crtc->unpin_work = work;
	spin_unlock_irqrestore(&dev->event_lock, flags);

	if (atomic_read(&intel_crtc->unpin_work_count) >= 2)
		flush_workqueue(dev_priv->wq);

	ret = i915_mutex_lock_interruptible(dev);
	if (ret)
		goto cleanup;

	/* Reference the objects for the scheduled work. */
	drm_gem_object_reference(&work->old_fb_obj->base);
	drm_gem_object_reference(&obj->base);

	crtc->primary->fb = fb;

	work->pending_flip_obj = obj;

	work->enable_stall_check = true;

	atomic_inc(&intel_crtc->unpin_work_count);
	intel_crtc->reset_counter = atomic_read(&dev_priv->gpu_error.reset_counter);

	ret = dev_priv->display.queue_flip(dev, crtc, fb, obj, page_flip_flags);
	if (ret)
		goto cleanup_pending;

	intel_disable_fbc(dev);
	intel_mark_fb_busy(obj, NULL);
	mutex_unlock(&dev->struct_mutex);

	trace_i915_flip_request(intel_crtc->plane, obj);

	return 0;

cleanup_pending:
	atomic_dec(&intel_crtc->unpin_work_count);
	crtc->primary->fb = old_fb;
	drm_gem_object_unreference(&work->old_fb_obj->base);
	drm_gem_object_unreference(&obj->base);
	mutex_unlock(&dev->struct_mutex);

cleanup:
	spin_lock_irqsave(&dev->event_lock, flags);
	intel_crtc->unpin_work = NULL;
	spin_unlock_irqrestore(&dev->event_lock, flags);

	drm_vblank_put(dev, intel_crtc->pipe);
free_work:
	kfree(work);

	if (ret == -EIO) {
out_hang:
		intel_crtc_wait_for_pending_flips(crtc);
		ret = intel_pipe_set_base(crtc, crtc->x, crtc->y, fb);
		if (ret == 0 && event)
			drm_send_vblank_event(dev, intel_crtc->pipe, event);
	}
	return ret;
}

static struct drm_crtc_helper_funcs intel_helper_funcs = {
	.mode_set_base_atomic = intel_pipe_set_base_atomic,
	.load_lut = intel_crtc_load_lut,
};

/**
 * intel_modeset_update_staged_output_state
 *
 * Updates the staged output configuration state, e.g. after we've read out the
 * current hw state.
 */
static void intel_modeset_update_staged_output_state(struct drm_device *dev)
{
	struct intel_crtc *crtc;
	struct intel_encoder *encoder;
	struct intel_connector *connector;

	list_for_each_entry(connector, &dev->mode_config.connector_list,
			    base.head) {
		connector->new_encoder =
			to_intel_encoder(connector->base.encoder);
	}

	list_for_each_entry(encoder, &dev->mode_config.encoder_list,
			    base.head) {
		encoder->new_crtc =
			to_intel_crtc(encoder->base.crtc);
	}

	list_for_each_entry(crtc, &dev->mode_config.crtc_list,
			    base.head) {
		crtc->new_enabled = crtc->base.enabled;

		if (crtc->new_enabled)
			crtc->new_config = &crtc->config;
		else
			crtc->new_config = NULL;
	}
}

/**
 * intel_modeset_commit_output_state
 *
 * This function copies the stage display pipe configuration to the real one.
 */
static void intel_modeset_commit_output_state(struct drm_device *dev)
{
	struct intel_crtc *crtc;
	struct intel_encoder *encoder;
	struct intel_connector *connector;

	list_for_each_entry(connector, &dev->mode_config.connector_list,
			    base.head) {
		connector->base.encoder = &connector->new_encoder->base;
	}

	list_for_each_entry(encoder, &dev->mode_config.encoder_list,
			    base.head) {
		encoder->base.crtc = &encoder->new_crtc->base;
	}

	list_for_each_entry(crtc, &dev->mode_config.crtc_list,
			    base.head) {
		crtc->base.enabled = crtc->new_enabled;
	}
}

static void
connected_sink_compute_bpp(struct intel_connector * connector,
			   struct intel_crtc_config *pipe_config)
{
	int bpp = pipe_config->pipe_bpp;

	DRM_DEBUG_KMS("[CONNECTOR:%d:%s] checking for sink bpp constrains\n",
		connector->base.base.id,
		drm_get_connector_name(&connector->base));

	/* Don't use an invalid EDID bpc value */
	if (connector->base.display_info.bpc &&
	    connector->base.display_info.bpc * 3 < bpp) {
		DRM_DEBUG_KMS("clamping display bpp (was %d) to EDID reported max of %d\n",
			      bpp, connector->base.display_info.bpc*3);
		pipe_config->pipe_bpp = connector->base.display_info.bpc*3;
	}

	/* Clamp bpp to 8 on screens without EDID 1.4 */
	if (connector->base.display_info.bpc == 0 && bpp > 24) {
		DRM_DEBUG_KMS("clamping display bpp (was %d) to default limit of 24\n",
			      bpp);
		pipe_config->pipe_bpp = 24;
	}
}

static int
compute_baseline_pipe_bpp(struct intel_crtc *crtc,
			  struct drm_framebuffer *fb,
			  struct intel_crtc_config *pipe_config)
{
	struct drm_device *dev = crtc->base.dev;
	struct intel_connector *connector;
	int bpp;

	switch (fb->pixel_format) {
	case DRM_FORMAT_C8:
		bpp = 8*3; /* since we go through a colormap */
		break;
	case DRM_FORMAT_XRGB1555:
	case DRM_FORMAT_ARGB1555:
		/* checked in intel_framebuffer_init already */
		if (WARN_ON(INTEL_INFO(dev)->gen > 3))
			return -EINVAL;
	case DRM_FORMAT_RGB565:
		bpp = 6*3; /* min is 18bpp */
		break;
	case DRM_FORMAT_XBGR8888:
	case DRM_FORMAT_ABGR8888:
		/* checked in intel_framebuffer_init already */
		if (WARN_ON(INTEL_INFO(dev)->gen < 4))
			return -EINVAL;
	case DRM_FORMAT_XRGB8888:
	case DRM_FORMAT_ARGB8888:
		bpp = 8*3;
		break;
	case DRM_FORMAT_XRGB2101010:
	case DRM_FORMAT_ARGB2101010:
	case DRM_FORMAT_XBGR2101010:
	case DRM_FORMAT_ABGR2101010:
		/* checked in intel_framebuffer_init already */
		if (WARN_ON(INTEL_INFO(dev)->gen < 4))
			return -EINVAL;
		bpp = 10*3;
		break;
	/* TODO: gen4+ supports 16 bpc floating point, too. */
	default:
		DRM_DEBUG_KMS("unsupported depth\n");
		return -EINVAL;
	}

	pipe_config->pipe_bpp = bpp;

	/* Clamp display bpp to EDID value */
	list_for_each_entry(connector, &dev->mode_config.connector_list,
			    base.head) {
		if (!connector->new_encoder ||
		    connector->new_encoder->new_crtc != crtc)
			continue;

		connected_sink_compute_bpp(connector, pipe_config);
	}

	return bpp;
}

static void intel_dump_crtc_timings(const struct drm_display_mode *mode)
{
	DRM_DEBUG_KMS("crtc timings: %d %d %d %d %d %d %d %d %d, "
			"type: 0x%x flags: 0x%x\n",
		mode->crtc_clock,
		mode->crtc_hdisplay, mode->crtc_hsync_start,
		mode->crtc_hsync_end, mode->crtc_htotal,
		mode->crtc_vdisplay, mode->crtc_vsync_start,
		mode->crtc_vsync_end, mode->crtc_vtotal, mode->type, mode->flags);
}

static void intel_dump_pipe_config(struct intel_crtc *crtc,
				   struct intel_crtc_config *pipe_config,
				   const char *context)
{
	DRM_DEBUG_KMS("[CRTC:%d]%s config for pipe %c\n", crtc->base.base.id,
		      context, pipe_name(crtc->pipe));

	DRM_DEBUG_KMS("cpu_transcoder: %c\n", transcoder_name(pipe_config->cpu_transcoder));
	DRM_DEBUG_KMS("pipe bpp: %i, dithering: %i\n",
		      pipe_config->pipe_bpp, pipe_config->dither);
	DRM_DEBUG_KMS("fdi/pch: %i, lanes: %i, gmch_m: %u, gmch_n: %u, link_m: %u, link_n: %u, tu: %u\n",
		      pipe_config->has_pch_encoder,
		      pipe_config->fdi_lanes,
		      pipe_config->fdi_m_n.gmch_m, pipe_config->fdi_m_n.gmch_n,
		      pipe_config->fdi_m_n.link_m, pipe_config->fdi_m_n.link_n,
		      pipe_config->fdi_m_n.tu);
	DRM_DEBUG_KMS("dp: %i, gmch_m: %u, gmch_n: %u, link_m: %u, link_n: %u, tu: %u\n",
		      pipe_config->has_dp_encoder,
		      pipe_config->dp_m_n.gmch_m, pipe_config->dp_m_n.gmch_n,
		      pipe_config->dp_m_n.link_m, pipe_config->dp_m_n.link_n,
		      pipe_config->dp_m_n.tu);
	DRM_DEBUG_KMS("requested mode:\n");
	drm_mode_debug_printmodeline(&pipe_config->requested_mode);
	DRM_DEBUG_KMS("adjusted mode:\n");
	drm_mode_debug_printmodeline(&pipe_config->adjusted_mode);
	intel_dump_crtc_timings(&pipe_config->adjusted_mode);
	DRM_DEBUG_KMS("port clock: %d\n", pipe_config->port_clock);
	DRM_DEBUG_KMS("pipe src size: %dx%d\n",
		      pipe_config->pipe_src_w, pipe_config->pipe_src_h);
	DRM_DEBUG_KMS("gmch pfit: control: 0x%08x, ratios: 0x%08x, lvds border: 0x%08x\n",
		      pipe_config->gmch_pfit.control,
		      pipe_config->gmch_pfit.pgm_ratios,
		      pipe_config->gmch_pfit.lvds_border_bits);
	DRM_DEBUG_KMS("pch pfit: pos: 0x%08x, size: 0x%08x, %s\n",
		      pipe_config->pch_pfit.pos,
		      pipe_config->pch_pfit.size,
		      pipe_config->pch_pfit.enabled ? "enabled" : "disabled");
	DRM_DEBUG_KMS("ips: %i\n", pipe_config->ips_enabled);
	DRM_DEBUG_KMS("double wide: %i\n", pipe_config->double_wide);
}

static bool encoders_cloneable(const struct intel_encoder *a,
			       const struct intel_encoder *b)
{
	/* masks could be asymmetric, so check both ways */
	return a == b || (a->cloneable & (1 << b->type) &&
			  b->cloneable & (1 << a->type));
}

static bool check_single_encoder_cloning(struct intel_crtc *crtc,
					 struct intel_encoder *encoder)
{
	struct drm_device *dev = crtc->base.dev;
	struct intel_encoder *source_encoder;

	list_for_each_entry(source_encoder,
			    &dev->mode_config.encoder_list, base.head) {
		if (source_encoder->new_crtc != crtc)
			continue;

		if (!encoders_cloneable(encoder, source_encoder))
			return false;
	}

	return true;
}

static bool check_encoder_cloning(struct intel_crtc *crtc)
{
	struct drm_device *dev = crtc->base.dev;
	struct intel_encoder *encoder;

	list_for_each_entry(encoder,
			    &dev->mode_config.encoder_list, base.head) {
		if (encoder->new_crtc != crtc)
			continue;

		if (!check_single_encoder_cloning(crtc, encoder))
			return false;
	}

	return true;
}

static struct intel_crtc_config *
intel_modeset_pipe_config(struct drm_crtc *crtc,
			  struct drm_framebuffer *fb,
			  struct drm_display_mode *mode)
{
	struct drm_device *dev = crtc->dev;
	struct intel_encoder *encoder;
	struct intel_crtc_config *pipe_config;
	int plane_bpp, ret = -EINVAL;
	bool retry = true;

	if (!check_encoder_cloning(to_intel_crtc(crtc))) {
		DRM_DEBUG_KMS("rejecting invalid cloning configuration\n");
		return ERR_PTR(-EINVAL);
	}

	pipe_config = kzalloc(sizeof(*pipe_config), GFP_KERNEL);
	if (!pipe_config)
		return ERR_PTR(-ENOMEM);

	drm_mode_copy(&pipe_config->adjusted_mode, mode);
	drm_mode_copy(&pipe_config->requested_mode, mode);

	pipe_config->cpu_transcoder =
		(enum transcoder) to_intel_crtc(crtc)->pipe;
	pipe_config->shared_dpll = DPLL_ID_PRIVATE;

	/*
	 * Sanitize sync polarity flags based on requested ones. If neither
	 * positive or negative polarity is requested, treat this as meaning
	 * negative polarity.
	 */
	if (!(pipe_config->adjusted_mode.flags &
	      (DRM_MODE_FLAG_PHSYNC | DRM_MODE_FLAG_NHSYNC)))
		pipe_config->adjusted_mode.flags |= DRM_MODE_FLAG_NHSYNC;

	if (!(pipe_config->adjusted_mode.flags &
	      (DRM_MODE_FLAG_PVSYNC | DRM_MODE_FLAG_NVSYNC)))
		pipe_config->adjusted_mode.flags |= DRM_MODE_FLAG_NVSYNC;

	/* Compute a starting value for pipe_config->pipe_bpp taking the source
	 * plane pixel format and any sink constraints into account. Returns the
	 * source plane bpp so that dithering can be selected on mismatches
	 * after encoders and crtc also have had their say. */
	plane_bpp = compute_baseline_pipe_bpp(to_intel_crtc(crtc),
					      fb, pipe_config);
	if (plane_bpp < 0)
		goto fail;

	/*
	 * Determine the real pipe dimensions. Note that stereo modes can
	 * increase the actual pipe size due to the frame doubling and
	 * insertion of additional space for blanks between the frame. This
	 * is stored in the crtc timings. We use the requested mode to do this
	 * computation to clearly distinguish it from the adjusted mode, which
	 * can be changed by the connectors in the below retry loop.
	 */
	drm_mode_set_crtcinfo(&pipe_config->requested_mode, CRTC_STEREO_DOUBLE);
	pipe_config->pipe_src_w = pipe_config->requested_mode.crtc_hdisplay;
	pipe_config->pipe_src_h = pipe_config->requested_mode.crtc_vdisplay;

encoder_retry:
	/* Ensure the port clock defaults are reset when retrying. */
	pipe_config->port_clock = 0;
	pipe_config->pixel_multiplier = 1;

	/* Fill in default crtc timings, allow encoders to overwrite them. */
	drm_mode_set_crtcinfo(&pipe_config->adjusted_mode, CRTC_STEREO_DOUBLE);

	/* Pass our mode to the connectors and the CRTC to give them a chance to
	 * adjust it according to limitations or connector properties, and also
	 * a chance to reject the mode entirely.
	 */
	list_for_each_entry(encoder, &dev->mode_config.encoder_list,
			    base.head) {

		if (&encoder->new_crtc->base != crtc)
			continue;

		if (!(encoder->compute_config(encoder, pipe_config))) {
			DRM_DEBUG_KMS("Encoder config failure\n");
			goto fail;
		}
	}

	/* Set default port clock if not overwritten by the encoder. Needs to be
	 * done afterwards in case the encoder adjusts the mode. */
	if (!pipe_config->port_clock)
		pipe_config->port_clock = pipe_config->adjusted_mode.crtc_clock
			* pipe_config->pixel_multiplier;

	ret = intel_crtc_compute_config(to_intel_crtc(crtc), pipe_config);
	if (ret < 0) {
		DRM_DEBUG_KMS("CRTC fixup failed\n");
		goto fail;
	}

	if (ret == RETRY) {
		if (WARN(!retry, "loop in pipe configuration computation\n")) {
			ret = -EINVAL;
			goto fail;
		}

		DRM_DEBUG_KMS("CRTC bw constrained, retrying\n");
		retry = false;
		goto encoder_retry;
	}

	pipe_config->dither = pipe_config->pipe_bpp != plane_bpp;
	DRM_DEBUG_KMS("plane bpp: %i, pipe bpp: %i, dithering: %i\n",
		      plane_bpp, pipe_config->pipe_bpp, pipe_config->dither);

	return pipe_config;
fail:
	kfree(pipe_config);
	return ERR_PTR(ret);
}

/* Computes which crtcs are affected and sets the relevant bits in the mask. For
 * simplicity we use the crtc's pipe number (because it's easier to obtain). */
static void
intel_modeset_affected_pipes(struct drm_crtc *crtc, unsigned *modeset_pipes,
			     unsigned *prepare_pipes, unsigned *disable_pipes)
{
	struct intel_crtc *intel_crtc;
	struct drm_device *dev = crtc->dev;
	struct intel_encoder *encoder;
	struct intel_connector *connector;
	struct drm_crtc *tmp_crtc;

	*disable_pipes = *modeset_pipes = *prepare_pipes = 0;

	/* Check which crtcs have changed outputs connected to them, these need
	 * to be part of the prepare_pipes mask. We don't (yet) support global
	 * modeset across multiple crtcs, so modeset_pipes will only have one
	 * bit set at most. */
	list_for_each_entry(connector, &dev->mode_config.connector_list,
			    base.head) {
		if (connector->base.encoder == &connector->new_encoder->base)
			continue;

		if (connector->base.encoder) {
			tmp_crtc = connector->base.encoder->crtc;

			*prepare_pipes |= 1 << to_intel_crtc(tmp_crtc)->pipe;
		}

		if (connector->new_encoder)
			*prepare_pipes |=
				1 << connector->new_encoder->new_crtc->pipe;
	}

	list_for_each_entry(encoder, &dev->mode_config.encoder_list,
			    base.head) {
		if (encoder->base.crtc == &encoder->new_crtc->base)
			continue;

		if (encoder->base.crtc) {
			tmp_crtc = encoder->base.crtc;

			*prepare_pipes |= 1 << to_intel_crtc(tmp_crtc)->pipe;
		}

		if (encoder->new_crtc)
			*prepare_pipes |= 1 << encoder->new_crtc->pipe;
	}

	/* Check for pipes that will be enabled/disabled ... */
	list_for_each_entry(intel_crtc, &dev->mode_config.crtc_list,
			    base.head) {
		if (intel_crtc->base.enabled == intel_crtc->new_enabled)
			continue;

		if (!intel_crtc->new_enabled)
			*disable_pipes |= 1 << intel_crtc->pipe;
		else
			*prepare_pipes |= 1 << intel_crtc->pipe;
	}


	/* set_mode is also used to update properties on life display pipes. */
	intel_crtc = to_intel_crtc(crtc);
	if (intel_crtc->new_enabled)
		*prepare_pipes |= 1 << intel_crtc->pipe;

	/*
	 * For simplicity do a full modeset on any pipe where the output routing
	 * changed. We could be more clever, but that would require us to be
	 * more careful with calling the relevant encoder->mode_set functions.
	 */
	if (*prepare_pipes)
		*modeset_pipes = *prepare_pipes;

	/* ... and mask these out. */
	*modeset_pipes &= ~(*disable_pipes);
	*prepare_pipes &= ~(*disable_pipes);

	/*
	 * HACK: We don't (yet) fully support global modesets. intel_set_config
	 * obies this rule, but the modeset restore mode of
	 * intel_modeset_setup_hw_state does not.
	 */
	*modeset_pipes &= 1 << intel_crtc->pipe;
	*prepare_pipes &= 1 << intel_crtc->pipe;

	DRM_DEBUG_KMS("set mode pipe masks: modeset: %x, prepare: %x, disable: %x\n",
		      *modeset_pipes, *prepare_pipes, *disable_pipes);
}

static bool intel_crtc_in_use(struct drm_crtc *crtc)
{
	struct drm_encoder *encoder;
	struct drm_device *dev = crtc->dev;

	list_for_each_entry(encoder, &dev->mode_config.encoder_list, head)
		if (encoder->crtc == crtc)
			return true;

	return false;
}

static void
intel_modeset_update_state(struct drm_device *dev, unsigned prepare_pipes)
{
	struct intel_encoder *intel_encoder;
	struct intel_crtc *intel_crtc;
	struct drm_connector *connector;

	list_for_each_entry(intel_encoder, &dev->mode_config.encoder_list,
			    base.head) {
		if (!intel_encoder->base.crtc)
			continue;

		intel_crtc = to_intel_crtc(intel_encoder->base.crtc);

		if (prepare_pipes & (1 << intel_crtc->pipe))
			intel_encoder->connectors_active = false;
	}

	intel_modeset_commit_output_state(dev);

	/* Double check state. */
	list_for_each_entry(intel_crtc, &dev->mode_config.crtc_list,
			    base.head) {
		WARN_ON(intel_crtc->base.enabled != intel_crtc_in_use(&intel_crtc->base));
		WARN_ON(intel_crtc->new_config &&
			intel_crtc->new_config != &intel_crtc->config);
		WARN_ON(intel_crtc->base.enabled != !!intel_crtc->new_config);
	}

	list_for_each_entry(connector, &dev->mode_config.connector_list, head) {
		if (!connector->encoder || !connector->encoder->crtc)
			continue;

		intel_crtc = to_intel_crtc(connector->encoder->crtc);

		if (prepare_pipes & (1 << intel_crtc->pipe)) {
			struct drm_property *dpms_property =
				dev->mode_config.dpms_property;

			connector->dpms = DRM_MODE_DPMS_ON;
			drm_object_property_set_value(&connector->base,
							 dpms_property,
							 DRM_MODE_DPMS_ON);

			intel_encoder = to_intel_encoder(connector->encoder);
			intel_encoder->connectors_active = true;
		}
	}

}

static bool intel_fuzzy_clock_check(int clock1, int clock2)
{
	int diff;

	if (clock1 == clock2)
		return true;

	if (!clock1 || !clock2)
		return false;

	diff = abs(clock1 - clock2);

	if (((((diff + clock1 + clock2) * 100)) / (clock1 + clock2)) < 105)
		return true;

	return false;
}

#define for_each_intel_crtc_masked(dev, mask, intel_crtc) \
	list_for_each_entry((intel_crtc), \
			    &(dev)->mode_config.crtc_list, \
			    base.head) \
		if (mask & (1 <<(intel_crtc)->pipe))

static bool
intel_pipe_config_compare(struct drm_device *dev,
			  struct intel_crtc_config *current_config,
			  struct intel_crtc_config *pipe_config)
{
#define PIPE_CONF_CHECK_X(name)	\
	if (current_config->name != pipe_config->name) { \
		DRM_ERROR("mismatch in " #name " " \
			  "(expected 0x%08x, found 0x%08x)\n", \
			  current_config->name, \
			  pipe_config->name); \
		return false; \
	}

#define PIPE_CONF_CHECK_I(name)	\
	if (current_config->name != pipe_config->name) { \
		DRM_ERROR("mismatch in " #name " " \
			  "(expected %i, found %i)\n", \
			  current_config->name, \
			  pipe_config->name); \
		return false; \
	}

#define PIPE_CONF_CHECK_FLAGS(name, mask)	\
	if ((current_config->name ^ pipe_config->name) & (mask)) { \
		DRM_ERROR("mismatch in " #name "(" #mask ") "	   \
			  "(expected %i, found %i)\n", \
			  current_config->name & (mask), \
			  pipe_config->name & (mask)); \
		return false; \
	}

#define PIPE_CONF_CHECK_CLOCK_FUZZY(name) \
	if (!intel_fuzzy_clock_check(current_config->name, pipe_config->name)) { \
		DRM_ERROR("mismatch in " #name " " \
			  "(expected %i, found %i)\n", \
			  current_config->name, \
			  pipe_config->name); \
		return false; \
	}

#define PIPE_CONF_QUIRK(quirk)	\
	((current_config->quirks | pipe_config->quirks) & (quirk))

	PIPE_CONF_CHECK_I(cpu_transcoder);

	PIPE_CONF_CHECK_I(has_pch_encoder);
	PIPE_CONF_CHECK_I(fdi_lanes);
	PIPE_CONF_CHECK_I(fdi_m_n.gmch_m);
	PIPE_CONF_CHECK_I(fdi_m_n.gmch_n);
	PIPE_CONF_CHECK_I(fdi_m_n.link_m);
	PIPE_CONF_CHECK_I(fdi_m_n.link_n);
	PIPE_CONF_CHECK_I(fdi_m_n.tu);

	PIPE_CONF_CHECK_I(has_dp_encoder);
	PIPE_CONF_CHECK_I(dp_m_n.gmch_m);
	PIPE_CONF_CHECK_I(dp_m_n.gmch_n);
	PIPE_CONF_CHECK_I(dp_m_n.link_m);
	PIPE_CONF_CHECK_I(dp_m_n.link_n);
	PIPE_CONF_CHECK_I(dp_m_n.tu);

	PIPE_CONF_CHECK_I(adjusted_mode.crtc_hdisplay);
	PIPE_CONF_CHECK_I(adjusted_mode.crtc_htotal);
	PIPE_CONF_CHECK_I(adjusted_mode.crtc_hblank_start);
	PIPE_CONF_CHECK_I(adjusted_mode.crtc_hblank_end);
	PIPE_CONF_CHECK_I(adjusted_mode.crtc_hsync_start);
	PIPE_CONF_CHECK_I(adjusted_mode.crtc_hsync_end);

	PIPE_CONF_CHECK_I(adjusted_mode.crtc_vdisplay);
	PIPE_CONF_CHECK_I(adjusted_mode.crtc_vtotal);
	PIPE_CONF_CHECK_I(adjusted_mode.crtc_vblank_start);
	PIPE_CONF_CHECK_I(adjusted_mode.crtc_vblank_end);
	PIPE_CONF_CHECK_I(adjusted_mode.crtc_vsync_start);
	PIPE_CONF_CHECK_I(adjusted_mode.crtc_vsync_end);

	PIPE_CONF_CHECK_I(pixel_multiplier);

	PIPE_CONF_CHECK_FLAGS(adjusted_mode.flags,
			      DRM_MODE_FLAG_INTERLACE);

	if (!PIPE_CONF_QUIRK(PIPE_CONFIG_QUIRK_MODE_SYNC_FLAGS)) {
		PIPE_CONF_CHECK_FLAGS(adjusted_mode.flags,
				      DRM_MODE_FLAG_PHSYNC);
		PIPE_CONF_CHECK_FLAGS(adjusted_mode.flags,
				      DRM_MODE_FLAG_NHSYNC);
		PIPE_CONF_CHECK_FLAGS(adjusted_mode.flags,
				      DRM_MODE_FLAG_PVSYNC);
		PIPE_CONF_CHECK_FLAGS(adjusted_mode.flags,
				      DRM_MODE_FLAG_NVSYNC);
	}

	PIPE_CONF_CHECK_I(pipe_src_w);
	PIPE_CONF_CHECK_I(pipe_src_h);

	/*
	 * FIXME: BIOS likes to set up a cloned config with lvds+external
	 * screen. Since we don't yet re-compute the pipe config when moving
	 * just the lvds port away to another pipe the sw tracking won't match.
	 *
	 * Proper atomic modesets with recomputed global state will fix this.
	 * Until then just don't check gmch state for inherited modes.
	 */
	if (!PIPE_CONF_QUIRK(PIPE_CONFIG_QUIRK_INHERITED_MODE)) {
		PIPE_CONF_CHECK_I(gmch_pfit.control);
		/* pfit ratios are autocomputed by the hw on gen4+ */
		if (INTEL_INFO(dev)->gen < 4)
			PIPE_CONF_CHECK_I(gmch_pfit.pgm_ratios);
		PIPE_CONF_CHECK_I(gmch_pfit.lvds_border_bits);
	}

	PIPE_CONF_CHECK_I(pch_pfit.enabled);
	if (current_config->pch_pfit.enabled) {
		PIPE_CONF_CHECK_I(pch_pfit.pos);
		PIPE_CONF_CHECK_I(pch_pfit.size);
	}

	/* BDW+ don't expose a synchronous way to read the state */
	if (IS_HASWELL(dev))
		PIPE_CONF_CHECK_I(ips_enabled);

	PIPE_CONF_CHECK_I(double_wide);

	PIPE_CONF_CHECK_I(shared_dpll);
	PIPE_CONF_CHECK_X(dpll_hw_state.dpll);
	PIPE_CONF_CHECK_X(dpll_hw_state.dpll_md);
	PIPE_CONF_CHECK_X(dpll_hw_state.fp0);
	PIPE_CONF_CHECK_X(dpll_hw_state.fp1);

	if (IS_G4X(dev) || INTEL_INFO(dev)->gen >= 5)
		PIPE_CONF_CHECK_I(pipe_bpp);

	PIPE_CONF_CHECK_CLOCK_FUZZY(adjusted_mode.crtc_clock);
	PIPE_CONF_CHECK_CLOCK_FUZZY(port_clock);

#undef PIPE_CONF_CHECK_X
#undef PIPE_CONF_CHECK_I
#undef PIPE_CONF_CHECK_FLAGS
#undef PIPE_CONF_CHECK_CLOCK_FUZZY
#undef PIPE_CONF_QUIRK

	return true;
}

static void
check_connector_state(struct drm_device *dev)
{
	struct intel_connector *connector;

	list_for_each_entry(connector, &dev->mode_config.connector_list,
			    base.head) {
		/* This also checks the encoder/connector hw state with the
		 * ->get_hw_state callbacks. */
		intel_connector_check_state(connector);

		WARN(&connector->new_encoder->base != connector->base.encoder,
		     "connector's staged encoder doesn't match current encoder\n");
	}
}

static void
check_encoder_state(struct drm_device *dev)
{
	struct intel_encoder *encoder;
	struct intel_connector *connector;

	list_for_each_entry(encoder, &dev->mode_config.encoder_list,
			    base.head) {
		bool enabled = false;
		bool active = false;
		enum pipe pipe, tracked_pipe;

		DRM_DEBUG_KMS("[ENCODER:%d:%s]\n",
			      encoder->base.base.id,
			      drm_get_encoder_name(&encoder->base));

		WARN(&encoder->new_crtc->base != encoder->base.crtc,
		     "encoder's stage crtc doesn't match current crtc\n");
		WARN(encoder->connectors_active && !encoder->base.crtc,
		     "encoder's active_connectors set, but no crtc\n");

		list_for_each_entry(connector, &dev->mode_config.connector_list,
				    base.head) {
			if (connector->base.encoder != &encoder->base)
				continue;
			enabled = true;
			if (connector->base.dpms != DRM_MODE_DPMS_OFF)
				active = true;
		}
		WARN(!!encoder->base.crtc != enabled,
		     "encoder's enabled state mismatch "
		     "(expected %i, found %i)\n",
		     !!encoder->base.crtc, enabled);
		WARN(active && !encoder->base.crtc,
		     "active encoder with no crtc\n");

		WARN(encoder->connectors_active != active,
		     "encoder's computed active state doesn't match tracked active state "
		     "(expected %i, found %i)\n", active, encoder->connectors_active);

		active = encoder->get_hw_state(encoder, &pipe);
		WARN(active != encoder->connectors_active,
		     "encoder's hw state doesn't match sw tracking "
		     "(expected %i, found %i)\n",
		     encoder->connectors_active, active);

		if (!encoder->base.crtc)
			continue;

		tracked_pipe = to_intel_crtc(encoder->base.crtc)->pipe;
		WARN(active && pipe != tracked_pipe,
		     "active encoder's pipe doesn't match"
		     "(expected %i, found %i)\n",
		     tracked_pipe, pipe);

	}
}

static void
check_crtc_state(struct drm_device *dev)
{
	struct drm_i915_private *dev_priv = dev->dev_private;
	struct intel_crtc *crtc;
	struct intel_encoder *encoder;
	struct intel_crtc_config pipe_config;

	list_for_each_entry(crtc, &dev->mode_config.crtc_list,
			    base.head) {
		bool enabled = false;
		bool active = false;

		memset(&pipe_config, 0, sizeof(pipe_config));

		DRM_DEBUG_KMS("[CRTC:%d]\n",
			      crtc->base.base.id);

		WARN(crtc->active && !crtc->base.enabled,
		     "active crtc, but not enabled in sw tracking\n");

		list_for_each_entry(encoder, &dev->mode_config.encoder_list,
				    base.head) {
			if (encoder->base.crtc != &crtc->base)
				continue;
			enabled = true;
			if (encoder->connectors_active)
				active = true;
		}

		WARN(active != crtc->active,
		     "crtc's computed active state doesn't match tracked active state "
		     "(expected %i, found %i)\n", active, crtc->active);
		WARN(enabled != crtc->base.enabled,
		     "crtc's computed enabled state doesn't match tracked enabled state "
		     "(expected %i, found %i)\n", enabled, crtc->base.enabled);

		active = dev_priv->display.get_pipe_config(crtc,
							   &pipe_config);

		/* hw state is inconsistent with the pipe A quirk */
		if (crtc->pipe == PIPE_A && dev_priv->quirks & QUIRK_PIPEA_FORCE)
			active = crtc->active;

		list_for_each_entry(encoder, &dev->mode_config.encoder_list,
				    base.head) {
			enum pipe pipe;
			if (encoder->base.crtc != &crtc->base)
				continue;
			if (encoder->get_hw_state(encoder, &pipe))
				encoder->get_config(encoder, &pipe_config);
		}

		WARN(crtc->active != active,
		     "crtc active state doesn't match with hw state "
		     "(expected %i, found %i)\n", crtc->active, active);

		if (active &&
		    !intel_pipe_config_compare(dev, &crtc->config, &pipe_config)) {
			WARN(1, "pipe state doesn't match!\n");
			intel_dump_pipe_config(crtc, &pipe_config,
					       "[hw state]");
			intel_dump_pipe_config(crtc, &crtc->config,
					       "[sw state]");
		}
	}
}

static void
check_shared_dpll_state(struct drm_device *dev)
{
	struct drm_i915_private *dev_priv = dev->dev_private;
	struct intel_crtc *crtc;
	struct intel_dpll_hw_state dpll_hw_state;
	int i;

	for (i = 0; i < dev_priv->num_shared_dpll; i++) {
		struct intel_shared_dpll *pll = &dev_priv->shared_dplls[i];
		int enabled_crtcs = 0, active_crtcs = 0;
		bool active;

		memset(&dpll_hw_state, 0, sizeof(dpll_hw_state));

		DRM_DEBUG_KMS("%s\n", pll->name);

		active = pll->get_hw_state(dev_priv, pll, &dpll_hw_state);

		WARN(pll->active > pll->refcount,
		     "more active pll users than references: %i vs %i\n",
		     pll->active, pll->refcount);
		WARN(pll->active && !pll->on,
		     "pll in active use but not on in sw tracking\n");
		WARN(pll->on && !pll->active,
		     "pll in on but not on in use in sw tracking\n");
		WARN(pll->on != active,
		     "pll on state mismatch (expected %i, found %i)\n",
		     pll->on, active);

		list_for_each_entry(crtc, &dev->mode_config.crtc_list,
				    base.head) {
			if (crtc->base.enabled && intel_crtc_to_shared_dpll(crtc) == pll)
				enabled_crtcs++;
			if (crtc->active && intel_crtc_to_shared_dpll(crtc) == pll)
				active_crtcs++;
		}
		WARN(pll->active != active_crtcs,
		     "pll active crtcs mismatch (expected %i, found %i)\n",
		     pll->active, active_crtcs);
		WARN(pll->refcount != enabled_crtcs,
		     "pll enabled crtcs mismatch (expected %i, found %i)\n",
		     pll->refcount, enabled_crtcs);

		WARN(pll->on && memcmp(&pll->hw_state, &dpll_hw_state,
				       sizeof(dpll_hw_state)),
		     "pll hw state mismatch\n");
	}
}

void
intel_modeset_check_state(struct drm_device *dev)
{
	check_connector_state(dev);
	check_encoder_state(dev);
	check_crtc_state(dev);
	check_shared_dpll_state(dev);
}

void ironlake_check_encoder_dotclock(const struct intel_crtc_config *pipe_config,
				     int dotclock)
{
	/*
	 * FDI already provided one idea for the dotclock.
	 * Yell if the encoder disagrees.
	 */
	WARN(!intel_fuzzy_clock_check(pipe_config->adjusted_mode.crtc_clock, dotclock),
	     "FDI dotclock and encoder dotclock mismatch, fdi: %i, encoder: %i\n",
	     pipe_config->adjusted_mode.crtc_clock, dotclock);
}

static int __intel_set_mode(struct drm_crtc *crtc,
			    struct drm_display_mode *mode,
			    int x, int y, struct drm_framebuffer *fb)
{
	struct drm_device *dev = crtc->dev;
	struct drm_i915_private *dev_priv = dev->dev_private;
	struct drm_display_mode *saved_mode;
	struct intel_crtc_config *pipe_config = NULL;
	struct intel_crtc *intel_crtc;
	unsigned disable_pipes, prepare_pipes, modeset_pipes;
	int ret = 0;

	saved_mode = kmalloc(sizeof(*saved_mode), GFP_KERNEL);
	if (!saved_mode)
		return -ENOMEM;

	intel_modeset_affected_pipes(crtc, &modeset_pipes,
				     &prepare_pipes, &disable_pipes);

	*saved_mode = crtc->mode;

	/* Hack: Because we don't (yet) support global modeset on multiple
	 * crtcs, we don't keep track of the new mode for more than one crtc.
	 * Hence simply check whether any bit is set in modeset_pipes in all the
	 * pieces of code that are not yet converted to deal with mutliple crtcs
	 * changing their mode at the same time. */
	if (modeset_pipes) {
		pipe_config = intel_modeset_pipe_config(crtc, fb, mode);
		if (IS_ERR(pipe_config)) {
			ret = PTR_ERR(pipe_config);
			pipe_config = NULL;

			goto out;
		}
		intel_dump_pipe_config(to_intel_crtc(crtc), pipe_config,
				       "[modeset]");
		to_intel_crtc(crtc)->new_config = pipe_config;
	}

	/*
	 * See if the config requires any additional preparation, e.g.
	 * to adjust global state with pipes off.  We need to do this
	 * here so we can get the modeset_pipe updated config for the new
	 * mode set on this crtc.  For other crtcs we need to use the
	 * adjusted_mode bits in the crtc directly.
	 */
	if (IS_VALLEYVIEW(dev)) {
		valleyview_modeset_global_pipes(dev, &prepare_pipes);

		/* may have added more to prepare_pipes than we should */
		prepare_pipes &= ~disable_pipes;
	}

	for_each_intel_crtc_masked(dev, disable_pipes, intel_crtc)
		intel_crtc_disable(&intel_crtc->base);

	for_each_intel_crtc_masked(dev, prepare_pipes, intel_crtc) {
		if (intel_crtc->base.enabled)
			dev_priv->display.crtc_disable(&intel_crtc->base);
	}

	/* crtc->mode is already used by the ->mode_set callbacks, hence we need
	 * to set it here already despite that we pass it down the callchain.
	 */
	if (modeset_pipes) {
		crtc->mode = *mode;
		/* mode_set/enable/disable functions rely on a correct pipe
		 * config. */
		to_intel_crtc(crtc)->config = *pipe_config;
		to_intel_crtc(crtc)->new_config = &to_intel_crtc(crtc)->config;

		/*
		 * Calculate and store various constants which
		 * are later needed by vblank and swap-completion
		 * timestamping. They are derived from true hwmode.
		 */
		drm_calc_timestamping_constants(crtc,
						&pipe_config->adjusted_mode);
	}

	/* Only after disabling all output pipelines that will be changed can we
	 * update the the output configuration. */
	intel_modeset_update_state(dev, prepare_pipes);

	if (dev_priv->display.modeset_global_resources)
		dev_priv->display.modeset_global_resources(dev);

	/* Set up the DPLL and any encoders state that needs to adjust or depend
	 * on the DPLL.
	 */
	for_each_intel_crtc_masked(dev, modeset_pipes, intel_crtc) {
		ret = intel_crtc_mode_set(&intel_crtc->base,
					  x, y, fb);
		if (ret)
			goto done;
	}

	/* Now enable the clocks, plane, pipe, and connectors that we set up. */
	for_each_intel_crtc_masked(dev, prepare_pipes, intel_crtc)
		dev_priv->display.crtc_enable(&intel_crtc->base);

	/* FIXME: add subpixel order */
done:
	if (ret && crtc->enabled)
		crtc->mode = *saved_mode;

out:
	kfree(pipe_config);
	kfree(saved_mode);
	return ret;
}

static int intel_set_mode(struct drm_crtc *crtc,
			  struct drm_display_mode *mode,
			  int x, int y, struct drm_framebuffer *fb)
{
	int ret;

	ret = __intel_set_mode(crtc, mode, x, y, fb);

	if (ret == 0)
		intel_modeset_check_state(crtc->dev);

	return ret;
}

void intel_crtc_restore_mode(struct drm_crtc *crtc)
{
	intel_set_mode(crtc, &crtc->mode, crtc->x, crtc->y, crtc->primary->fb);
}

#undef for_each_intel_crtc_masked

static void intel_set_config_free(struct intel_set_config *config)
{
	if (!config)
		return;

	kfree(config->save_connector_encoders);
	kfree(config->save_encoder_crtcs);
	kfree(config->save_crtc_enabled);
	kfree(config);
}

static int intel_set_config_save_state(struct drm_device *dev,
				       struct intel_set_config *config)
{
	struct drm_crtc *crtc;
	struct drm_encoder *encoder;
	struct drm_connector *connector;
	int count;

	config->save_crtc_enabled =
		kcalloc(dev->mode_config.num_crtc,
			sizeof(bool), GFP_KERNEL);
	if (!config->save_crtc_enabled)
		return -ENOMEM;

	config->save_encoder_crtcs =
		kcalloc(dev->mode_config.num_encoder,
			sizeof(struct drm_crtc *), GFP_KERNEL);
	if (!config->save_encoder_crtcs)
		return -ENOMEM;

	config->save_connector_encoders =
		kcalloc(dev->mode_config.num_connector,
			sizeof(struct drm_encoder *), GFP_KERNEL);
	if (!config->save_connector_encoders)
		return -ENOMEM;

	/* Copy data. Note that driver private data is not affected.
	 * Should anything bad happen only the expected state is
	 * restored, not the drivers personal bookkeeping.
	 */
	count = 0;
	list_for_each_entry(crtc, &dev->mode_config.crtc_list, head) {
		config->save_crtc_enabled[count++] = crtc->enabled;
	}

	count = 0;
	list_for_each_entry(encoder, &dev->mode_config.encoder_list, head) {
		config->save_encoder_crtcs[count++] = encoder->crtc;
	}

	count = 0;
	list_for_each_entry(connector, &dev->mode_config.connector_list, head) {
		config->save_connector_encoders[count++] = connector->encoder;
	}

	return 0;
}

static void intel_set_config_restore_state(struct drm_device *dev,
					   struct intel_set_config *config)
{
	struct intel_crtc *crtc;
	struct intel_encoder *encoder;
	struct intel_connector *connector;
	int count;

	count = 0;
	list_for_each_entry(crtc, &dev->mode_config.crtc_list, base.head) {
		crtc->new_enabled = config->save_crtc_enabled[count++];

		if (crtc->new_enabled)
			crtc->new_config = &crtc->config;
		else
			crtc->new_config = NULL;
	}

	count = 0;
	list_for_each_entry(encoder, &dev->mode_config.encoder_list, base.head) {
		encoder->new_crtc =
			to_intel_crtc(config->save_encoder_crtcs[count++]);
	}

	count = 0;
	list_for_each_entry(connector, &dev->mode_config.connector_list, base.head) {
		connector->new_encoder =
			to_intel_encoder(config->save_connector_encoders[count++]);
	}
}

static bool
is_crtc_connector_off(struct drm_mode_set *set)
{
	int i;

	if (set->num_connectors == 0)
		return false;

	if (WARN_ON(set->connectors == NULL))
		return false;

	for (i = 0; i < set->num_connectors; i++)
		if (set->connectors[i]->encoder &&
		    set->connectors[i]->encoder->crtc == set->crtc &&
		    set->connectors[i]->dpms != DRM_MODE_DPMS_ON)
			return true;

	return false;
}

static void
intel_set_config_compute_mode_changes(struct drm_mode_set *set,
				      struct intel_set_config *config)
{

	/* We should be able to check here if the fb has the same properties
	 * and then just flip_or_move it */
	if (is_crtc_connector_off(set)) {
		config->mode_changed = true;
	} else if (set->crtc->primary->fb != set->fb) {
		/* If we have no fb then treat it as a full mode set */
		if (set->crtc->primary->fb == NULL) {
			struct intel_crtc *intel_crtc =
				to_intel_crtc(set->crtc);

			if (intel_crtc->active && i915.fastboot) {
				DRM_DEBUG_KMS("crtc has no fb, will flip\n");
				config->fb_changed = true;
			} else {
				DRM_DEBUG_KMS("inactive crtc, full mode set\n");
				config->mode_changed = true;
			}
		} else if (set->fb == NULL) {
			config->mode_changed = true;
		} else if (set->fb->pixel_format !=
			   set->crtc->primary->fb->pixel_format) {
			config->mode_changed = true;
		} else {
			config->fb_changed = true;
		}
	}

	if (set->fb && (set->x != set->crtc->x || set->y != set->crtc->y))
		config->fb_changed = true;

	if (set->mode && !drm_mode_equal(set->mode, &set->crtc->mode)) {
		DRM_DEBUG_KMS("modes are different, full mode set\n");
		drm_mode_debug_printmodeline(&set->crtc->mode);
		drm_mode_debug_printmodeline(set->mode);
		config->mode_changed = true;
	}

	DRM_DEBUG_KMS("computed changes for [CRTC:%d], mode_changed=%d, fb_changed=%d\n",
			set->crtc->base.id, config->mode_changed, config->fb_changed);
}

static int
intel_modeset_stage_output_state(struct drm_device *dev,
				 struct drm_mode_set *set,
				 struct intel_set_config *config)
{
	struct intel_connector *connector;
	struct intel_encoder *encoder;
	struct intel_crtc *crtc;
	int ro;

	/* The upper layers ensure that we either disable a crtc or have a list
	 * of connectors. For paranoia, double-check this. */
	WARN_ON(!set->fb && (set->num_connectors != 0));
	WARN_ON(set->fb && (set->num_connectors == 0));

	list_for_each_entry(connector, &dev->mode_config.connector_list,
			    base.head) {
		/* Otherwise traverse passed in connector list and get encoders
		 * for them. */
		for (ro = 0; ro < set->num_connectors; ro++) {
			if (set->connectors[ro] == &connector->base) {
				connector->new_encoder = connector->encoder;
				break;
			}
		}

		/* If we disable the crtc, disable all its connectors. Also, if
		 * the connector is on the changing crtc but not on the new
		 * connector list, disable it. */
		if ((!set->fb || ro == set->num_connectors) &&
		    connector->base.encoder &&
		    connector->base.encoder->crtc == set->crtc) {
			connector->new_encoder = NULL;

			DRM_DEBUG_KMS("[CONNECTOR:%d:%s] to [NOCRTC]\n",
				connector->base.base.id,
				drm_get_connector_name(&connector->base));
		}


		if (&connector->new_encoder->base != connector->base.encoder) {
			DRM_DEBUG_KMS("encoder changed, full mode switch\n");
			config->mode_changed = true;
		}
	}
	/* connector->new_encoder is now updated for all connectors. */

	/* Update crtc of enabled connectors. */
	list_for_each_entry(connector, &dev->mode_config.connector_list,
			    base.head) {
		struct drm_crtc *new_crtc;

		if (!connector->new_encoder)
			continue;

		new_crtc = connector->new_encoder->base.crtc;

		for (ro = 0; ro < set->num_connectors; ro++) {
			if (set->connectors[ro] == &connector->base)
				new_crtc = set->crtc;
		}

		/* Make sure the new CRTC will work with the encoder */
		if (!drm_encoder_crtc_ok(&connector->new_encoder->base,
					 new_crtc)) {
			return -EINVAL;
		}
		connector->encoder->new_crtc = to_intel_crtc(new_crtc);

		DRM_DEBUG_KMS("[CONNECTOR:%d:%s] to [CRTC:%d]\n",
			connector->base.base.id,
			drm_get_connector_name(&connector->base),
			new_crtc->base.id);
	}

	/* Check for any encoders that needs to be disabled. */
	list_for_each_entry(encoder, &dev->mode_config.encoder_list,
			    base.head) {
		int num_connectors = 0;
		list_for_each_entry(connector,
				    &dev->mode_config.connector_list,
				    base.head) {
			if (connector->new_encoder == encoder) {
				WARN_ON(!connector->new_encoder->new_crtc);
				num_connectors++;
			}
		}

		if (num_connectors == 0)
			encoder->new_crtc = NULL;
		else if (num_connectors > 1)
			return -EINVAL;

		/* Only now check for crtc changes so we don't miss encoders
		 * that will be disabled. */
		if (&encoder->new_crtc->base != encoder->base.crtc) {
			DRM_DEBUG_KMS("crtc changed, full mode switch\n");
			config->mode_changed = true;
		}
	}
	/* Now we've also updated encoder->new_crtc for all encoders. */

	list_for_each_entry(crtc, &dev->mode_config.crtc_list,
			    base.head) {
		crtc->new_enabled = false;

		list_for_each_entry(encoder,
				    &dev->mode_config.encoder_list,
				    base.head) {
			if (encoder->new_crtc == crtc) {
				crtc->new_enabled = true;
				break;
			}
		}

		if (crtc->new_enabled != crtc->base.enabled) {
			DRM_DEBUG_KMS("crtc %sabled, full mode switch\n",
				      crtc->new_enabled ? "en" : "dis");
			config->mode_changed = true;
		}

		if (crtc->new_enabled)
			crtc->new_config = &crtc->config;
		else
			crtc->new_config = NULL;
	}

	return 0;
}

static void disable_crtc_nofb(struct intel_crtc *crtc)
{
	struct drm_device *dev = crtc->base.dev;
	struct intel_encoder *encoder;
	struct intel_connector *connector;

	DRM_DEBUG_KMS("Trying to restore without FB -> disabling pipe %c\n",
		      pipe_name(crtc->pipe));

	list_for_each_entry(connector, &dev->mode_config.connector_list, base.head) {
		if (connector->new_encoder &&
		    connector->new_encoder->new_crtc == crtc)
			connector->new_encoder = NULL;
	}

	list_for_each_entry(encoder, &dev->mode_config.encoder_list, base.head) {
		if (encoder->new_crtc == crtc)
			encoder->new_crtc = NULL;
	}

	crtc->new_enabled = false;
	crtc->new_config = NULL;
}

static int intel_crtc_set_config(struct drm_mode_set *set)
{
	struct drm_device *dev;
	struct drm_mode_set save_set;
	struct intel_set_config *config;
	int ret;

	BUG_ON(!set);
	BUG_ON(!set->crtc);
	BUG_ON(!set->crtc->helper_private);

	/* Enforce sane interface api - has been abused by the fb helper. */
	BUG_ON(!set->mode && set->fb);
	BUG_ON(set->fb && set->num_connectors == 0);

	if (set->fb) {
		DRM_DEBUG_KMS("[CRTC:%d] [FB:%d] #connectors=%d (x y) (%i %i)\n",
				set->crtc->base.id, set->fb->base.id,
				(int)set->num_connectors, set->x, set->y);
	} else {
		DRM_DEBUG_KMS("[CRTC:%d] [NOFB]\n", set->crtc->base.id);
	}

	dev = set->crtc->dev;

	ret = -ENOMEM;
	config = kzalloc(sizeof(*config), GFP_KERNEL);
	if (!config)
		goto out_config;

	ret = intel_set_config_save_state(dev, config);
	if (ret)
		goto out_config;

	save_set.crtc = set->crtc;
	save_set.mode = &set->crtc->mode;
	save_set.x = set->crtc->x;
	save_set.y = set->crtc->y;
	save_set.fb = set->crtc->primary->fb;

	/* Compute whether we need a full modeset, only an fb base update or no
	 * change at all. In the future we might also check whether only the
	 * mode changed, e.g. for LVDS where we only change the panel fitter in
	 * such cases. */
	intel_set_config_compute_mode_changes(set, config);

	ret = intel_modeset_stage_output_state(dev, set, config);
	if (ret)
		goto fail;

	if (config->mode_changed) {
		ret = intel_set_mode(set->crtc, set->mode,
				     set->x, set->y, set->fb);
	} else if (config->fb_changed) {
		intel_crtc_wait_for_pending_flips(set->crtc);

		ret = intel_pipe_set_base(set->crtc,
					  set->x, set->y, set->fb);
		/*
		 * In the fastboot case this may be our only check of the
		 * state after boot.  It would be better to only do it on
		 * the first update, but we don't have a nice way of doing that
		 * (and really, set_config isn't used much for high freq page
		 * flipping, so increasing its cost here shouldn't be a big
		 * deal).
		 */
		if (i915.fastboot && ret == 0)
			intel_modeset_check_state(set->crtc->dev);
	}

	if (ret) {
		DRM_DEBUG_KMS("failed to set mode on [CRTC:%d], err = %d\n",
			      set->crtc->base.id, ret);
fail:
		intel_set_config_restore_state(dev, config);

		/*
		 * HACK: if the pipe was on, but we didn't have a framebuffer,
		 * force the pipe off to avoid oopsing in the modeset code
		 * due to fb==NULL. This should only happen during boot since
		 * we don't yet reconstruct the FB from the hardware state.
		 */
		if (to_intel_crtc(save_set.crtc)->new_enabled && !save_set.fb)
			disable_crtc_nofb(to_intel_crtc(save_set.crtc));

		/* Try to restore the config */
		if (config->mode_changed &&
		    intel_set_mode(save_set.crtc, save_set.mode,
				   save_set.x, save_set.y, save_set.fb))
			DRM_ERROR("failed to restore config after modeset failure\n");
	}

out_config:
	intel_set_config_free(config);
	return ret;
}

static const struct drm_crtc_funcs intel_crtc_funcs = {
	.cursor_set = intel_crtc_cursor_set,
	.cursor_move = intel_crtc_cursor_move,
	.gamma_set = intel_crtc_gamma_set,
	.set_config = intel_crtc_set_config,
	.destroy = intel_crtc_destroy,
	.page_flip = intel_crtc_page_flip,
};

static void intel_cpu_pll_init(struct drm_device *dev)
{
	if (HAS_DDI(dev))
		intel_ddi_pll_init(dev);
}

static bool ibx_pch_dpll_get_hw_state(struct drm_i915_private *dev_priv,
				      struct intel_shared_dpll *pll,
				      struct intel_dpll_hw_state *hw_state)
{
	uint32_t val;

	val = I915_READ(PCH_DPLL(pll->id));
	hw_state->dpll = val;
	hw_state->fp0 = I915_READ(PCH_FP0(pll->id));
	hw_state->fp1 = I915_READ(PCH_FP1(pll->id));

	return val & DPLL_VCO_ENABLE;
}

static void ibx_pch_dpll_mode_set(struct drm_i915_private *dev_priv,
				  struct intel_shared_dpll *pll)
{
	I915_WRITE(PCH_FP0(pll->id), pll->hw_state.fp0);
	I915_WRITE(PCH_FP1(pll->id), pll->hw_state.fp1);
}

static void ibx_pch_dpll_enable(struct drm_i915_private *dev_priv,
				struct intel_shared_dpll *pll)
{
	/* PCH refclock must be enabled first */
	ibx_assert_pch_refclk_enabled(dev_priv);

	I915_WRITE(PCH_DPLL(pll->id), pll->hw_state.dpll);

	/* Wait for the clocks to stabilize. */
	POSTING_READ(PCH_DPLL(pll->id));
	udelay(150);

	/* The pixel multiplier can only be updated once the
	 * DPLL is enabled and the clocks are stable.
	 *
	 * So write it again.
	 */
	I915_WRITE(PCH_DPLL(pll->id), pll->hw_state.dpll);
	POSTING_READ(PCH_DPLL(pll->id));
	udelay(200);
}

static void ibx_pch_dpll_disable(struct drm_i915_private *dev_priv,
				 struct intel_shared_dpll *pll)
{
	struct drm_device *dev = dev_priv->dev;
	struct intel_crtc *crtc;

	/* Make sure no transcoder isn't still depending on us. */
	list_for_each_entry(crtc, &dev->mode_config.crtc_list, base.head) {
		if (intel_crtc_to_shared_dpll(crtc) == pll)
			assert_pch_transcoder_disabled(dev_priv, crtc->pipe);
	}

	I915_WRITE(PCH_DPLL(pll->id), 0);
	POSTING_READ(PCH_DPLL(pll->id));
	udelay(200);
}

static char *ibx_pch_dpll_names[] = {
	"PCH DPLL A",
	"PCH DPLL B",
};

static void ibx_pch_dpll_init(struct drm_device *dev)
{
	struct drm_i915_private *dev_priv = dev->dev_private;
	int i;

	dev_priv->num_shared_dpll = 2;

	for (i = 0; i < dev_priv->num_shared_dpll; i++) {
		dev_priv->shared_dplls[i].id = i;
		dev_priv->shared_dplls[i].name = ibx_pch_dpll_names[i];
		dev_priv->shared_dplls[i].mode_set = ibx_pch_dpll_mode_set;
		dev_priv->shared_dplls[i].enable = ibx_pch_dpll_enable;
		dev_priv->shared_dplls[i].disable = ibx_pch_dpll_disable;
		dev_priv->shared_dplls[i].get_hw_state =
			ibx_pch_dpll_get_hw_state;
	}
}

static void intel_shared_dpll_init(struct drm_device *dev)
{
	struct drm_i915_private *dev_priv = dev->dev_private;

	if (HAS_PCH_IBX(dev) || HAS_PCH_CPT(dev))
		ibx_pch_dpll_init(dev);
	else
		dev_priv->num_shared_dpll = 0;

	BUG_ON(dev_priv->num_shared_dpll > I915_NUM_PLLS);
}

static void intel_crtc_init(struct drm_device *dev, int pipe)
{
	struct drm_i915_private *dev_priv = dev->dev_private;
	struct intel_crtc *intel_crtc;
	int i;

	intel_crtc = kzalloc(sizeof(*intel_crtc), GFP_KERNEL);
	if (intel_crtc == NULL)
		return;

	drm_crtc_init(dev, &intel_crtc->base, &intel_crtc_funcs);

	if (IS_GEN2(dev)) {
		intel_crtc->max_cursor_width = GEN2_CURSOR_WIDTH;
		intel_crtc->max_cursor_height = GEN2_CURSOR_HEIGHT;
	} else {
		intel_crtc->max_cursor_width = CURSOR_WIDTH;
		intel_crtc->max_cursor_height = CURSOR_HEIGHT;
	}
	dev->mode_config.cursor_width = intel_crtc->max_cursor_width;
	dev->mode_config.cursor_height = intel_crtc->max_cursor_height;

	drm_mode_crtc_set_gamma_size(&intel_crtc->base, 256);
	for (i = 0; i < 256; i++) {
		intel_crtc->lut_r[i] = i;
		intel_crtc->lut_g[i] = i;
		intel_crtc->lut_b[i] = i;
	}

	/*
	 * On gen2/3 only plane A can do fbc, but the panel fitter and lvds port
	 * is hooked to plane B. Hence we want plane A feeding pipe B.
	 */
	intel_crtc->pipe = pipe;
	intel_crtc->plane = pipe;
	if (HAS_FBC(dev) && INTEL_INFO(dev)->gen < 4) {
		DRM_DEBUG_KMS("swapping pipes & planes for FBC\n");
		intel_crtc->plane = !pipe;
	}

	BUG_ON(pipe >= ARRAY_SIZE(dev_priv->plane_to_crtc_mapping) ||
	       dev_priv->plane_to_crtc_mapping[intel_crtc->plane] != NULL);
	dev_priv->plane_to_crtc_mapping[intel_crtc->plane] = &intel_crtc->base;
	dev_priv->pipe_to_crtc_mapping[intel_crtc->pipe] = &intel_crtc->base;

	drm_crtc_helper_add(&intel_crtc->base, &intel_helper_funcs);
}

enum pipe intel_get_pipe_from_connector(struct intel_connector *connector)
{
	struct drm_encoder *encoder = connector->base.encoder;

	WARN_ON(!mutex_is_locked(&connector->base.dev->mode_config.mutex));

	if (!encoder)
		return INVALID_PIPE;

	return to_intel_crtc(encoder->crtc)->pipe;
}

int intel_get_pipe_from_crtc_id(struct drm_device *dev, void *data,
				struct drm_file *file)
{
	struct drm_i915_get_pipe_from_crtc_id *pipe_from_crtc_id = data;
	struct drm_mode_object *drmmode_obj;
	struct intel_crtc *crtc;

	if (!drm_core_check_feature(dev, DRIVER_MODESET))
		return -ENODEV;

	drmmode_obj = drm_mode_object_find(dev, pipe_from_crtc_id->crtc_id,
			DRM_MODE_OBJECT_CRTC);

	if (!drmmode_obj) {
		DRM_ERROR("no such CRTC id\n");
		return -ENOENT;
	}

	crtc = to_intel_crtc(obj_to_crtc(drmmode_obj));
	pipe_from_crtc_id->pipe = crtc->pipe;

	return 0;
}

static int intel_encoder_clones(struct intel_encoder *encoder)
{
	struct drm_device *dev = encoder->base.dev;
	struct intel_encoder *source_encoder;
	int index_mask = 0;
	int entry = 0;

	list_for_each_entry(source_encoder,
			    &dev->mode_config.encoder_list, base.head) {
		if (encoders_cloneable(encoder, source_encoder))
			index_mask |= (1 << entry);

		entry++;
	}

	return index_mask;
}

static bool has_edp_a(struct drm_device *dev)
{
	struct drm_i915_private *dev_priv = dev->dev_private;

	if (!IS_MOBILE(dev))
		return false;

	if ((I915_READ(DP_A) & DP_DETECTED) == 0)
		return false;

	if (IS_GEN5(dev) && (I915_READ(FUSE_STRAP) & ILK_eDP_A_DISABLE))
		return false;

	return true;
}

const char *intel_output_name(int output)
{
	static const char *names[] = {
		[INTEL_OUTPUT_UNUSED] = "Unused",
		[INTEL_OUTPUT_ANALOG] = "Analog",
		[INTEL_OUTPUT_DVO] = "DVO",
		[INTEL_OUTPUT_SDVO] = "SDVO",
		[INTEL_OUTPUT_LVDS] = "LVDS",
		[INTEL_OUTPUT_TVOUT] = "TV",
		[INTEL_OUTPUT_HDMI] = "HDMI",
		[INTEL_OUTPUT_DISPLAYPORT] = "DisplayPort",
		[INTEL_OUTPUT_EDP] = "eDP",
		[INTEL_OUTPUT_DSI] = "DSI",
		[INTEL_OUTPUT_UNKNOWN] = "Unknown",
	};

	if (output < 0 || output >= ARRAY_SIZE(names) || !names[output])
		return "Invalid";

	return names[output];
}

static void intel_setup_outputs(struct drm_device *dev)
{
	struct drm_i915_private *dev_priv = dev->dev_private;
	struct intel_encoder *encoder;
	bool dpd_is_edp = false;

	intel_lvds_init(dev);

	if (!IS_ULT(dev))
		intel_crt_init(dev);

	if (HAS_DDI(dev)) {
		int found;

		/* Haswell uses DDI functions to detect digital outputs */
		found = I915_READ(DDI_BUF_CTL_A) & DDI_INIT_DISPLAY_DETECTED;
		/* DDI A only supports eDP */
		if (found)
			intel_ddi_init(dev, PORT_A);

		/* DDI B, C and D detection is indicated by the SFUSE_STRAP
		 * register */
		found = I915_READ(SFUSE_STRAP);

		if (found & SFUSE_STRAP_DDIB_DETECTED)
			intel_ddi_init(dev, PORT_B);
		if (found & SFUSE_STRAP_DDIC_DETECTED)
			intel_ddi_init(dev, PORT_C);
		if (found & SFUSE_STRAP_DDID_DETECTED)
			intel_ddi_init(dev, PORT_D);
	} else if (HAS_PCH_SPLIT(dev)) {
		int found;
		dpd_is_edp = intel_dp_is_edp(dev, PORT_D);

		if (has_edp_a(dev))
			intel_dp_init(dev, DP_A, PORT_A);

		if (I915_READ(PCH_HDMIB) & SDVO_DETECTED) {
			/* PCH SDVOB multiplex with HDMIB */
			found = intel_sdvo_init(dev, PCH_SDVOB, true);
			if (!found)
				intel_hdmi_init(dev, PCH_HDMIB, PORT_B);
			if (!found && (I915_READ(PCH_DP_B) & DP_DETECTED))
				intel_dp_init(dev, PCH_DP_B, PORT_B);
		}

		if (I915_READ(PCH_HDMIC) & SDVO_DETECTED)
			intel_hdmi_init(dev, PCH_HDMIC, PORT_C);

		if (!dpd_is_edp && I915_READ(PCH_HDMID) & SDVO_DETECTED)
			intel_hdmi_init(dev, PCH_HDMID, PORT_D);

		if (I915_READ(PCH_DP_C) & DP_DETECTED)
			intel_dp_init(dev, PCH_DP_C, PORT_C);

		if (I915_READ(PCH_DP_D) & DP_DETECTED)
			intel_dp_init(dev, PCH_DP_D, PORT_D);
	} else if (IS_VALLEYVIEW(dev)) {
		if (I915_READ(VLV_DISPLAY_BASE + GEN4_HDMIB) & SDVO_DETECTED) {
			intel_hdmi_init(dev, VLV_DISPLAY_BASE + GEN4_HDMIB,
					PORT_B);
			if (I915_READ(VLV_DISPLAY_BASE + DP_B) & DP_DETECTED)
				intel_dp_init(dev, VLV_DISPLAY_BASE + DP_B, PORT_B);
		}

		if (I915_READ(VLV_DISPLAY_BASE + GEN4_HDMIC) & SDVO_DETECTED) {
			intel_hdmi_init(dev, VLV_DISPLAY_BASE + GEN4_HDMIC,
					PORT_C);
			if (I915_READ(VLV_DISPLAY_BASE + DP_C) & DP_DETECTED)
				intel_dp_init(dev, VLV_DISPLAY_BASE + DP_C, PORT_C);
		}

		intel_dsi_init(dev);
	} else if (SUPPORTS_DIGITAL_OUTPUTS(dev)) {
		bool found = false;

		if (I915_READ(GEN3_SDVOB) & SDVO_DETECTED) {
			DRM_DEBUG_KMS("probing SDVOB\n");
			found = intel_sdvo_init(dev, GEN3_SDVOB, true);
			if (!found && SUPPORTS_INTEGRATED_HDMI(dev)) {
				DRM_DEBUG_KMS("probing HDMI on SDVOB\n");
				intel_hdmi_init(dev, GEN4_HDMIB, PORT_B);
			}

			if (!found && SUPPORTS_INTEGRATED_DP(dev))
				intel_dp_init(dev, DP_B, PORT_B);
		}

		/* Before G4X SDVOC doesn't have its own detect register */

		if (I915_READ(GEN3_SDVOB) & SDVO_DETECTED) {
			DRM_DEBUG_KMS("probing SDVOC\n");
			found = intel_sdvo_init(dev, GEN3_SDVOC, false);
		}

		if (!found && (I915_READ(GEN3_SDVOC) & SDVO_DETECTED)) {

			if (SUPPORTS_INTEGRATED_HDMI(dev)) {
				DRM_DEBUG_KMS("probing HDMI on SDVOC\n");
				intel_hdmi_init(dev, GEN4_HDMIC, PORT_C);
			}
			if (SUPPORTS_INTEGRATED_DP(dev))
				intel_dp_init(dev, DP_C, PORT_C);
		}

		if (SUPPORTS_INTEGRATED_DP(dev) &&
		    (I915_READ(DP_D) & DP_DETECTED))
			intel_dp_init(dev, DP_D, PORT_D);
	} else if (IS_GEN2(dev))
		intel_dvo_init(dev);

	if (SUPPORTS_TV(dev))
		intel_tv_init(dev);

	list_for_each_entry(encoder, &dev->mode_config.encoder_list, base.head) {
		encoder->base.possible_crtcs = encoder->crtc_mask;
		encoder->base.possible_clones =
			intel_encoder_clones(encoder);
	}

	intel_init_pch_refclk(dev);

	drm_helper_move_panel_connectors_to_head(dev);
}

static void intel_user_framebuffer_destroy(struct drm_framebuffer *fb)
{
	struct intel_framebuffer *intel_fb = to_intel_framebuffer(fb);

	drm_framebuffer_cleanup(fb);
	WARN_ON(!intel_fb->obj->framebuffer_references--);
	drm_gem_object_unreference_unlocked(&intel_fb->obj->base);
	kfree(intel_fb);
}

static int intel_user_framebuffer_create_handle(struct drm_framebuffer *fb,
						struct drm_file *file,
						unsigned int *handle)
{
	struct intel_framebuffer *intel_fb = to_intel_framebuffer(fb);
	struct drm_i915_gem_object *obj = intel_fb->obj;

	return drm_gem_handle_create(file, &obj->base, handle);
}

static const struct drm_framebuffer_funcs intel_fb_funcs = {
	.destroy = intel_user_framebuffer_destroy,
	.create_handle = intel_user_framebuffer_create_handle,
};

static int intel_framebuffer_init(struct drm_device *dev,
				  struct intel_framebuffer *intel_fb,
				  struct drm_mode_fb_cmd2 *mode_cmd,
				  struct drm_i915_gem_object *obj)
{
	int aligned_height;
	int pitch_limit;
	int ret;

	WARN_ON(!mutex_is_locked(&dev->struct_mutex));

	if (obj->tiling_mode == I915_TILING_Y) {
		DRM_DEBUG("hardware does not support tiling Y\n");
		return -EINVAL;
	}

	if (mode_cmd->pitches[0] & 63) {
		DRM_DEBUG("pitch (%d) must be at least 64 byte aligned\n",
			  mode_cmd->pitches[0]);
		return -EINVAL;
	}

	if (INTEL_INFO(dev)->gen >= 5 && !IS_VALLEYVIEW(dev)) {
		pitch_limit = 32*1024;
	} else if (INTEL_INFO(dev)->gen >= 4) {
		if (obj->tiling_mode)
			pitch_limit = 16*1024;
		else
			pitch_limit = 32*1024;
	} else if (INTEL_INFO(dev)->gen >= 3) {
		if (obj->tiling_mode)
			pitch_limit = 8*1024;
		else
			pitch_limit = 16*1024;
	} else
		/* XXX DSPC is limited to 4k tiled */
		pitch_limit = 8*1024;

	if (mode_cmd->pitches[0] > pitch_limit) {
		DRM_DEBUG("%s pitch (%d) must be at less than %d\n",
			  obj->tiling_mode ? "tiled" : "linear",
			  mode_cmd->pitches[0], pitch_limit);
		return -EINVAL;
	}

	if (obj->tiling_mode != I915_TILING_NONE &&
	    mode_cmd->pitches[0] != obj->stride) {
		DRM_DEBUG("pitch (%d) must match tiling stride (%d)\n",
			  mode_cmd->pitches[0], obj->stride);
		return -EINVAL;
	}

	/* Reject formats not supported by any plane early. */
	switch (mode_cmd->pixel_format) {
	case DRM_FORMAT_C8:
	case DRM_FORMAT_RGB565:
	case DRM_FORMAT_XRGB8888:
	case DRM_FORMAT_ARGB8888:
		break;
	case DRM_FORMAT_XRGB1555:
	case DRM_FORMAT_ARGB1555:
		if (INTEL_INFO(dev)->gen > 3) {
			DRM_DEBUG("unsupported pixel format: %s\n",
				  drm_get_format_name(mode_cmd->pixel_format));
			return -EINVAL;
		}
		break;
	case DRM_FORMAT_XBGR8888:
	case DRM_FORMAT_ABGR8888:
	case DRM_FORMAT_XRGB2101010:
	case DRM_FORMAT_ARGB2101010:
	case DRM_FORMAT_XBGR2101010:
	case DRM_FORMAT_ABGR2101010:
		if (INTEL_INFO(dev)->gen < 4) {
			DRM_DEBUG("unsupported pixel format: %s\n",
				  drm_get_format_name(mode_cmd->pixel_format));
			return -EINVAL;
		}
		break;
	case DRM_FORMAT_YUYV:
	case DRM_FORMAT_UYVY:
	case DRM_FORMAT_YVYU:
	case DRM_FORMAT_VYUY:
		if (INTEL_INFO(dev)->gen < 5) {
			DRM_DEBUG("unsupported pixel format: %s\n",
				  drm_get_format_name(mode_cmd->pixel_format));
			return -EINVAL;
		}
		break;
	default:
		DRM_DEBUG("unsupported pixel format: %s\n",
			  drm_get_format_name(mode_cmd->pixel_format));
		return -EINVAL;
	}

	/* FIXME need to adjust LINOFF/TILEOFF accordingly. */
	if (mode_cmd->offsets[0] != 0)
		return -EINVAL;

	aligned_height = intel_align_height(dev, mode_cmd->height,
					    obj->tiling_mode);
	/* FIXME drm helper for size checks (especially planar formats)? */
	if (obj->base.size < aligned_height * mode_cmd->pitches[0])
		return -EINVAL;

	drm_helper_mode_fill_fb_struct(&intel_fb->base, mode_cmd);
	intel_fb->obj = obj;
	intel_fb->obj->framebuffer_references++;

	ret = drm_framebuffer_init(dev, &intel_fb->base, &intel_fb_funcs);
	if (ret) {
		DRM_ERROR("framebuffer init failed %d\n", ret);
		return ret;
	}

	return 0;
}

static struct drm_framebuffer *
intel_user_framebuffer_create(struct drm_device *dev,
			      struct drm_file *filp,
			      struct drm_mode_fb_cmd2 *mode_cmd)
{
	struct drm_i915_gem_object *obj;

	obj = to_intel_bo(drm_gem_object_lookup(dev, filp,
						mode_cmd->handles[0]));
	if (&obj->base == NULL)
		return ERR_PTR(-ENOENT);

	return intel_framebuffer_create(dev, mode_cmd, obj);
}

#ifndef CONFIG_DRM_I915_FBDEV
static inline void intel_fbdev_output_poll_changed(struct drm_device *dev)
{
}
#endif

static const struct drm_mode_config_funcs intel_mode_funcs = {
	.fb_create = intel_user_framebuffer_create,
	.output_poll_changed = intel_fbdev_output_poll_changed,
};

/* Set up chip specific display functions */
static void intel_init_display(struct drm_device *dev)
{
	struct drm_i915_private *dev_priv = dev->dev_private;

	if (HAS_PCH_SPLIT(dev) || IS_G4X(dev))
		dev_priv->display.find_dpll = g4x_find_best_dpll;
	else if (IS_VALLEYVIEW(dev))
		dev_priv->display.find_dpll = vlv_find_best_dpll;
	else if (IS_PINEVIEW(dev))
		dev_priv->display.find_dpll = pnv_find_best_dpll;
	else
		dev_priv->display.find_dpll = i9xx_find_best_dpll;

	if (HAS_DDI(dev)) {
		dev_priv->display.get_pipe_config = haswell_get_pipe_config;
		dev_priv->display.get_plane_config = ironlake_get_plane_config;
		dev_priv->display.crtc_mode_set = haswell_crtc_mode_set;
		dev_priv->display.crtc_enable = haswell_crtc_enable;
		dev_priv->display.crtc_disable = haswell_crtc_disable;
		dev_priv->display.off = haswell_crtc_off;
		dev_priv->display.update_primary_plane =
			ironlake_update_primary_plane;
	} else if (HAS_PCH_SPLIT(dev)) {
		dev_priv->display.get_pipe_config = ironlake_get_pipe_config;
		dev_priv->display.get_plane_config = ironlake_get_plane_config;
		dev_priv->display.crtc_mode_set = ironlake_crtc_mode_set;
		dev_priv->display.crtc_enable = ironlake_crtc_enable;
		dev_priv->display.crtc_disable = ironlake_crtc_disable;
		dev_priv->display.off = ironlake_crtc_off;
		dev_priv->display.update_primary_plane =
			ironlake_update_primary_plane;
	} else if (IS_VALLEYVIEW(dev)) {
		dev_priv->display.get_pipe_config = i9xx_get_pipe_config;
		dev_priv->display.get_plane_config = i9xx_get_plane_config;
		dev_priv->display.crtc_mode_set = i9xx_crtc_mode_set;
		dev_priv->display.crtc_enable = valleyview_crtc_enable;
		dev_priv->display.crtc_disable = i9xx_crtc_disable;
		dev_priv->display.off = i9xx_crtc_off;
		dev_priv->display.update_primary_plane =
			i9xx_update_primary_plane;
	} else {
		dev_priv->display.get_pipe_config = i9xx_get_pipe_config;
		dev_priv->display.get_plane_config = i9xx_get_plane_config;
		dev_priv->display.crtc_mode_set = i9xx_crtc_mode_set;
		dev_priv->display.crtc_enable = i9xx_crtc_enable;
		dev_priv->display.crtc_disable = i9xx_crtc_disable;
		dev_priv->display.off = i9xx_crtc_off;
		dev_priv->display.update_primary_plane =
			i9xx_update_primary_plane;
	}

	/* Returns the core display clock speed */
	if (IS_VALLEYVIEW(dev))
		dev_priv->display.get_display_clock_speed =
			valleyview_get_display_clock_speed;
	else if (IS_I945G(dev) || (IS_G33(dev) && !IS_PINEVIEW_M(dev)))
		dev_priv->display.get_display_clock_speed =
			i945_get_display_clock_speed;
	else if (IS_I915G(dev))
		dev_priv->display.get_display_clock_speed =
			i915_get_display_clock_speed;
	else if (IS_I945GM(dev) || IS_845G(dev))
		dev_priv->display.get_display_clock_speed =
			i9xx_misc_get_display_clock_speed;
	else if (IS_PINEVIEW(dev))
		dev_priv->display.get_display_clock_speed =
			pnv_get_display_clock_speed;
	else if (IS_I915GM(dev))
		dev_priv->display.get_display_clock_speed =
			i915gm_get_display_clock_speed;
	else if (IS_I865G(dev))
		dev_priv->display.get_display_clock_speed =
			i865_get_display_clock_speed;
	else if (IS_I85X(dev))
		dev_priv->display.get_display_clock_speed =
			i855_get_display_clock_speed;
	else /* 852, 830 */
		dev_priv->display.get_display_clock_speed =
			i830_get_display_clock_speed;

	if (HAS_PCH_SPLIT(dev)) {
		if (IS_GEN5(dev)) {
			dev_priv->display.fdi_link_train = ironlake_fdi_link_train;
			dev_priv->display.write_eld = ironlake_write_eld;
		} else if (IS_GEN6(dev)) {
			dev_priv->display.fdi_link_train = gen6_fdi_link_train;
			dev_priv->display.write_eld = ironlake_write_eld;
		} else if (IS_IVYBRIDGE(dev)) {
			/* FIXME: detect B0+ stepping and use auto training */
			dev_priv->display.fdi_link_train = ivb_manual_fdi_link_train;
			dev_priv->display.write_eld = ironlake_write_eld;
			dev_priv->display.modeset_global_resources =
				ivb_modeset_global_resources;
		} else if (IS_HASWELL(dev) || IS_GEN8(dev)) {
			dev_priv->display.fdi_link_train = hsw_fdi_link_train;
			dev_priv->display.write_eld = haswell_write_eld;
			dev_priv->display.modeset_global_resources =
				haswell_modeset_global_resources;
		}
	} else if (IS_G4X(dev)) {
		dev_priv->display.write_eld = g4x_write_eld;
	} else if (IS_VALLEYVIEW(dev)) {
		dev_priv->display.modeset_global_resources =
			valleyview_modeset_global_resources;
		dev_priv->display.write_eld = ironlake_write_eld;
	}

	/* Default just returns -ENODEV to indicate unsupported */
	dev_priv->display.queue_flip = intel_default_queue_flip;

	switch (INTEL_INFO(dev)->gen) {
	case 2:
		dev_priv->display.queue_flip = intel_gen2_queue_flip;
		break;

	case 3:
		dev_priv->display.queue_flip = intel_gen3_queue_flip;
		break;

	case 4:
	case 5:
		dev_priv->display.queue_flip = intel_gen4_queue_flip;
		break;

	case 6:
		dev_priv->display.queue_flip = intel_gen6_queue_flip;
		break;
	case 7:
	case 8: /* FIXME(BDW): Check that the gen8 RCS flip works. */
		dev_priv->display.queue_flip = intel_gen7_queue_flip;
		break;
	}

	intel_panel_init_backlight_funcs(dev);
}

/*
 * Some BIOSes insist on assuming the GPU's pipe A is enabled at suspend,
 * resume, or other times.  This quirk makes sure that's the case for
 * affected systems.
 */
static void quirk_pipea_force(struct drm_device *dev)
{
	struct drm_i915_private *dev_priv = dev->dev_private;

	dev_priv->quirks |= QUIRK_PIPEA_FORCE;
	DRM_INFO("applying pipe a force quirk\n");
}

/*
 * Some machines (Lenovo U160) do not work with SSC on LVDS for some reason
 */
static void quirk_ssc_force_disable(struct drm_device *dev)
{
	struct drm_i915_private *dev_priv = dev->dev_private;
	dev_priv->quirks |= QUIRK_LVDS_SSC_DISABLE;
	DRM_INFO("applying lvds SSC disable quirk\n");
}

/*
 * A machine (e.g. Acer Aspire 5734Z) may need to invert the panel backlight
 * brightness value
 */
static void quirk_invert_brightness(struct drm_device *dev)
{
	struct drm_i915_private *dev_priv = dev->dev_private;
	dev_priv->quirks |= QUIRK_INVERT_BRIGHTNESS;
	DRM_INFO("applying inverted panel brightness quirk\n");
}

/*
 * Some machines (Dell XPS13) suffer broken backlight controls if
 * BLM_PCH_PWM_ENABLE is set.
 */
static void quirk_no_pcm_pwm_enable(struct drm_device *dev)
{
	struct drm_i915_private *dev_priv = dev->dev_private;
	dev_priv->quirks |= QUIRK_NO_PCH_PWM_ENABLE;
	DRM_INFO("applying no-PCH_PWM_ENABLE quirk\n");
}

struct intel_quirk {
	int device;
	int subsystem_vendor;
	int subsystem_device;
	void (*hook)(struct drm_device *dev);
};

/* For systems that don't have a meaningful PCI subdevice/subvendor ID */
struct intel_dmi_quirk {
	void (*hook)(struct drm_device *dev);
	const struct dmi_system_id (*dmi_id_list)[];
};

static int intel_dmi_reverse_brightness(const struct dmi_system_id *id)
{
	DRM_INFO("Backlight polarity reversed on %s\n", id->ident);
	return 1;
}

static const struct intel_dmi_quirk intel_dmi_quirks[] = {
	{
		.dmi_id_list = &(const struct dmi_system_id[]) {
			{
				.callback = intel_dmi_reverse_brightness,
				.ident = "NCR Corporation",
				.matches = {DMI_MATCH(DMI_SYS_VENDOR, "NCR Corporation"),
					    DMI_MATCH(DMI_PRODUCT_NAME, ""),
				},
			},
			{ }  /* terminating entry */
		},
		.hook = quirk_invert_brightness,
	},
};

static struct intel_quirk intel_quirks[] = {
	/* HP Mini needs pipe A force quirk (LP: #322104) */
	{ 0x27ae, 0x103c, 0x361a, quirk_pipea_force },

	/* Toshiba Protege R-205, S-209 needs pipe A force quirk */
	{ 0x2592, 0x1179, 0x0001, quirk_pipea_force },

	/* ThinkPad T60 needs pipe A force quirk (bug #16494) */
	{ 0x2782, 0x17aa, 0x201a, quirk_pipea_force },

	/* 830 needs to leave pipe A & dpll A up */
	{ 0x3577, PCI_ANY_ID, PCI_ANY_ID, quirk_pipea_force },

	/* Lenovo U160 cannot use SSC on LVDS */
	{ 0x0046, 0x17aa, 0x3920, quirk_ssc_force_disable },

	/* Sony Vaio Y cannot use SSC on LVDS */
	{ 0x0046, 0x104d, 0x9076, quirk_ssc_force_disable },

	/* Acer Aspire 5734Z must invert backlight brightness */
	{ 0x2a42, 0x1025, 0x0459, quirk_invert_brightness },

	/* Acer/eMachines G725 */
	{ 0x2a42, 0x1025, 0x0210, quirk_invert_brightness },

	/* Acer/eMachines e725 */
	{ 0x2a42, 0x1025, 0x0212, quirk_invert_brightness },

	/* Acer/Packard Bell NCL20 */
	{ 0x2a42, 0x1025, 0x034b, quirk_invert_brightness },

	/* Acer Aspire 4736Z */
	{ 0x2a42, 0x1025, 0x0260, quirk_invert_brightness },

	/* Acer Aspire 5336 */
	{ 0x2a42, 0x1025, 0x048a, quirk_invert_brightness },
<<<<<<< HEAD

	/* Dell XPS13 HD Sandy Bridge */
	{ 0x0116, 0x1028, 0x052e, quirk_no_pcm_pwm_enable },
	/* Dell XPS13 HD and XPS13 FHD Ivy Bridge */
	{ 0x0166, 0x1028, 0x058b, quirk_no_pcm_pwm_enable },
=======
>>>>>>> 40dde7e2
};

static void intel_init_quirks(struct drm_device *dev)
{
	struct pci_dev *d = dev->pdev;
	int i;

	for (i = 0; i < ARRAY_SIZE(intel_quirks); i++) {
		struct intel_quirk *q = &intel_quirks[i];

		if (d->device == q->device &&
		    (d->subsystem_vendor == q->subsystem_vendor ||
		     q->subsystem_vendor == PCI_ANY_ID) &&
		    (d->subsystem_device == q->subsystem_device ||
		     q->subsystem_device == PCI_ANY_ID))
			q->hook(dev);
	}
	for (i = 0; i < ARRAY_SIZE(intel_dmi_quirks); i++) {
		if (dmi_check_system(*intel_dmi_quirks[i].dmi_id_list) != 0)
			intel_dmi_quirks[i].hook(dev);
	}
}

/* Disable the VGA plane that we never use */
static void i915_disable_vga(struct drm_device *dev)
{
	struct drm_i915_private *dev_priv = dev->dev_private;
	u8 sr1;
	u32 vga_reg = i915_vgacntrl_reg(dev);

	/* WaEnableVGAAccessThroughIOPort:ctg,elk,ilk,snb,ivb,vlv,hsw */
	vga_get_uninterruptible(dev->pdev, VGA_RSRC_LEGACY_IO);
	outb(SR01, VGA_SR_INDEX);
	sr1 = inb(VGA_SR_DATA);
	outb(sr1 | 1<<5, VGA_SR_DATA);
	vga_put(dev->pdev, VGA_RSRC_LEGACY_IO);
	udelay(300);

	I915_WRITE(vga_reg, VGA_DISP_DISABLE);
	POSTING_READ(vga_reg);
}

void intel_modeset_init_hw(struct drm_device *dev)
{
	intel_prepare_ddi(dev);

	intel_init_clock_gating(dev);

	intel_reset_dpio(dev);

	mutex_lock(&dev->struct_mutex);
	intel_enable_gt_powersave(dev);
	mutex_unlock(&dev->struct_mutex);
}

void intel_modeset_suspend_hw(struct drm_device *dev)
{
	intel_suspend_hw(dev);
}

void intel_modeset_init(struct drm_device *dev)
{
	struct drm_i915_private *dev_priv = dev->dev_private;
	int sprite, ret;
	enum pipe pipe;
	struct intel_crtc *crtc;

	drm_mode_config_init(dev);

	dev->mode_config.min_width = 0;
	dev->mode_config.min_height = 0;

	dev->mode_config.preferred_depth = 24;
	dev->mode_config.prefer_shadow = 1;

	dev->mode_config.funcs = &intel_mode_funcs;

	intel_init_quirks(dev);

	intel_init_pm(dev);

	if (INTEL_INFO(dev)->num_pipes == 0)
		return;

	intel_init_display(dev);

	if (IS_GEN2(dev)) {
		dev->mode_config.max_width = 2048;
		dev->mode_config.max_height = 2048;
	} else if (IS_GEN3(dev)) {
		dev->mode_config.max_width = 4096;
		dev->mode_config.max_height = 4096;
	} else {
		dev->mode_config.max_width = 8192;
		dev->mode_config.max_height = 8192;
	}
	dev->mode_config.fb_base = dev_priv->gtt.mappable_base;

	DRM_DEBUG_KMS("%d display pipe%s available.\n",
		      INTEL_INFO(dev)->num_pipes,
		      INTEL_INFO(dev)->num_pipes > 1 ? "s" : "");

	for_each_pipe(pipe) {
		intel_crtc_init(dev, pipe);
		for_each_sprite(pipe, sprite) {
			ret = intel_plane_init(dev, pipe, sprite);
			if (ret)
				DRM_DEBUG_KMS("pipe %c sprite %c init failed: %d\n",
					      pipe_name(pipe), sprite_name(pipe, sprite), ret);
		}
	}

	intel_init_dpio(dev);
	intel_reset_dpio(dev);

	intel_cpu_pll_init(dev);
	intel_shared_dpll_init(dev);

	/* Just disable it once at startup */
	i915_disable_vga(dev);
	intel_setup_outputs(dev);

	/* Just in case the BIOS is doing something questionable. */
	intel_disable_fbc(dev);

<<<<<<< HEAD
=======
	mutex_lock(&dev->mode_config.mutex);
	intel_modeset_setup_hw_state(dev, false);
	mutex_unlock(&dev->mode_config.mutex);

	list_for_each_entry(crtc, &dev->mode_config.crtc_list,
			    base.head) {
		if (!crtc->active)
			continue;

		/*
		 * Note that reserving the BIOS fb up front prevents us
		 * from stuffing other stolen allocations like the ring
		 * on top.  This prevents some ugliness at boot time, and
		 * can even allow for smooth boot transitions if the BIOS
		 * fb is large enough for the active pipe configuration.
		 */
		if (dev_priv->display.get_plane_config) {
			dev_priv->display.get_plane_config(crtc,
							   &crtc->plane_config);
			/*
			 * If the fb is shared between multiple heads, we'll
			 * just get the first one.
			 */
			intel_find_plane_obj(crtc, &crtc->plane_config);
		}
	}
}

>>>>>>> 40dde7e2
static void intel_enable_pipe_a(struct drm_device *dev)
{
	struct intel_connector *connector;
	struct drm_connector *crt = NULL;
	struct intel_load_detect_pipe load_detect_temp;

	/* We can't just switch on the pipe A, we need to set things up with a
	 * proper mode and output configuration. As a gross hack, enable pipe A
	 * by enabling the load detect pipe once. */
	list_for_each_entry(connector,
			    &dev->mode_config.connector_list,
			    base.head) {
		if (connector->encoder->type == INTEL_OUTPUT_ANALOG) {
			crt = &connector->base;
			break;
		}
	}

	if (!crt)
		return;

	if (intel_get_load_detect_pipe(crt, NULL, &load_detect_temp))
		intel_release_load_detect_pipe(crt, &load_detect_temp);


}

static bool
intel_check_plane_mapping(struct intel_crtc *crtc)
{
	struct drm_device *dev = crtc->base.dev;
	struct drm_i915_private *dev_priv = dev->dev_private;
	u32 reg, val;

	if (INTEL_INFO(dev)->num_pipes == 1)
		return true;

	reg = DSPCNTR(!crtc->plane);
	val = I915_READ(reg);

	if ((val & DISPLAY_PLANE_ENABLE) &&
	    (!!(val & DISPPLANE_SEL_PIPE_MASK) == crtc->pipe))
		return false;

	return true;
}

static void intel_sanitize_crtc(struct intel_crtc *crtc)
{
	struct drm_device *dev = crtc->base.dev;
	struct drm_i915_private *dev_priv = dev->dev_private;
	u32 reg;

	/* Clear any frame start delays used for debugging left by the BIOS */
	reg = PIPECONF(crtc->config.cpu_transcoder);
	I915_WRITE(reg, I915_READ(reg) & ~PIPECONF_FRAME_START_DELAY_MASK);

	/* We need to sanitize the plane -> pipe mapping first because this will
	 * disable the crtc (and hence change the state) if it is wrong. Note
	 * that gen4+ has a fixed plane -> pipe mapping.  */
	if (INTEL_INFO(dev)->gen < 4 && !intel_check_plane_mapping(crtc)) {
		struct intel_connector *connector;
		bool plane;

		DRM_DEBUG_KMS("[CRTC:%d] wrong plane connection detected!\n",
			      crtc->base.base.id);

		/* Pipe has the wrong plane attached and the plane is active.
		 * Temporarily change the plane mapping and disable everything
		 * ...  */
		plane = crtc->plane;
		crtc->plane = !plane;
		dev_priv->display.crtc_disable(&crtc->base);
		crtc->plane = plane;

		/* ... and break all links. */
		list_for_each_entry(connector, &dev->mode_config.connector_list,
				    base.head) {
			if (connector->encoder->base.crtc != &crtc->base)
				continue;

			connector->base.dpms = DRM_MODE_DPMS_OFF;
			connector->base.encoder = NULL;
		}
		/* multiple connectors may have the same encoder:
		 *  handle them and break crtc link separately */
		list_for_each_entry(connector, &dev->mode_config.connector_list,
				    base.head)
			if (connector->encoder->base.crtc == &crtc->base) {
				connector->encoder->base.crtc = NULL;
				connector->encoder->connectors_active = false;
			}

		WARN_ON(crtc->active);
		crtc->base.enabled = false;
	}

	if (dev_priv->quirks & QUIRK_PIPEA_FORCE &&
	    crtc->pipe == PIPE_A && !crtc->active) {
		/* BIOS forgot to enable pipe A, this mostly happens after
		 * resume. Force-enable the pipe to fix this, the update_dpms
		 * call below we restore the pipe to the right state, but leave
		 * the required bits on. */
		intel_enable_pipe_a(dev);
	}

	/* Adjust the state of the output pipe according to whether we
	 * have active connectors/encoders. */
	intel_crtc_update_dpms(&crtc->base);

	if (crtc->active != crtc->base.enabled) {
		struct intel_encoder *encoder;

		/* This can happen either due to bugs in the get_hw_state
		 * functions or because the pipe is force-enabled due to the
		 * pipe A quirk. */
		DRM_DEBUG_KMS("[CRTC:%d] hw state adjusted, was %s, now %s\n",
			      crtc->base.base.id,
			      crtc->base.enabled ? "enabled" : "disabled",
			      crtc->active ? "enabled" : "disabled");

		crtc->base.enabled = crtc->active;

		/* Because we only establish the connector -> encoder ->
		 * crtc links if something is active, this means the
		 * crtc is now deactivated. Break the links. connector
		 * -> encoder links are only establish when things are
		 *  actually up, hence no need to break them. */
		WARN_ON(crtc->active);

		for_each_encoder_on_crtc(dev, &crtc->base, encoder) {
			WARN_ON(encoder->connectors_active);
			encoder->base.crtc = NULL;
		}
	}
	if (crtc->active) {
		/*
		 * We start out with underrun reporting disabled to avoid races.
		 * For correct bookkeeping mark this on active crtcs.
		 *
		 * No protection against concurrent access is required - at
		 * worst a fifo underrun happens which also sets this to false.
		 */
		crtc->cpu_fifo_underrun_disabled = true;
		crtc->pch_fifo_underrun_disabled = true;
	}
}

static void intel_sanitize_encoder(struct intel_encoder *encoder)
{
	struct intel_connector *connector;
	struct drm_device *dev = encoder->base.dev;

	/* We need to check both for a crtc link (meaning that the
	 * encoder is active and trying to read from a pipe) and the
	 * pipe itself being active. */
	bool has_active_crtc = encoder->base.crtc &&
		to_intel_crtc(encoder->base.crtc)->active;

	if (encoder->connectors_active && !has_active_crtc) {
		DRM_DEBUG_KMS("[ENCODER:%d:%s] has active connectors but no active pipe!\n",
			      encoder->base.base.id,
			      drm_get_encoder_name(&encoder->base));

		/* Connector is active, but has no active pipe. This is
		 * fallout from our resume register restoring. Disable
		 * the encoder manually again. */
		if (encoder->base.crtc) {
			DRM_DEBUG_KMS("[ENCODER:%d:%s] manually disabled\n",
				      encoder->base.base.id,
				      drm_get_encoder_name(&encoder->base));
			encoder->disable(encoder);
		}
		encoder->base.crtc = NULL;
		encoder->connectors_active = false;

		/* Inconsistent output/port/pipe state happens presumably due to
		 * a bug in one of the get_hw_state functions. Or someplace else
		 * in our code, like the register restore mess on resume. Clamp
		 * things to off as a safer default. */
		list_for_each_entry(connector,
				    &dev->mode_config.connector_list,
				    base.head) {
			if (connector->encoder != encoder)
				continue;
			connector->base.dpms = DRM_MODE_DPMS_OFF;
			connector->base.encoder = NULL;
		}
	}
	/* Enabled encoders without active connectors will be fixed in
	 * the crtc fixup. */
}

void i915_redisable_vga_power_on(struct drm_device *dev)
{
	struct drm_i915_private *dev_priv = dev->dev_private;
	u32 vga_reg = i915_vgacntrl_reg(dev);

	if (!(I915_READ(vga_reg) & VGA_DISP_DISABLE)) {
		DRM_DEBUG_KMS("Something enabled VGA plane, disabling it\n");
		i915_disable_vga(dev);
	}
}

void i915_redisable_vga(struct drm_device *dev)
{
	struct drm_i915_private *dev_priv = dev->dev_private;

	/* This function can be called both from intel_modeset_setup_hw_state or
	 * at a very early point in our resume sequence, where the power well
	 * structures are not yet restored. Since this function is at a very
	 * paranoid "someone might have enabled VGA while we were not looking"
	 * level, just check if the power well is enabled instead of trying to
	 * follow the "don't touch the power well if we don't need it" policy
	 * the rest of the driver uses. */
	if (!intel_display_power_enabled(dev_priv, POWER_DOMAIN_VGA))
		return;

	i915_redisable_vga_power_on(dev);
}

static void intel_modeset_readout_hw_state(struct drm_device *dev)
{
	struct drm_i915_private *dev_priv = dev->dev_private;
	enum pipe pipe;
	struct intel_crtc *crtc;
	struct intel_encoder *encoder;
	struct intel_connector *connector;
	int i;

	list_for_each_entry(crtc, &dev->mode_config.crtc_list,
			    base.head) {
		memset(&crtc->config, 0, sizeof(crtc->config));

		crtc->config.quirks |= PIPE_CONFIG_QUIRK_INHERITED_MODE;

		crtc->active = dev_priv->display.get_pipe_config(crtc,
								 &crtc->config);

		crtc->base.enabled = crtc->active;
		crtc->primary_enabled = crtc->active;

		DRM_DEBUG_KMS("[CRTC:%d] hw state readout: %s\n",
			      crtc->base.base.id,
			      crtc->active ? "enabled" : "disabled");
	}

	/* FIXME: Smash this into the new shared dpll infrastructure. */
	if (HAS_DDI(dev))
		intel_ddi_setup_hw_pll_state(dev);

	for (i = 0; i < dev_priv->num_shared_dpll; i++) {
		struct intel_shared_dpll *pll = &dev_priv->shared_dplls[i];

		pll->on = pll->get_hw_state(dev_priv, pll, &pll->hw_state);
		pll->active = 0;
		list_for_each_entry(crtc, &dev->mode_config.crtc_list,
				    base.head) {
			if (crtc->active && intel_crtc_to_shared_dpll(crtc) == pll)
				pll->active++;
		}
		pll->refcount = pll->active;

		DRM_DEBUG_KMS("%s hw state readout: refcount %i, on %i\n",
			      pll->name, pll->refcount, pll->on);
	}

	list_for_each_entry(encoder, &dev->mode_config.encoder_list,
			    base.head) {
		pipe = 0;

		if (encoder->get_hw_state(encoder, &pipe)) {
			crtc = to_intel_crtc(dev_priv->pipe_to_crtc_mapping[pipe]);
			encoder->base.crtc = &crtc->base;
			encoder->get_config(encoder, &crtc->config);
		} else {
			encoder->base.crtc = NULL;
		}

		encoder->connectors_active = false;
		DRM_DEBUG_KMS("[ENCODER:%d:%s] hw state readout: %s, pipe %c\n",
			      encoder->base.base.id,
			      drm_get_encoder_name(&encoder->base),
			      encoder->base.crtc ? "enabled" : "disabled",
			      pipe_name(pipe));
	}

	list_for_each_entry(connector, &dev->mode_config.connector_list,
			    base.head) {
		if (connector->get_hw_state(connector)) {
			connector->base.dpms = DRM_MODE_DPMS_ON;
			connector->encoder->connectors_active = true;
			connector->base.encoder = &connector->encoder->base;
		} else {
			connector->base.dpms = DRM_MODE_DPMS_OFF;
			connector->base.encoder = NULL;
		}
		DRM_DEBUG_KMS("[CONNECTOR:%d:%s] hw state readout: %s\n",
			      connector->base.base.id,
			      drm_get_connector_name(&connector->base),
			      connector->base.encoder ? "enabled" : "disabled");
	}
}

/* Scan out the current hw modeset state, sanitizes it and maps it into the drm
 * and i915 state tracking structures. */
void intel_modeset_setup_hw_state(struct drm_device *dev,
				  bool force_restore)
{
	struct drm_i915_private *dev_priv = dev->dev_private;
	enum pipe pipe;
	struct intel_crtc *crtc;
	struct intel_encoder *encoder;
	int i;

	intel_modeset_readout_hw_state(dev);

	/*
	 * Now that we have the config, copy it to each CRTC struct
	 * Note that this could go away if we move to using crtc_config
	 * checking everywhere.
	 */
	list_for_each_entry(crtc, &dev->mode_config.crtc_list,
			    base.head) {
		if (crtc->active && i915.fastboot) {
			intel_mode_from_pipe_config(&crtc->base.mode, &crtc->config);
			DRM_DEBUG_KMS("[CRTC:%d] found active mode: ",
				      crtc->base.base.id);
			drm_mode_debug_printmodeline(&crtc->base.mode);
		}
	}

	/* HW state is read out, now we need to sanitize this mess. */
	list_for_each_entry(encoder, &dev->mode_config.encoder_list,
			    base.head) {
		intel_sanitize_encoder(encoder);
	}

	for_each_pipe(pipe) {
		crtc = to_intel_crtc(dev_priv->pipe_to_crtc_mapping[pipe]);
		intel_sanitize_crtc(crtc);
		intel_dump_pipe_config(crtc, &crtc->config, "[setup_hw_state]");
	}

	for (i = 0; i < dev_priv->num_shared_dpll; i++) {
		struct intel_shared_dpll *pll = &dev_priv->shared_dplls[i];

		if (!pll->on || pll->active)
			continue;

		DRM_DEBUG_KMS("%s enabled but not in use, disabling\n", pll->name);

		pll->disable(dev_priv, pll);
		pll->on = false;
	}

	if (HAS_PCH_SPLIT(dev))
		ilk_wm_get_hw_state(dev);

	if (force_restore) {
		i915_redisable_vga(dev);

		/*
		 * We need to use raw interfaces for restoring state to avoid
		 * checking (bogus) intermediate states.
		 */
		for_each_pipe(pipe) {
			struct drm_crtc *crtc =
				dev_priv->pipe_to_crtc_mapping[pipe];

			__intel_set_mode(crtc, &crtc->mode, crtc->x, crtc->y,
					 crtc->primary->fb);
		}
	} else {
		intel_modeset_update_staged_output_state(dev);
	}

	intel_modeset_check_state(dev);
}

void intel_modeset_gem_init(struct drm_device *dev)
{
	struct drm_crtc *c;
	struct intel_framebuffer *fb;

	mutex_lock(&dev->struct_mutex);
	intel_init_gt_powersave(dev);
	mutex_unlock(&dev->struct_mutex);

	intel_modeset_init_hw(dev);

	intel_setup_overlay(dev);

	/*
	 * Make sure any fbs we allocated at startup are properly
	 * pinned & fenced.  When we do the allocation it's too early
	 * for this.
	 */
	mutex_lock(&dev->struct_mutex);
	list_for_each_entry(c, &dev->mode_config.crtc_list, head) {
		if (!c->primary->fb)
			continue;

		fb = to_intel_framebuffer(c->primary->fb);
		if (intel_pin_and_fence_fb_obj(dev, fb->obj, NULL)) {
			DRM_ERROR("failed to pin boot fb on pipe %d\n",
				  to_intel_crtc(c)->pipe);
			drm_framebuffer_unreference(c->primary->fb);
			c->primary->fb = NULL;
		}
	}
	mutex_unlock(&dev->struct_mutex);
}

void intel_connector_unregister(struct intel_connector *intel_connector)
{
	struct drm_connector *connector = &intel_connector->base;

	intel_panel_destroy_backlight(connector);
	drm_sysfs_connector_remove(connector);
}

void intel_connector_unregister(struct intel_connector *intel_connector)
{
	struct drm_connector *connector = &intel_connector->base;

	intel_panel_destroy_backlight(connector);
	drm_sysfs_connector_remove(connector);
}

void intel_modeset_cleanup(struct drm_device *dev)
{
	struct drm_i915_private *dev_priv = dev->dev_private;
	struct drm_crtc *crtc;
	struct drm_connector *connector;

	/*
	 * Interrupts and polling as the first thing to avoid creating havoc.
	 * Too much stuff here (turning of rps, connectors, ...) would
	 * experience fancy races otherwise.
	 */
	drm_irq_uninstall(dev);
	cancel_work_sync(&dev_priv->hotplug_work);
	/*
	 * Due to the hpd irq storm handling the hotplug work can re-arm the
	 * poll handlers. Hence disable polling after hpd handling is shut down.
	 */
	drm_kms_helper_poll_fini(dev);

	mutex_lock(&dev->struct_mutex);

	intel_unregister_dsm_handler();

	list_for_each_entry(crtc, &dev->mode_config.crtc_list, head) {
		/* Skip inactive CRTCs */
		if (!crtc->primary->fb)
			continue;

		intel_increase_pllclock(crtc);
	}

	intel_disable_fbc(dev);

	intel_disable_gt_powersave(dev);

	ironlake_teardown_rc6(dev);

	mutex_unlock(&dev->struct_mutex);

	/* flush any delayed tasks or pending work */
	flush_scheduled_work();

	/* destroy the backlight and sysfs files before encoders/connectors */
	list_for_each_entry(connector, &dev->mode_config.connector_list, head) {
		struct intel_connector *intel_connector;

		intel_connector = to_intel_connector(connector);
		intel_connector->unregister(intel_connector);
	}

	drm_mode_config_cleanup(dev);

	intel_cleanup_overlay(dev);

	mutex_lock(&dev->struct_mutex);
	intel_cleanup_gt_powersave(dev);
	mutex_unlock(&dev->struct_mutex);
}

/*
 * Return which encoder is currently attached for connector.
 */
struct drm_encoder *intel_best_encoder(struct drm_connector *connector)
{
	return &intel_attached_encoder(connector)->base;
}

void intel_connector_attach_encoder(struct intel_connector *connector,
				    struct intel_encoder *encoder)
{
	connector->encoder = encoder;
	drm_mode_connector_attach_encoder(&connector->base,
					  &encoder->base);
}

/*
 * set vga decode state - true == enable VGA decode
 */
int intel_modeset_vga_set_state(struct drm_device *dev, bool state)
{
	struct drm_i915_private *dev_priv = dev->dev_private;
	unsigned reg = INTEL_INFO(dev)->gen >= 6 ? SNB_GMCH_CTRL : INTEL_GMCH_CTRL;
	u16 gmch_ctrl;

	if (pci_read_config_word(dev_priv->bridge_dev, reg, &gmch_ctrl)) {
		DRM_ERROR("failed to read control word\n");
		return -EIO;
	}

	if (!!(gmch_ctrl & INTEL_GMCH_VGA_DISABLE) == !state)
		return 0;

	if (state)
		gmch_ctrl &= ~INTEL_GMCH_VGA_DISABLE;
	else
		gmch_ctrl |= INTEL_GMCH_VGA_DISABLE;

	if (pci_write_config_word(dev_priv->bridge_dev, reg, gmch_ctrl)) {
		DRM_ERROR("failed to write control word\n");
		return -EIO;
	}

	return 0;
}

struct intel_display_error_state {

	u32 power_well_driver;

	int num_transcoders;

	struct intel_cursor_error_state {
		u32 control;
		u32 position;
		u32 base;
		u32 size;
	} cursor[I915_MAX_PIPES];

	struct intel_pipe_error_state {
		bool power_domain_on;
		u32 source;
	} pipe[I915_MAX_PIPES];

	struct intel_plane_error_state {
		u32 control;
		u32 stride;
		u32 size;
		u32 pos;
		u32 addr;
		u32 surface;
		u32 tile_offset;
	} plane[I915_MAX_PIPES];

	struct intel_transcoder_error_state {
		bool power_domain_on;
		enum transcoder cpu_transcoder;

		u32 conf;

		u32 htotal;
		u32 hblank;
		u32 hsync;
		u32 vtotal;
		u32 vblank;
		u32 vsync;
	} transcoder[4];
};

struct intel_display_error_state *
intel_display_capture_error_state(struct drm_device *dev)
{
	struct drm_i915_private *dev_priv = dev->dev_private;
	struct intel_display_error_state *error;
	int transcoders[] = {
		TRANSCODER_A,
		TRANSCODER_B,
		TRANSCODER_C,
		TRANSCODER_EDP,
	};
	int i;

	if (INTEL_INFO(dev)->num_pipes == 0)
		return NULL;

	error = kzalloc(sizeof(*error), GFP_ATOMIC);
	if (error == NULL)
		return NULL;

	if (IS_HASWELL(dev) || IS_BROADWELL(dev))
		error->power_well_driver = I915_READ(HSW_PWR_WELL_DRIVER);

	for_each_pipe(i) {
		error->pipe[i].power_domain_on =
			intel_display_power_enabled_sw(dev_priv,
						       POWER_DOMAIN_PIPE(i));
		if (!error->pipe[i].power_domain_on)
			continue;

		if (INTEL_INFO(dev)->gen <= 6 || IS_VALLEYVIEW(dev)) {
			error->cursor[i].control = I915_READ(CURCNTR(i));
			error->cursor[i].position = I915_READ(CURPOS(i));
			error->cursor[i].base = I915_READ(CURBASE(i));
		} else {
			error->cursor[i].control = I915_READ(CURCNTR_IVB(i));
			error->cursor[i].position = I915_READ(CURPOS_IVB(i));
			error->cursor[i].base = I915_READ(CURBASE_IVB(i));
		}

		error->plane[i].control = I915_READ(DSPCNTR(i));
		error->plane[i].stride = I915_READ(DSPSTRIDE(i));
		if (INTEL_INFO(dev)->gen <= 3) {
			error->plane[i].size = I915_READ(DSPSIZE(i));
			error->plane[i].pos = I915_READ(DSPPOS(i));
		}
		if (INTEL_INFO(dev)->gen <= 7 && !IS_HASWELL(dev))
			error->plane[i].addr = I915_READ(DSPADDR(i));
		if (INTEL_INFO(dev)->gen >= 4) {
			error->plane[i].surface = I915_READ(DSPSURF(i));
			error->plane[i].tile_offset = I915_READ(DSPTILEOFF(i));
		}

		error->pipe[i].source = I915_READ(PIPESRC(i));
	}

	error->num_transcoders = INTEL_INFO(dev)->num_pipes;
	if (HAS_DDI(dev_priv->dev))
		error->num_transcoders++; /* Account for eDP. */

	for (i = 0; i < error->num_transcoders; i++) {
		enum transcoder cpu_transcoder = transcoders[i];

		error->transcoder[i].power_domain_on =
			intel_display_power_enabled_sw(dev_priv,
				POWER_DOMAIN_TRANSCODER(cpu_transcoder));
		if (!error->transcoder[i].power_domain_on)
			continue;

		error->transcoder[i].cpu_transcoder = cpu_transcoder;

		error->transcoder[i].conf = I915_READ(PIPECONF(cpu_transcoder));
		error->transcoder[i].htotal = I915_READ(HTOTAL(cpu_transcoder));
		error->transcoder[i].hblank = I915_READ(HBLANK(cpu_transcoder));
		error->transcoder[i].hsync = I915_READ(HSYNC(cpu_transcoder));
		error->transcoder[i].vtotal = I915_READ(VTOTAL(cpu_transcoder));
		error->transcoder[i].vblank = I915_READ(VBLANK(cpu_transcoder));
		error->transcoder[i].vsync = I915_READ(VSYNC(cpu_transcoder));
	}

	return error;
}

#define err_printf(e, ...) i915_error_printf(e, __VA_ARGS__)

void
intel_display_print_error_state(struct drm_i915_error_state_buf *m,
				struct drm_device *dev,
				struct intel_display_error_state *error)
{
	int i;

	if (!error)
		return;

	err_printf(m, "Num Pipes: %d\n", INTEL_INFO(dev)->num_pipes);
	if (IS_HASWELL(dev) || IS_BROADWELL(dev))
		err_printf(m, "PWR_WELL_CTL2: %08x\n",
			   error->power_well_driver);
	for_each_pipe(i) {
		err_printf(m, "Pipe [%d]:\n", i);
		err_printf(m, "  Power: %s\n",
			   error->pipe[i].power_domain_on ? "on" : "off");
		err_printf(m, "  SRC: %08x\n", error->pipe[i].source);

		err_printf(m, "Plane [%d]:\n", i);
		err_printf(m, "  CNTR: %08x\n", error->plane[i].control);
		err_printf(m, "  STRIDE: %08x\n", error->plane[i].stride);
		if (INTEL_INFO(dev)->gen <= 3) {
			err_printf(m, "  SIZE: %08x\n", error->plane[i].size);
			err_printf(m, "  POS: %08x\n", error->plane[i].pos);
		}
		if (INTEL_INFO(dev)->gen <= 7 && !IS_HASWELL(dev))
			err_printf(m, "  ADDR: %08x\n", error->plane[i].addr);
		if (INTEL_INFO(dev)->gen >= 4) {
			err_printf(m, "  SURF: %08x\n", error->plane[i].surface);
			err_printf(m, "  TILEOFF: %08x\n", error->plane[i].tile_offset);
		}

		err_printf(m, "Cursor [%d]:\n", i);
		err_printf(m, "  CNTR: %08x\n", error->cursor[i].control);
		err_printf(m, "  POS: %08x\n", error->cursor[i].position);
		err_printf(m, "  BASE: %08x\n", error->cursor[i].base);
	}

	for (i = 0; i < error->num_transcoders; i++) {
		err_printf(m, "CPU transcoder: %c\n",
			   transcoder_name(error->transcoder[i].cpu_transcoder));
		err_printf(m, "  Power: %s\n",
			   error->transcoder[i].power_domain_on ? "on" : "off");
		err_printf(m, "  CONF: %08x\n", error->transcoder[i].conf);
		err_printf(m, "  HTOTAL: %08x\n", error->transcoder[i].htotal);
		err_printf(m, "  HBLANK: %08x\n", error->transcoder[i].hblank);
		err_printf(m, "  HSYNC: %08x\n", error->transcoder[i].hsync);
		err_printf(m, "  VTOTAL: %08x\n", error->transcoder[i].vtotal);
		err_printf(m, "  VBLANK: %08x\n", error->transcoder[i].vblank);
		err_printf(m, "  VSYNC: %08x\n", error->transcoder[i].vsync);
	}
}<|MERGE_RESOLUTION|>--- conflicted
+++ resolved
@@ -11166,17 +11166,6 @@
 	DRM_INFO("applying inverted panel brightness quirk\n");
 }
 
-/*
- * Some machines (Dell XPS13) suffer broken backlight controls if
- * BLM_PCH_PWM_ENABLE is set.
- */
-static void quirk_no_pcm_pwm_enable(struct drm_device *dev)
-{
-	struct drm_i915_private *dev_priv = dev->dev_private;
-	dev_priv->quirks |= QUIRK_NO_PCH_PWM_ENABLE;
-	DRM_INFO("applying no-PCH_PWM_ENABLE quirk\n");
-}
-
 struct intel_quirk {
 	int device;
 	int subsystem_vendor;
@@ -11248,14 +11237,6 @@
 
 	/* Acer Aspire 5336 */
 	{ 0x2a42, 0x1025, 0x048a, quirk_invert_brightness },
-<<<<<<< HEAD
-
-	/* Dell XPS13 HD Sandy Bridge */
-	{ 0x0116, 0x1028, 0x052e, quirk_no_pcm_pwm_enable },
-	/* Dell XPS13 HD and XPS13 FHD Ivy Bridge */
-	{ 0x0166, 0x1028, 0x058b, quirk_no_pcm_pwm_enable },
-=======
->>>>>>> 40dde7e2
 };
 
 static void intel_init_quirks(struct drm_device *dev)
@@ -11381,8 +11362,6 @@
 	/* Just in case the BIOS is doing something questionable. */
 	intel_disable_fbc(dev);
 
-<<<<<<< HEAD
-=======
 	mutex_lock(&dev->mode_config.mutex);
 	intel_modeset_setup_hw_state(dev, false);
 	mutex_unlock(&dev->mode_config.mutex);
@@ -11411,7 +11390,6 @@
 	}
 }
 
->>>>>>> 40dde7e2
 static void intel_enable_pipe_a(struct drm_device *dev)
 {
 	struct intel_connector *connector;
@@ -11834,14 +11812,6 @@
 	drm_sysfs_connector_remove(connector);
 }
 
-void intel_connector_unregister(struct intel_connector *intel_connector)
-{
-	struct drm_connector *connector = &intel_connector->base;
-
-	intel_panel_destroy_backlight(connector);
-	drm_sysfs_connector_remove(connector);
-}
-
 void intel_modeset_cleanup(struct drm_device *dev)
 {
 	struct drm_i915_private *dev_priv = dev->dev_private;
