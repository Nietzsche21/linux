#
# Makefile for the video capture/playback device drivers.
#

obj-$(CONFIG_VIDEO_TIMBERDALE)	+= timblogiw.o
obj-$(CONFIG_VIDEO_M32R_AR_M64278) += arv.o

obj-$(CONFIG_VIDEO_VIA_CAMERA) += via-camera.o
obj-$(CONFIG_VIDEO_CAFE_CCIC) += marvell-ccic/
obj-$(CONFIG_VIDEO_MMP_CAMERA) += marvell-ccic/

obj-$(CONFIG_VIDEO_OMAP3)	+= omap3isp/

obj-$(CONFIG_VIDEO_VIU) += fsl-viu.o

obj-$(CONFIG_VIDEO_VIVID)		+= vivid/
obj-$(CONFIG_VIDEO_VIM2M)		+= vim2m.o

obj-$(CONFIG_VIDEO_TI_VPE)		+= ti-vpe/

obj-$(CONFIG_VIDEO_MX2_EMMAPRP)		+= mx2_emmaprp.o
obj-$(CONFIG_VIDEO_CODA) 		+= coda/

obj-$(CONFIG_VIDEO_SH_VEU)		+= sh_veu.o

obj-$(CONFIG_VIDEO_MEM2MEM_DEINTERLACE)	+= m2m-deinterlace.o

obj-$(CONFIG_VIDEO_S3C_CAMIF) 		+= s3c-camif/
obj-$(CONFIG_VIDEO_SAMSUNG_EXYNOS4_IS) 	+= exynos4-is/
obj-$(CONFIG_VIDEO_SAMSUNG_S5P_JPEG)	+= s5p-jpeg/
obj-$(CONFIG_VIDEO_SAMSUNG_S5P_MFC)	+= s5p-mfc/
obj-$(CONFIG_VIDEO_SAMSUNG_S5P_TV)	+= s5p-tv/

obj-$(CONFIG_VIDEO_SAMSUNG_S5P_G2D)	+= s5p-g2d/
obj-$(CONFIG_VIDEO_SAMSUNG_EXYNOS_GSC)	+= exynos-gsc/

obj-$(CONFIG_BLACKFIN)                  += blackfin/

obj-$(CONFIG_ARCH_DAVINCI)		+= davinci/

obj-$(CONFIG_VIDEO_SH_VOU)		+= sh_vou.o

obj-$(CONFIG_SOC_CAMERA)		+= soc_camera/

obj-$(CONFIG_VIDEO_RENESAS_VSP1)	+= vsp1/

obj-y	+= omap/

<<<<<<< HEAD
obj-$(CONFIG_VIDEO_XILINX)		+= xilinx/
=======
obj-$(CONFIG_VIDEO_AM437X_VPFE)		+= am437x/
>>>>>>> 39a88044

ccflags-y += -I$(srctree)/drivers/media/i2c<|MERGE_RESOLUTION|>--- conflicted
+++ resolved
@@ -46,10 +46,8 @@
 
 obj-y	+= omap/
 
-<<<<<<< HEAD
 obj-$(CONFIG_VIDEO_XILINX)		+= xilinx/
-=======
+
 obj-$(CONFIG_VIDEO_AM437X_VPFE)		+= am437x/
->>>>>>> 39a88044
 
 ccflags-y += -I$(srctree)/drivers/media/i2c