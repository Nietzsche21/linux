--- conflicted
+++ resolved
@@ -268,12 +268,9 @@
 struct drm_bridge *drm_panel_bridge_add(struct drm_panel *panel,
 					u32 connector_type);
 void drm_panel_bridge_remove(struct drm_bridge *bridge);
-<<<<<<< HEAD
-=======
 struct drm_bridge *devm_drm_panel_bridge_add(struct device *dev,
 					     struct drm_panel *panel,
 					     u32 connector_type);
->>>>>>> bb176f67
 #endif
 
 #endif